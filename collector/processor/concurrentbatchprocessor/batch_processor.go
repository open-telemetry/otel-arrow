--- conflicted
+++ resolved
@@ -159,12 +159,7 @@
 var _ consumer.Logs = (*batchProcessor)(nil)
 
 // newBatchProcessor returns a new batch processor component.
-<<<<<<< HEAD
 func newBatchProcessor(set processor.CreateSettings, cfg *Config, batchFunc func() batch) (*batchProcessor, error) {
-=======
-func newBatchProcessor(set processor.CreateSettings, cfg *Config, batchFunc func() batch, useOtel bool) (*batchProcessor, error) {
-
->>>>>>> b8dea0f6
 	// use lower-case, to be consistent with http/2 headers.
 	mks := make([]string, len(cfg.MetadataKeys))
 	for i, k := range cfg.MetadataKeys {
