module github.com/open-telemetry/otel-arrow/collector/exporter/otelarrowexporter

go 1.21

require (
	github.com/apache/arrow/go/v14 v14.0.2
	github.com/golang/mock v1.6.0
	github.com/open-telemetry/otel-arrow v0.13.0
	github.com/open-telemetry/otel-arrow/collector v0.13.0
	github.com/stretchr/testify v1.8.4
	go.opentelemetry.io/collector v0.92.0
	go.opentelemetry.io/collector/component v0.92.0
	go.opentelemetry.io/collector/config/configauth v0.92.0
	go.opentelemetry.io/collector/config/configcompression v0.92.0
	go.opentelemetry.io/collector/config/configgrpc v0.92.0
	go.opentelemetry.io/collector/config/configopaque v0.92.0
	go.opentelemetry.io/collector/config/configtelemetry v0.92.0
	go.opentelemetry.io/collector/config/configtls v0.92.0
	go.opentelemetry.io/collector/confmap v0.92.0
	go.opentelemetry.io/collector/consumer v0.92.0
	go.opentelemetry.io/collector/exporter v0.92.0
	go.opentelemetry.io/collector/extension v0.92.0
	go.opentelemetry.io/collector/extension/auth v0.92.0
	go.opentelemetry.io/collector/pdata v1.0.1
	go.uber.org/multierr v1.11.0
	go.uber.org/zap v1.26.0
	golang.org/x/net v0.20.0
	google.golang.org/genproto/googleapis/rpc v0.0.0-20231127180814-3a041ad873d4
	google.golang.org/grpc v1.60.1
	google.golang.org/protobuf v1.32.0
)

require (
	cloud.google.com/go/compute v1.23.3 // indirect
	github.com/HdrHistogram/hdrhistogram-go v1.1.2 // indirect
	github.com/andybalholm/brotli v1.0.5 // indirect
	github.com/apache/arrow/go/v12 v12.0.1 // indirect
	github.com/apache/thrift v0.17.0 // indirect
	github.com/axiomhq/hyperloglog v0.0.0-20230201085229-3ddf4bad03dc // indirect
	github.com/cenkalti/backoff/v4 v4.2.1 // indirect
	github.com/davecgh/go-spew v1.1.1 // indirect
	github.com/dgryski/go-metro v0.0.0-20180109044635-280f6062b5bc // indirect
	github.com/fsnotify/fsnotify v1.7.0 // indirect
	github.com/fxamacker/cbor/v2 v2.4.0 // indirect
	github.com/go-logr/logr v1.3.0 // indirect
	github.com/go-logr/stdr v1.2.2 // indirect
	github.com/goccy/go-json v0.10.2 // indirect
	github.com/gogo/protobuf v1.3.2 // indirect
	github.com/golang/protobuf v1.5.3 // indirect
	github.com/golang/snappy v0.0.5-0.20220116011046-fa5810519dcb // indirect
	github.com/google/flatbuffers v23.5.26+incompatible // indirect
	github.com/hashicorp/go-version v1.6.0 // indirect
	github.com/json-iterator/go v1.1.12 // indirect
	github.com/klauspost/asmfmt v1.3.2 // indirect
<<<<<<< HEAD
	github.com/klauspost/compress v1.17.3 // indirect
	github.com/klauspost/cpuid/v2 v2.2.5 // indirect
=======
	github.com/klauspost/compress v1.17.4 // indirect
	github.com/klauspost/cpuid/v2 v2.0.9 // indirect
>>>>>>> a65cc3f7
	github.com/knadh/koanf/maps v0.1.1 // indirect
	github.com/knadh/koanf/providers/confmap v0.1.0 // indirect
	github.com/knadh/koanf/v2 v2.0.1 // indirect
	github.com/minio/asm2plan9s v0.0.0-20200509001527-cdd76441f9d8 // indirect
	github.com/minio/c2goasm v0.0.0-20190812172519-36a3d3bbc4f3 // indirect
	github.com/mitchellh/copystructure v1.2.0 // indirect
	github.com/mitchellh/mapstructure v1.5.1-0.20220423185008-bf980b35cac4 // indirect
	github.com/mitchellh/reflectwalk v1.0.2 // indirect
	github.com/modern-go/concurrent v0.0.0-20180306012644-bacd9c7ef1dd // indirect
	github.com/modern-go/reflect2 v1.0.2 // indirect
	github.com/mostynb/go-grpc-compression v1.2.2 // indirect
	github.com/pierrec/lz4/v4 v4.1.18 // indirect
	github.com/pmezard/go-difflib v1.0.0 // indirect
	github.com/x448/float16 v0.8.4 // indirect
	github.com/zeebo/xxh3 v1.0.2 // indirect
	go.opencensus.io v0.24.0 // indirect
	go.opentelemetry.io/collector/config/confignet v0.92.0 // indirect
	go.opentelemetry.io/collector/config/configretry v0.92.0 // indirect
	go.opentelemetry.io/collector/config/internal v0.92.0 // indirect
	go.opentelemetry.io/collector/featuregate v1.0.1 // indirect
	go.opentelemetry.io/collector/receiver v0.92.0 // indirect
	go.opentelemetry.io/collector/service v0.92.0 // indirect
	go.opentelemetry.io/contrib/config v0.1.1 // indirect
	go.opentelemetry.io/contrib/instrumentation/google.golang.org/grpc/otelgrpc v0.46.1 // indirect
	go.opentelemetry.io/otel v1.21.0 // indirect
	go.opentelemetry.io/otel/metric v1.21.0 // indirect
	go.opentelemetry.io/otel/sdk v1.21.0 // indirect
	go.opentelemetry.io/otel/sdk/metric v1.21.0 // indirect
	go.opentelemetry.io/otel/trace v1.21.0 // indirect
<<<<<<< HEAD
	golang.org/x/mod v0.13.0 // indirect
	golang.org/x/oauth2 v0.13.0 // indirect
	golang.org/x/sys v0.14.0 // indirect
=======
	golang.org/x/mod v0.11.0 // indirect
	golang.org/x/sys v0.16.0 // indirect
>>>>>>> a65cc3f7
	golang.org/x/text v0.14.0 // indirect
	golang.org/x/tools v0.14.0 // indirect
	golang.org/x/xerrors v0.0.0-20220907171357-04be3eba64a2 // indirect
	gopkg.in/yaml.v3 v3.0.1 // indirect
)<|MERGE_RESOLUTION|>--- conflicted
+++ resolved
@@ -52,13 +52,8 @@
 	github.com/hashicorp/go-version v1.6.0 // indirect
 	github.com/json-iterator/go v1.1.12 // indirect
 	github.com/klauspost/asmfmt v1.3.2 // indirect
-<<<<<<< HEAD
 	github.com/klauspost/compress v1.17.3 // indirect
 	github.com/klauspost/cpuid/v2 v2.2.5 // indirect
-=======
-	github.com/klauspost/compress v1.17.4 // indirect
-	github.com/klauspost/cpuid/v2 v2.0.9 // indirect
->>>>>>> a65cc3f7
 	github.com/knadh/koanf/maps v0.1.1 // indirect
 	github.com/knadh/koanf/providers/confmap v0.1.0 // indirect
 	github.com/knadh/koanf/v2 v2.0.1 // indirect
@@ -88,14 +83,8 @@
 	go.opentelemetry.io/otel/sdk v1.21.0 // indirect
 	go.opentelemetry.io/otel/sdk/metric v1.21.0 // indirect
 	go.opentelemetry.io/otel/trace v1.21.0 // indirect
-<<<<<<< HEAD
 	golang.org/x/mod v0.13.0 // indirect
-	golang.org/x/oauth2 v0.13.0 // indirect
-	golang.org/x/sys v0.14.0 // indirect
-=======
-	golang.org/x/mod v0.11.0 // indirect
 	golang.org/x/sys v0.16.0 // indirect
->>>>>>> a65cc3f7
 	golang.org/x/text v0.14.0 // indirect
 	golang.org/x/tools v0.14.0 // indirect
 	golang.org/x/xerrors v0.0.0-20220907171357-04be3eba64a2 // indirect
