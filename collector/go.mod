--- conflicted
+++ resolved
@@ -53,10 +53,6 @@
 )
 
 require (
-<<<<<<< HEAD
-	contrib.go.opencensus.io/exporter/prometheus v0.4.2 // indirect
-=======
->>>>>>> c6161e5d
 	github.com/HdrHistogram/hdrhistogram-go v1.1.2 // indirect
 	github.com/andybalholm/brotli v1.0.5 // indirect
 	github.com/apache/thrift v0.16.0 // indirect
