--- conflicted
+++ resolved
@@ -252,11 +252,7 @@
                         next_selector,
                         remaining_selectors,
                     ),
-<<<<<<< HEAD
                     None => Ok(None),
-=======
-                    Err(_) => None,
->>>>>>> 8d48e9f7
                 }
             } else {
                 Some(ResolvedValueMut::MapKey {
@@ -313,34 +309,8 @@
                         index: i,
                     }))
                 }
-<<<<<<< HEAD
             }
             None => Ok(None),
-=======
-            });
-
-            match next_borrow {
-                Ok(v) => select_from_as_value_mut(
-                    execution_context,
-                    expression,
-                    v,
-                    next_selector,
-                    remaining_selectors,
-                ),
-                Err(_) => None,
-            }
-        } else {
-            validate_array_index(
-                execution_context,
-                current_selector.0,
-                array_index.get_value(),
-                current_borrow.deref(),
-            )
-            .map(|i| ResolvedValueMut::ArrayIndex {
-                array: current_borrow,
-                index: i,
-            })
->>>>>>> 8d48e9f7
         }
     } else {
         execution_context.add_diagnostic_if_enabled(
