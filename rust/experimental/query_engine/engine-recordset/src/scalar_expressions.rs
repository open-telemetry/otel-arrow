use std::{cell::Ref, slice::Iter};

use data_engine_expressions::*;

use crate::{
    execution_context::ExecutionContext, logical_expressions::execute_logical_expression, *,
};

pub fn execute_scalar_expression<'a, 'b, 'c, TRecord: Record>(
    execution_context: &'b ExecutionContext<'a, '_, '_, TRecord>,
    scalar_expression: &'a ScalarExpression,
) -> Result<ResolvedValue<'c>, ExpressionError>
where
    'a: 'c,
    'b: 'c,
{
    match scalar_expression {
        ScalarExpression::Source(s) => {
            let record = Ref::map(execution_context.get_record().borrow(), |v| {
                v as &dyn AsValue
            });
            let mut selectors = s.get_value_accessor().get_selectors().iter();

            let value = select_from_borrowed_value(
                execution_context,
                BorrowSource::Source,
                record,
                &mut selectors,
            )?;

            execution_context.add_diagnostic_if_enabled(
                RecordSetEngineDiagnosticLevel::Verbose,
                scalar_expression,
                || format!("Evaluated as: {value}"),
            );

            Ok(value)
        }
        ScalarExpression::Attached(a) => {
            if let Some(Some(record)) = execution_context
                .get_attached_records()
                .map(|v| v.get_attached_record(a.get_name().get_value()))
            {
                let mut selectors = a.get_value_accessor().get_selectors().iter();

                let value =
                    select_from_value(execution_context, Value::Map(record), &mut selectors)?;

                execution_context.add_diagnostic_if_enabled(
                    RecordSetEngineDiagnosticLevel::Verbose,
                    scalar_expression,
                    || format!("Evaluated as: {value}"),
                );

                Ok(value)
            } else {
                execution_context.add_diagnostic_if_enabled(
                    RecordSetEngineDiagnosticLevel::Warn,
                    scalar_expression,
                    || format!("Evaluated as 'null' because attached record matching name '{}' could not be found", a.get_name().get_value()),
                );
                Ok(ResolvedValue::Computed(OwnedValue::Null))
            }
        }
        ScalarExpression::Variable(v) => {
            let variable = Ref::filter_map(execution_context.get_variables().borrow(), |vars| {
                vars.get(v.get_name().get_value())
            });

            if variable.is_err() {
                execution_context.add_diagnostic_if_enabled(
                    RecordSetEngineDiagnosticLevel::Verbose,
                    scalar_expression,
                    || {
                        format!(
                            "Variable with name '{}' was not found",
                            v.get_name().get_value()
                        )
                    },
                );
                return Ok(ResolvedValue::Computed(OwnedValue::Null));
            }

            let mut selectors = v.get_value_accessor().get_selectors().iter();

            let value = select_from_borrowed_value(
                execution_context,
                BorrowSource::Variable,
                variable.unwrap(),
                &mut selectors,
            )?;

            execution_context.add_diagnostic_if_enabled(
                RecordSetEngineDiagnosticLevel::Verbose,
                scalar_expression,
                || format!("Evaluated as: {value}"),
            );

            Ok(value)
        }
        ScalarExpression::Static(s) => {
            let value = s.to_value();

            execution_context.add_diagnostic_if_enabled(
                RecordSetEngineDiagnosticLevel::Verbose,
                scalar_expression,
                || format!("Evaluated as: {value}"),
            );

            Ok(ResolvedValue::Value(value))
        }
        ScalarExpression::Constant(c) => match c {
            ConstantScalarExpression::Reference(r) => {
                let constant_id = r.get_constant_id();

                let constant = execution_context
                    .get_pipeline()
                    .get_constant(constant_id)
                    .unwrap_or_else(|| {
                        panic!("Constant for id '{constant_id}' was not found on pipeline")
                    });

                let value = constant.to_value();

                if execution_context
                    .is_diagnostic_level_enabled(RecordSetEngineDiagnosticLevel::Verbose)
                {
                    let (line, column) =
                        constant.get_query_location().get_line_and_column_numbers();
                    execution_context.add_diagnostic(RecordSetEngineDiagnostic::new(
                            RecordSetEngineDiagnosticLevel::Verbose,
                            scalar_expression,
                            format!("Resolved constant with id '{constant_id}' on line {line} at column {column} as: {value}"),
                        ));
                }

                Ok(ResolvedValue::Value(value))
            }
            ConstantScalarExpression::Copy(c) => {
                let constant_id = c.get_constant_id();

                let constant_copy = c.get_value();

                let value = constant_copy.to_value();

                if execution_context
                    .is_diagnostic_level_enabled(RecordSetEngineDiagnosticLevel::Verbose)
                {
                    let (line, column) = constant_copy
                        .get_query_location()
                        .get_line_and_column_numbers();
                    execution_context.add_diagnostic(RecordSetEngineDiagnostic::new(
                            RecordSetEngineDiagnosticLevel::Verbose,
                            scalar_expression,
                            format!("Resolved constant with id '{constant_id}' from copy of value on line {line} at column {column} as: {value}"),
                        ));
                }

                Ok(ResolvedValue::Value(value))
            }
        },
        ScalarExpression::Negate(n) => {
            let inner_value =
                execute_scalar_expression(execution_context, n.get_inner_expression())?;

            let v = match inner_value.to_value() {
                Value::Integer(i) => {
                    ResolvedValue::Computed(OwnedValue::Integer(ValueStorage::<i64>::new(
                        -i.get_value(),
                    )))
                }
                Value::Double(d) => ResolvedValue::Computed(OwnedValue::Double(
                    ValueStorage::<f64>::new(-d.get_value()),
                )),
                _ => {
                    return Err(ExpressionError::TypeMismatch(
                        n.get_query_location().clone(),
                        "Negate expression can only be used with integer and double types".into(),
                    ));
                }
            };

            execution_context.add_diagnostic_if_enabled(
                RecordSetEngineDiagnosticLevel::Verbose,
                scalar_expression,
                || format!("Evaluated as: {v}"),
            );

            Ok(v)
        }
        ScalarExpression::Logical(l) => {
            let value = execute_logical_expression(execution_context, l)?;

            execution_context.add_diagnostic_if_enabled(
                RecordSetEngineDiagnosticLevel::Verbose,
                scalar_expression,
                || format!("Evaluated as: {value}"),
            );

            Ok(ResolvedValue::Computed(OwnedValue::Boolean(
                ValueStorage::new(value),
            )))
        }
        ScalarExpression::Coalesce(c) => {
            for expression in c.get_expressions() {
                let value = execute_scalar_expression(execution_context, expression)?;
                if value.get_value_type() != ValueType::Null {
                    execution_context.add_diagnostic_if_enabled(
                        RecordSetEngineDiagnosticLevel::Verbose,
                        scalar_expression,
                        || format!("Evaluated as: {value}"),
                    );

                    return Ok(value);
                }
            }

            execution_context.add_diagnostic_if_enabled(
                RecordSetEngineDiagnosticLevel::Verbose,
                scalar_expression,
                || "Evaluated as: null".into(),
            );

            Ok(ResolvedValue::Computed(OwnedValue::Null))
        }
        ScalarExpression::Conditional(c) => {
            let inner_scalar =
                match execute_logical_expression(execution_context, c.get_condition())? {
                    true => c.get_true_expression(),
                    false => c.get_false_expression(),
                };

            let inner_value = execute_scalar_expression(execution_context, inner_scalar)?;

            execution_context.add_diagnostic_if_enabled(
                RecordSetEngineDiagnosticLevel::Verbose,
                scalar_expression,
                || format!("Evaluated as: {inner_value}"),
            );

            Ok(inner_value)
        }
        ScalarExpression::Case(c) => {
            let expressions_with_conditions = c.get_expressions_with_conditions();

            // Evaluate conditions in order and return first matching result
            for (condition, expression) in expressions_with_conditions {
                if execute_logical_expression(execution_context, condition)? {
                    let inner_value = execute_scalar_expression(execution_context, expression)?;

                    execution_context.add_diagnostic_if_enabled(
                        RecordSetEngineDiagnosticLevel::Verbose,
                        scalar_expression,
                        || format!("Evaluated as: {inner_value}"),
                    );

                    return Ok(inner_value);
                }
            }

            // No condition matched, return else expression
            let inner_value =
                execute_scalar_expression(execution_context, c.get_else_expression())?;

            execution_context.add_diagnostic_if_enabled(
                RecordSetEngineDiagnosticLevel::Verbose,
                scalar_expression,
                || format!("Evaluated as: {inner_value}"),
            );

            Ok(inner_value)
        }
        ScalarExpression::Convert(c) => {
            let value = match c {
                ConvertScalarExpression::Boolean(c) => {
                    let v = execute_scalar_expression(execution_context, c.get_inner_expression())?;

                    if let Some(b) = v.to_value().convert_to_bool() {
                        ResolvedValue::Computed(OwnedValue::Boolean(ValueStorage::new(b)))
                    } else {
                        ResolvedValue::Computed(OwnedValue::Null)
                    }
                }
                ConvertScalarExpression::Double(c) => {
                    let v = execute_scalar_expression(execution_context, c.get_inner_expression())?;

                    if let Some(d) = v.to_value().convert_to_double() {
                        ResolvedValue::Computed(OwnedValue::Double(ValueStorage::new(d)))
                    } else {
                        ResolvedValue::Computed(OwnedValue::Null)
                    }
                }
                ConvertScalarExpression::Integer(c) => {
                    let v = execute_scalar_expression(execution_context, c.get_inner_expression())?;

                    if let Some(i) = v.to_value().convert_to_integer() {
                        ResolvedValue::Computed(OwnedValue::Integer(ValueStorage::new(i)))
                    } else {
                        ResolvedValue::Computed(OwnedValue::Null)
                    }
                }
                ConvertScalarExpression::String(c) => {
                    let v = execute_scalar_expression(execution_context, c.get_inner_expression())?;

                    if v.get_value_type() == ValueType::String {
                        v
                    } else {
                        let mut string_value = None;
                        v.to_value().convert_to_string(&mut |s| {
                            string_value = Some(ValueStorage::new(s.into()))
                        });
                        ResolvedValue::Computed(OwnedValue::String(
                            string_value.expect("Inner value did not return a string"),
                        ))
                    }
                }
            };

            execution_context.add_diagnostic_if_enabled(
                RecordSetEngineDiagnosticLevel::Verbose,
                scalar_expression,
                || format!("Evaluated as: {value}"),
            );

            Ok(value)
        }
        ScalarExpression::Length(l) => {
            let inner_value =
                execute_scalar_expression(execution_context, l.get_inner_expression())?;

            let v = match inner_value.to_value() {
                Value::String(s) => ResolvedValue::Computed(OwnedValue::Integer(
                    ValueStorage::new(s.get_value().chars().count() as i64),
                )),
                Value::Array(a) => {
                    ResolvedValue::Computed(OwnedValue::Integer(ValueStorage::new(a.len() as i64)))
                }
                Value::Map(m) => {
                    ResolvedValue::Computed(OwnedValue::Integer(ValueStorage::new(m.len() as i64)))
                }
                _ => ResolvedValue::Computed(OwnedValue::Null),
            };

            execution_context.add_diagnostic_if_enabled(
                RecordSetEngineDiagnosticLevel::Verbose,
                scalar_expression,
                || format!("Evaluated as: {v}"),
            );

            Ok(v)
        }
        ScalarExpression::ReplaceString(r) => {
            let text_value = execute_scalar_expression(execution_context, r.get_text_expression())?;
            let lookup_value = execute_scalar_expression(execution_context, r.get_lookup_expression())?;
            let replacement_value = execute_scalar_expression(execution_context, r.get_replacement_expression())?;

            let v = match (text_value.to_value(), lookup_value.to_value(), replacement_value.to_value()) {
                (Value::String(text), Value::String(lookup), Value::String(replacement)) => {
                    let result = text.get_value().replace(lookup.get_value(), replacement.get_value());
                    ResolvedValue::Computed(OwnedValue::String(ValueStorage::new(result.into())))
                }
                _ => ResolvedValue::Computed(OwnedValue::Null),
            };

            execution_context.add_diagnostic_if_enabled(
                RecordSetEngineDiagnosticLevel::Verbose,
                scalar_expression,
                || format!("Evaluated as: {v}"),
            );

            Ok(v)
        }
    }
}

fn select_from_borrowed_value<'a, 'b, 'c, TRecord: Record>(
    execution_context: &'b ExecutionContext<'a, '_, '_, TRecord>,
    borrow_source: BorrowSource,
    borrow: Ref<'b, dyn AsValue + 'static>,
    selectors: &mut Iter<'a, ScalarExpression>,
) -> Result<ResolvedValue<'c>, ExpressionError>
where
    'b: 'c,
{
    match selectors.next() {
        Some(s) => {
            let value = execute_scalar_expression(execution_context, s)?;

            let next = match value.to_value() {
                Value::String(map_key) => Ref::filter_map(borrow, |v| {
                    if let Value::Map(m) = v.to_value() {
                        match m.get(map_key.get_value()) {
                            Some(v) => {
                                execution_context.add_diagnostic_if_enabled(
                                                RecordSetEngineDiagnosticLevel::Verbose,
                                                s,
                                                || format!("Resolved '{}' value for key '{}' specified in accessor expression", v.to_value(), map_key.get_value()),
                                            );
                                Some(v)
                            }
                            None => {
                                execution_context.add_diagnostic_if_enabled(
                                            RecordSetEngineDiagnosticLevel::Warn,
                                            s,
                                            || format!("Could not find map key '{}' specified in accessor expression", map_key.get_value()),
                                        );
                                None
                            }
                        }
                    } else {
                        execution_context.add_diagnostic_if_enabled(
                                    RecordSetEngineDiagnosticLevel::Warn,
                                    s,
                                    || format!("Could not search for map key '{}' specified in accessor expression because current node is a '{:?}' value", map_key.get_value(), v.get_value_type()),
                                );

                        None
                    }
                }),
                Value::Integer(array_index) => Ref::filter_map(borrow, |v| {
                    if let Value::Array(a) = v.to_value() {
                        let mut index = array_index.get_value();
                        if index < 0 {
                            index += a.len() as i64;
                        }
                        if index < 0 {
                            execution_context.add_diagnostic_if_enabled(
                                        RecordSetEngineDiagnosticLevel::Warn,
                                        s,
                                        || format!("Array index '{index}' specified in accessor expression is invalid"),
                                    );
                            None
                        } else {
                            match a.get(index as usize) {
                                Some(v) => {
                                    execution_context.add_diagnostic_if_enabled(
                                                    RecordSetEngineDiagnosticLevel::Verbose,
                                                    s,
                                                    || format!("Resolved '{}' value for index '{index}' specified in accessor expression", v.to_value()),
                                                );
                                    Some(v)
                                }
                                None => {
                                    execution_context.add_diagnostic_if_enabled(
                                                RecordSetEngineDiagnosticLevel::Warn,
                                                s,
                                                || format!("Could not find array index '{index}' specified in accessor expression"),
                                            );
                                    None
                                }
                            }
                        }
                    } else {
                        execution_context.add_diagnostic_if_enabled(
                                    RecordSetEngineDiagnosticLevel::Warn,
                                    s,
                                    || format!("Could not search for array index '{}' specified in accessor expression because current node is a '{:?}' value", array_index.get_value(), v.get_value_type()),
                                );
                        None
                    }
                }),
                _ => {
                    execution_context.add_diagnostic_if_enabled(
                        RecordSetEngineDiagnosticLevel::Warn,
                        s,
                        || "Unexpected scalar expression encountered in accessor expression".into(),
                    );
                    return Ok(ResolvedValue::Computed(OwnedValue::Null));
                }
            };

            if let Ok(v) = next {
                select_from_borrowed_value(execution_context, borrow_source, v, selectors)
            } else {
                Ok(ResolvedValue::Computed(OwnedValue::Null))
            }
        }
        None => Ok(ResolvedValue::Borrowed(borrow_source, borrow)),
    }
}

fn select_from_value<'a, 'b, TRecord: Record>(
    execution_context: &'b ExecutionContext<'a, '_, '_, TRecord>,
    root: Value<'b>,
    selectors: &mut Iter<'a, ScalarExpression>,
) -> Result<ResolvedValue<'b>, ExpressionError> {
    match selectors.next() {
        Some(s) => {
            let value = execute_scalar_expression(execution_context, s)?;

            let next = match value.to_value() {
                Value::String(map_key) => {
                    if let Value::Map(m) = root {
                        match m.get(map_key.get_value()) {
                            Some(v) => {
                                execution_context.add_diagnostic_if_enabled(
                                            RecordSetEngineDiagnosticLevel::Verbose,
                                            s,
                                            || format!("Resolved '{}' value for key '{}' specified in accessor expression", v.to_value(), map_key.get_value()),
                                        );
                                Some(v.to_value())
                            }
                            None => {
                                execution_context.add_diagnostic_if_enabled(
                                        RecordSetEngineDiagnosticLevel::Warn,
                                        s,
                                        || format!("Could not find map key '{}' specified in accessor expression", map_key.get_value()),
                                    );
                                None
                            }
                        }
                    } else {
                        execution_context.add_diagnostic_if_enabled(
                                RecordSetEngineDiagnosticLevel::Warn,
                                s,
                                || format!("Could not search for map key '{}' specified in accessor expression because current node is a '{:?}' value", map_key.get_value(), root.get_value_type()),
                            );
                        None
                    }
                }
                Value::Integer(array_index) => {
                    if let Value::Array(a) = root {
                        let mut index = array_index.get_value();
                        if index < 0 {
                            index += a.len() as i64;
                        }
                        if index < 0 {
                            execution_context.add_diagnostic_if_enabled(
                                    RecordSetEngineDiagnosticLevel::Warn,
                                    s,
                                    || format!("Array index '{index}' specified in accessor expression is invalid"),
                                );
                            None
                        } else {
                            match a.get(index as usize) {
                                Some(v) => {
                                    execution_context.add_diagnostic_if_enabled(
                                                RecordSetEngineDiagnosticLevel::Verbose,
                                                s,
                                                || format!("Resolved '{}' value for index '{index}' specified in accessor expression", v.to_value()),
                                            );
                                    Some(v.to_value())
                                }
                                None => {
                                    execution_context.add_diagnostic_if_enabled(
                                            RecordSetEngineDiagnosticLevel::Warn,
                                            s,
                                            || format!("Could not find array index '{index}' specified in accessor expression"),
                                        );
                                    None
                                }
                            }
                        }
                    } else {
                        execution_context.add_diagnostic_if_enabled(
                                RecordSetEngineDiagnosticLevel::Warn,
                                s,
                                || format!("Could not search for array index '{}' specified in accessor expression because current node is a '{:?}' value", array_index.get_value(), root.get_value_type()),
                            );

                        None
                    }
                }
                _ => {
                    execution_context.add_diagnostic_if_enabled(
                        RecordSetEngineDiagnosticLevel::Warn,
                        s,
                        || "Unexpected scalar expression encountered in accessor expression".into(),
                    );

                    None
                }
            };

            if let Some(v) = next {
                select_from_value(execution_context, v, selectors)
            } else {
                Ok(ResolvedValue::Computed(OwnedValue::Null))
            }
        }
        None => Ok(ResolvedValue::Value(root)),
    }
}

#[cfg(test)]
mod tests {
    use std::collections::HashMap;

    use super::*;

    #[test]
    fn test_execute_source_scalar_expression() {
        let record = TestRecord::new()
            .with_key_value(
                "key1".into(),
                OwnedValue::String(ValueStorage::new("value1".into())),
            )
            .with_key_value(
                "key2".into(),
                OwnedValue::Array(ArrayValueStorage::new(vec![
                    OwnedValue::Integer(ValueStorage::new(1)),
                    OwnedValue::Integer(ValueStorage::new(2)),
                    OwnedValue::Integer(ValueStorage::new(3)),
                ])),
            );

        let run_test = |scalar_expression, expected_value: Value| {
            let pipeline = PipelineExpressionBuilder::new("").build().unwrap();

            let execution_context = ExecutionContext::new(
                RecordSetEngineDiagnosticLevel::Verbose,
                &pipeline,
                None,
                record.clone(),
            );

            let value = execute_scalar_expression(&execution_context, &scalar_expression).unwrap();

            assert_eq!(expected_value, value.to_value());
        };

        // Test selecting the root
        run_test(
            ScalarExpression::Source(SourceScalarExpression::new(
                QueryLocation::new_fake(),
                ValueAccessor::new(),
            )),
            Value::Map(&record),
        );

        // Test selecting a string key
        run_test(
            ScalarExpression::Source(SourceScalarExpression::new(
                QueryLocation::new_fake(),
                ValueAccessor::new_with_selectors(vec![ScalarExpression::Static(
                    StaticScalarExpression::String(StringScalarExpression::new(
                        QueryLocation::new_fake(),
                        "key1",
                    )),
                )]),
            )),
            Value::String(&ValueStorage::new("value1".into())),
        );

        // Test selecting an unknown string key
        run_test(
            ScalarExpression::Source(SourceScalarExpression::new(
                QueryLocation::new_fake(),
                ValueAccessor::new_with_selectors(vec![ScalarExpression::Static(
                    StaticScalarExpression::String(StringScalarExpression::new(
                        QueryLocation::new_fake(),
                        "unknown_key",
                    )),
                )]),
            )),
            Value::Null,
        );

        // Test selecting an array index
        run_test(
            ScalarExpression::Source(SourceScalarExpression::new(
                QueryLocation::new_fake(),
                ValueAccessor::new_with_selectors(vec![
                    ScalarExpression::Static(StaticScalarExpression::String(
                        StringScalarExpression::new(QueryLocation::new_fake(), "key2"),
                    )),
                    ScalarExpression::Static(StaticScalarExpression::Integer(
                        IntegerScalarExpression::new(QueryLocation::new_fake(), 0),
                    )),
                ]),
            )),
            Value::Integer(&ValueStorage::new(1)),
        );

        // Test selecting a negative array index
        run_test(
            ScalarExpression::Source(SourceScalarExpression::new(
                QueryLocation::new_fake(),
                ValueAccessor::new_with_selectors(vec![
                    ScalarExpression::Static(StaticScalarExpression::String(
                        StringScalarExpression::new(QueryLocation::new_fake(), "key2"),
                    )),
                    ScalarExpression::Static(StaticScalarExpression::Integer(
                        IntegerScalarExpression::new(QueryLocation::new_fake(), -1),
                    )),
                ]),
            )),
            Value::Integer(&ValueStorage::new(3)),
        );

        // Test selecting an invalid array index
        run_test(
            ScalarExpression::Source(SourceScalarExpression::new(
                QueryLocation::new_fake(),
                ValueAccessor::new_with_selectors(vec![
                    ScalarExpression::Static(StaticScalarExpression::String(
                        StringScalarExpression::new(QueryLocation::new_fake(), "key2"),
                    )),
                    ScalarExpression::Static(StaticScalarExpression::Integer(
                        IntegerScalarExpression::new(QueryLocation::new_fake(), 10),
                    )),
                ]),
            )),
            Value::Null,
        );
    }

    #[test]
    fn test_execute_attached_scalar_expression() {
        let record = TestRecord::new();

        let mut attached_records = TestAttachedRecords::new();

        attached_records.push(
            "resource",
            MapValueStorage::new(HashMap::from([(
                "key1".into(),
                OwnedValue::String(ValueStorage::new("hello world".into())),
            )])),
        );

        let run_test = |scalar_expression, expected_value: Value| {
            let pipeline = PipelineExpressionBuilder::new("").build().unwrap();

            let execution_context = ExecutionContext::new(
                RecordSetEngineDiagnosticLevel::Verbose,
                &pipeline,
                Some(&attached_records),
                record.clone(),
            );

            let value = execute_scalar_expression(&execution_context, &scalar_expression).unwrap();

            assert_eq!(expected_value, value.to_value());
        };

        // Test null is returned when record is not found
        run_test(
            ScalarExpression::Attached(AttachedScalarExpression::new(
                QueryLocation::new_fake(),
                StringScalarExpression::new(QueryLocation::new_fake(), "invalid"),
                ValueAccessor::new(),
            )),
            Value::Null,
        );

        // Test pathed resolution
        run_test(
            ScalarExpression::Attached(AttachedScalarExpression::new(
                QueryLocation::new_fake(),
                StringScalarExpression::new(QueryLocation::new_fake(), "resource"),
                ValueAccessor::new_with_selectors(vec![ScalarExpression::Static(
                    StaticScalarExpression::String(StringScalarExpression::new(
                        QueryLocation::new_fake(),
                        "key1",
                    )),
                )]),
            )),
            Value::String(&ValueStorage::new("hello world".into())),
        );
    }

    #[test]
    fn test_execute_variable_scalar_expression() {
        let record = TestRecord::new();

        let run_test = |scalar_expression, expected_value: Value| {
            let pipeline = PipelineExpressionBuilder::new("").build().unwrap();

            let execution_context = ExecutionContext::new(
                RecordSetEngineDiagnosticLevel::Verbose,
                &pipeline,
                None,
                record.clone(),
            );

            execution_context.get_variables().borrow_mut().set(
                "var1",
                ResolvedValue::Computed(OwnedValue::String(ValueStorage::new(
                    "hello world".into(),
                ))),
            );
            execution_context.get_variables().borrow_mut().set(
                "var2",
                ResolvedValue::Computed(OwnedValue::Map(MapValueStorage::new(HashMap::from([(
                    "key1".into(),
                    OwnedValue::String(ValueStorage::new("hello world".into())),
                )])))),
            );

            let value = execute_scalar_expression(&execution_context, &scalar_expression).unwrap();

            assert_eq!(expected_value, value.to_value());
        };

        // Test null is returned when record is not found
        run_test(
            ScalarExpression::Variable(VariableScalarExpression::new(
                QueryLocation::new_fake(),
                StringScalarExpression::new(QueryLocation::new_fake(), "invalid"),
                ValueAccessor::new(),
            )),
            Value::Null,
        );

        // Test resolution
        run_test(
            ScalarExpression::Variable(VariableScalarExpression::new(
                QueryLocation::new_fake(),
                StringScalarExpression::new(QueryLocation::new_fake(), "var1"),
                ValueAccessor::new(),
            )),
            Value::String(&ValueStorage::new("hello world".into())),
        );

        // Test path resolution
        run_test(
            ScalarExpression::Variable(VariableScalarExpression::new(
                QueryLocation::new_fake(),
                StringScalarExpression::new(QueryLocation::new_fake(), "var2"),
                ValueAccessor::new_with_selectors(vec![ScalarExpression::Static(
                    StaticScalarExpression::String(StringScalarExpression::new(
                        QueryLocation::new_fake(),
                        "key1",
                    )),
                )]),
            )),
            Value::String(&ValueStorage::new("hello world".into())),
        );
    }

    #[test]
    fn test_execute_constant_scalar_expression() {
        let record = TestRecord::new();

        let run_test = |scalar_expression, expected_value: Value| {
            let pipeline = PipelineExpressionBuilder::new("")
                .with_constants(vec![StaticScalarExpression::Integer(
                    IntegerScalarExpression::new(QueryLocation::new_fake(), 18),
                )])
                .build()
                .unwrap();

            let execution_context = ExecutionContext::new(
                RecordSetEngineDiagnosticLevel::Verbose,
                &pipeline,
                None,
                record.clone(),
            );

            let value = execute_scalar_expression(&execution_context, &scalar_expression).unwrap();

            assert_eq!(expected_value, value.to_value());
        };

        run_test(
            ScalarExpression::Constant(ConstantScalarExpression::Reference(
                ReferenceConstantScalarExpression::new(
                    QueryLocation::new_fake(),
                    ValueType::Integer,
                    0,
                ),
            )),
            Value::Integer(&ValueStorage::new(18)),
        );

        run_test(
            ScalarExpression::Constant(ConstantScalarExpression::Copy(
                CopyConstantScalarExpression::new(
                    QueryLocation::new_fake(),
                    1,
                    StaticScalarExpression::Integer(IntegerScalarExpression::new(
                        QueryLocation::new_fake(),
                        99,
                    )),
                ),
            )),
            Value::Integer(&ValueStorage::new(99)),
        );
    }

    #[test]
    fn test_execute_negate_scalar_expression() {
        let record = TestRecord::new();

        let run_test = |scalar_expression, expected_value: Value| {
            let pipeline = PipelineExpressionBuilder::new("").build().unwrap();

            let execution_context = ExecutionContext::new(
                RecordSetEngineDiagnosticLevel::Verbose,
                &pipeline,
                None,
                record.clone(),
            );

            let value = execute_scalar_expression(&execution_context, &scalar_expression).unwrap();

            assert_eq!(expected_value, value.to_value());
        };

        run_test(
            ScalarExpression::Negate(NegateScalarExpression::new(
                QueryLocation::new_fake(),
                ScalarExpression::Static(StaticScalarExpression::Integer(
                    IntegerScalarExpression::new(QueryLocation::new_fake(), 18),
                )),
            )),
            Value::Integer(&ValueStorage::new(-18)),
        );

        run_test(
            ScalarExpression::Negate(NegateScalarExpression::new(
                QueryLocation::new_fake(),
                ScalarExpression::Static(StaticScalarExpression::Double(
                    DoubleScalarExpression::new(QueryLocation::new_fake(), 18.18),
                )),
            )),
            Value::Double(&ValueStorage::new(-18.18)),
        );
    }

    #[test]
    fn test_execute_logical_scalar_expression() {
        let record = TestRecord::new();

        let run_test = |scalar_expression, expected_value: Value| {
            let pipeline = PipelineExpressionBuilder::new("").build().unwrap();

            let execution_context = ExecutionContext::new(
                RecordSetEngineDiagnosticLevel::Verbose,
                &pipeline,
                None,
                record.clone(),
            );

            let value = execute_scalar_expression(&execution_context, &scalar_expression).unwrap();

            assert_eq!(expected_value, value.to_value());
        };

        run_test(
            ScalarExpression::Logical(
                LogicalExpression::EqualTo(EqualToLogicalExpression::new(
                    QueryLocation::new_fake(),
                    ScalarExpression::Static(StaticScalarExpression::Integer(
                        IntegerScalarExpression::new(QueryLocation::new_fake(), 18),
                    )),
                    ScalarExpression::Static(StaticScalarExpression::Integer(
                        IntegerScalarExpression::new(QueryLocation::new_fake(), 18),
                    )),
                    false,
                ))
                .into(),
            ),
            Value::Boolean(&ValueStorage::new(true)),
        );
    }

    #[test]
    fn test_execute_coalesce_scalar_expression() {
        let record = TestRecord::new();

        let run_test = |scalar_expression, expected_value: Value| {
            let pipeline = PipelineExpressionBuilder::new("").build().unwrap();

            let execution_context = ExecutionContext::new(
                RecordSetEngineDiagnosticLevel::Verbose,
                &pipeline,
                None,
                record.clone(),
            );

            let value = execute_scalar_expression(&execution_context, &scalar_expression).unwrap();

            assert_eq!(expected_value, value.to_value());
        };

        run_test(
            ScalarExpression::Coalesce(CoalesceScalarExpression::new(
                QueryLocation::new_fake(),
                vec![ScalarExpression::Static(StaticScalarExpression::Boolean(
                    BooleanScalarExpression::new(QueryLocation::new_fake(), true),
                ))],
            )),
            Value::Boolean(&ValueStorage::new(true)),
        );

        run_test(
            ScalarExpression::Coalesce(CoalesceScalarExpression::new(
                QueryLocation::new_fake(),
                vec![
                    ScalarExpression::Static(StaticScalarExpression::Null(
                        NullScalarExpression::new(QueryLocation::new_fake()),
                    )),
                    ScalarExpression::Static(StaticScalarExpression::Boolean(
                        BooleanScalarExpression::new(QueryLocation::new_fake(), false),
                    )),
                ],
            )),
            Value::Boolean(&ValueStorage::new(false)),
        );

        run_test(
            ScalarExpression::Coalesce(CoalesceScalarExpression::new(
                QueryLocation::new_fake(),
                vec![],
            )),
            Value::Null,
        );
    }

    #[test]
    fn test_execute_conditional_scalar_expression() {
        let record = TestRecord::new();

        let run_test = |scalar_expression, expected_value: Value| {
            let pipeline = PipelineExpressionBuilder::new("").build().unwrap();

            let execution_context = ExecutionContext::new(
                RecordSetEngineDiagnosticLevel::Verbose,
                &pipeline,
                None,
                record.clone(),
            );

            let value = execute_scalar_expression(&execution_context, &scalar_expression).unwrap();

            assert_eq!(expected_value, value.to_value());
        };

        run_test(
            ScalarExpression::Conditional(ConditionalScalarExpression::new(
                QueryLocation::new_fake(),
                LogicalExpression::Scalar(ScalarExpression::Static(
                    StaticScalarExpression::Boolean(BooleanScalarExpression::new(
                        QueryLocation::new_fake(),
                        true,
                    )),
                )),
                ScalarExpression::Static(StaticScalarExpression::Integer(
                    IntegerScalarExpression::new(QueryLocation::new_fake(), 18),
                )),
                ScalarExpression::Static(StaticScalarExpression::Integer(
                    IntegerScalarExpression::new(QueryLocation::new_fake(), -18),
                )),
            )),
            Value::Integer(&ValueStorage::new(18)),
        );

        run_test(
            ScalarExpression::Conditional(ConditionalScalarExpression::new(
                QueryLocation::new_fake(),
                LogicalExpression::Scalar(ScalarExpression::Static(
                    StaticScalarExpression::Boolean(BooleanScalarExpression::new(
                        QueryLocation::new_fake(),
                        false,
                    )),
                )),
                ScalarExpression::Static(StaticScalarExpression::Integer(
                    IntegerScalarExpression::new(QueryLocation::new_fake(), 18),
                )),
                ScalarExpression::Static(StaticScalarExpression::Integer(
                    IntegerScalarExpression::new(QueryLocation::new_fake(), -18),
                )),
            )),
            Value::Integer(&ValueStorage::new(-18)),
        );
    }

    #[test]
    fn test_execute_convert_scalar_expression() {
        fn run_test<F>(build: F, input: Vec<(ScalarExpression, Value)>)
        where
            F: Fn(ConversionScalarExpression) -> ConvertScalarExpression,
        {
            for (inner, expected) in input {
                let e = ScalarExpression::Convert(build(ConversionScalarExpression::new(
                    QueryLocation::new_fake(),
                    inner,
                )));

                let pipeline = Default::default();

                let record = TestRecord::new();

                let execution_context = ExecutionContext::new(
                    RecordSetEngineDiagnosticLevel::Verbose,
                    &pipeline,
                    None,
                    record,
                );

                let actual = execute_scalar_expression(&execution_context, &e).unwrap();
                assert_eq!(expected, actual.to_value());
            }
        }

        run_test(
            ConvertScalarExpression::Boolean,
            vec![
                (
                    ScalarExpression::Static(StaticScalarExpression::Boolean(
                        BooleanScalarExpression::new(QueryLocation::new_fake(), true),
                    )),
                    Value::Boolean(&BooleanScalarExpression::new(
                        QueryLocation::new_fake(),
                        true,
                    )),
                ),
                (
                    ScalarExpression::Static(StaticScalarExpression::Double(
                        DoubleScalarExpression::new(QueryLocation::new_fake(), 18.0),
                    )),
                    Value::Boolean(&BooleanScalarExpression::new(
                        QueryLocation::new_fake(),
                        true,
                    )),
                ),
                (
                    ScalarExpression::Static(StaticScalarExpression::Integer(
                        IntegerScalarExpression::new(QueryLocation::new_fake(), 18),
                    )),
                    Value::Boolean(&BooleanScalarExpression::new(
                        QueryLocation::new_fake(),
                        true,
                    )),
                ),
                (
                    ScalarExpression::Static(StaticScalarExpression::String(
                        StringScalarExpression::new(QueryLocation::new_fake(), "true"),
                    )),
                    Value::Boolean(&BooleanScalarExpression::new(
                        QueryLocation::new_fake(),
                        true,
                    )),
                ),
                (
                    ScalarExpression::Static(StaticScalarExpression::String(
                        StringScalarExpression::new(QueryLocation::new_fake(), "value"),
                    )),
                    Value::Null,
                ),
            ],
        );

        run_test(
            ConvertScalarExpression::Double,
            vec![
                (
                    ScalarExpression::Static(StaticScalarExpression::Boolean(
                        BooleanScalarExpression::new(QueryLocation::new_fake(), true),
                    )),
                    Value::Double(&DoubleScalarExpression::new(QueryLocation::new_fake(), 1.0)),
                ),
                (
                    ScalarExpression::Static(StaticScalarExpression::Double(
                        DoubleScalarExpression::new(QueryLocation::new_fake(), 18.0),
                    )),
                    Value::Double(&DoubleScalarExpression::new(
                        QueryLocation::new_fake(),
                        18.0,
                    )),
                ),
                (
                    ScalarExpression::Static(StaticScalarExpression::Integer(
                        IntegerScalarExpression::new(QueryLocation::new_fake(), 18),
                    )),
                    Value::Double(&DoubleScalarExpression::new(
                        QueryLocation::new_fake(),
                        18.0,
                    )),
                ),
                (
                    ScalarExpression::Static(StaticScalarExpression::String(
                        StringScalarExpression::new(QueryLocation::new_fake(), "18.0"),
                    )),
                    Value::Double(&DoubleScalarExpression::new(
                        QueryLocation::new_fake(),
                        18.0,
                    )),
                ),
                (
                    ScalarExpression::Static(StaticScalarExpression::String(
                        StringScalarExpression::new(QueryLocation::new_fake(), "value"),
                    )),
                    Value::Null,
                ),
            ],
        );

        run_test(
            ConvertScalarExpression::Integer,
            vec![
                (
                    ScalarExpression::Static(StaticScalarExpression::Boolean(
                        BooleanScalarExpression::new(QueryLocation::new_fake(), true),
                    )),
                    Value::Integer(&IntegerScalarExpression::new(QueryLocation::new_fake(), 1)),
                ),
                (
                    ScalarExpression::Static(StaticScalarExpression::Double(
                        DoubleScalarExpression::new(QueryLocation::new_fake(), 18.0),
                    )),
                    Value::Integer(&IntegerScalarExpression::new(QueryLocation::new_fake(), 18)),
                ),
                (
                    ScalarExpression::Static(StaticScalarExpression::Integer(
                        IntegerScalarExpression::new(QueryLocation::new_fake(), 18),
                    )),
                    Value::Integer(&IntegerScalarExpression::new(QueryLocation::new_fake(), 18)),
                ),
                (
                    ScalarExpression::Static(StaticScalarExpression::String(
                        StringScalarExpression::new(QueryLocation::new_fake(), "18"),
                    )),
                    Value::Integer(&IntegerScalarExpression::new(QueryLocation::new_fake(), 18)),
                ),
                (
                    ScalarExpression::Static(StaticScalarExpression::String(
                        StringScalarExpression::new(QueryLocation::new_fake(), "value"),
                    )),
                    Value::Null,
                ),
            ],
        );

        run_test(
            ConvertScalarExpression::String,
            vec![
                (
                    ScalarExpression::Static(StaticScalarExpression::Boolean(
                        BooleanScalarExpression::new(QueryLocation::new_fake(), true),
                    )),
                    Value::String(&StringScalarExpression::new(
                        QueryLocation::new_fake(),
                        "true",
                    )),
                ),
                (
                    ScalarExpression::Static(StaticScalarExpression::Double(
                        DoubleScalarExpression::new(QueryLocation::new_fake(), 18.18),
                    )),
                    Value::String(&StringScalarExpression::new(
                        QueryLocation::new_fake(),
                        "18.18",
                    )),
                ),
                (
                    ScalarExpression::Static(StaticScalarExpression::Integer(
                        IntegerScalarExpression::new(QueryLocation::new_fake(), 18),
                    )),
                    Value::String(&StringScalarExpression::new(
                        QueryLocation::new_fake(),
                        "18",
                    )),
                ),
                (
                    ScalarExpression::Static(StaticScalarExpression::Null(
                        NullScalarExpression::new(QueryLocation::new_fake()),
                    )),
                    Value::String(&StringScalarExpression::new(QueryLocation::new_fake(), "")),
                ),
            ],
        );
    }

    #[test]
    fn test_execute_length_scalar_expression() {
        fn run_test(input: Vec<(ScalarExpression, Value)>) {
            for (inner, expected) in input {
                let e = ScalarExpression::Length(LengthScalarExpression::new(
                    QueryLocation::new_fake(),
                    inner,
                ));

                let pipeline = Default::default();

                let record = TestRecord::new();

                let execution_context = ExecutionContext::new(
                    RecordSetEngineDiagnosticLevel::Verbose,
                    &pipeline,
                    None,
                    record,
                );

                let actual = execute_scalar_expression(&execution_context, &e).unwrap();
                assert_eq!(expected, actual.to_value());
            }
        }

        run_test(vec![
            (
                ScalarExpression::Static(StaticScalarExpression::String(
                    StringScalarExpression::new(QueryLocation::new_fake(), "Hello, 世界!"),
                )),
                Value::Integer(&IntegerScalarExpression::new(QueryLocation::new_fake(), 10)),
            ),
            (
                ScalarExpression::Static(StaticScalarExpression::Array(
                    ArrayScalarExpression::new(
                        QueryLocation::new_fake(),
                        vec![
                            StaticScalarExpression::Integer(IntegerScalarExpression::new(
                                QueryLocation::new_fake(),
                                1,
                            )),
                            StaticScalarExpression::Integer(IntegerScalarExpression::new(
                                QueryLocation::new_fake(),
                                2,
                            )),
                        ],
                    ),
                )),
                Value::Integer(&IntegerScalarExpression::new(QueryLocation::new_fake(), 2)),
            ),
            (
                ScalarExpression::Static(StaticScalarExpression::Map(MapScalarExpression::new(
                    QueryLocation::new_fake(),
                    HashMap::from([
                        (
                            "key1".into(),
                            StaticScalarExpression::Integer(IntegerScalarExpression::new(
                                QueryLocation::new_fake(),
                                1,
                            )),
                        ),
                        (
                            "key2".into(),
                            StaticScalarExpression::Integer(IntegerScalarExpression::new(
                                QueryLocation::new_fake(),
                                2,
                            )),
                        ),
                    ]),
                ))),
                Value::Integer(&IntegerScalarExpression::new(QueryLocation::new_fake(), 2)),
            ),
            (
                ScalarExpression::Static(StaticScalarExpression::Boolean(
                    BooleanScalarExpression::new(QueryLocation::new_fake(), true),
                )),
                Value::Null,
            ),
        ]);
    }

    #[test]
<<<<<<< HEAD
    fn test_execute_replace_string_scalar_expression() {
        fn run_test(input: Vec<(ScalarExpression, ScalarExpression, ScalarExpression, Value)>) {
            for (text, lookup, replacement, expected) in input {
                let e = ScalarExpression::ReplaceString(ReplaceStringScalarExpression::new(
                    QueryLocation::new_fake(),
                    text,
                    lookup,
                    replacement,
                ));

                let pipeline = Default::default();

                let record = TestRecord::new();

                let execution_context = ExecutionContext::new(
                    RecordSetEngineDiagnosticLevel::Verbose,
                    &pipeline,
                    None,
                    record,
                );

                let actual = execute_scalar_expression(&execution_context, &e).unwrap();
                assert_eq!(expected, actual.to_value());
            }
        }

        run_test(vec![
            (
                ScalarExpression::Static(StaticScalarExpression::String(
                    StringScalarExpression::new(QueryLocation::new_fake(), "A magic trick can turn a cat into a dog"),
                )),
                ScalarExpression::Static(StaticScalarExpression::String(
                    StringScalarExpression::new(QueryLocation::new_fake(), "cat"),
                )),
                ScalarExpression::Static(StaticScalarExpression::String(
                    StringScalarExpression::new(QueryLocation::new_fake(), "hamster"),
                )),
                Value::String(&StringScalarExpression::new(
                    QueryLocation::new_fake(),
                    "A magic trick can turn a hamster into a dog",
                )),
            ),
            (
                ScalarExpression::Static(StaticScalarExpression::String(
                    StringScalarExpression::new(QueryLocation::new_fake(), "hello world hello"),
                )),
                ScalarExpression::Static(StaticScalarExpression::String(
                    StringScalarExpression::new(QueryLocation::new_fake(), "hello"),
                )),
                ScalarExpression::Static(StaticScalarExpression::String(
                    StringScalarExpression::new(QueryLocation::new_fake(), "hi"),
                )),
                Value::String(&StringScalarExpression::new(
                    QueryLocation::new_fake(),
                    "hi world hi",
                )),
            ),
            (
                ScalarExpression::Static(StaticScalarExpression::String(
                    StringScalarExpression::new(QueryLocation::new_fake(), "no matches here"),
                )),
                ScalarExpression::Static(StaticScalarExpression::String(
                    StringScalarExpression::new(QueryLocation::new_fake(), "xyz"),
                )),
                ScalarExpression::Static(StaticScalarExpression::String(
                    StringScalarExpression::new(QueryLocation::new_fake(), "abc"),
                )),
                Value::String(&StringScalarExpression::new(
                    QueryLocation::new_fake(),
                    "no matches here",
                )),
            ),
            (
                ScalarExpression::Static(StaticScalarExpression::Boolean(
                    BooleanScalarExpression::new(QueryLocation::new_fake(), true),
                )),
                ScalarExpression::Static(StaticScalarExpression::String(
                    StringScalarExpression::new(QueryLocation::new_fake(), "search"),
                )),
                ScalarExpression::Static(StaticScalarExpression::String(
                    StringScalarExpression::new(QueryLocation::new_fake(), "replace"),
                )),
                Value::Null,
            ),
        ]);
=======
    fn test_execute_case_scalar_expression() {
        let record = TestRecord::new();

        let run_test = |scalar_expression, expected_value: Value| {
            let pipeline = PipelineExpressionBuilder::new("").build().unwrap();

            let execution_context = ExecutionContext::new(
                RecordSetEngineDiagnosticLevel::Verbose,
                &pipeline,
                None,
                record.clone(),
            );

            let value = execute_scalar_expression(&execution_context, &scalar_expression).unwrap();

            assert_eq!(expected_value, value.to_value());
        };

        // Test simple case: case(true, "success", "failure") -> "success"
        run_test(
            ScalarExpression::Case(CaseScalarExpression::new(
                QueryLocation::new_fake(),
                vec![(
                    LogicalExpression::Scalar(ScalarExpression::Static(
                        StaticScalarExpression::Boolean(BooleanScalarExpression::new(
                            QueryLocation::new_fake(),
                            true,
                        )),
                    )),
                    ScalarExpression::Static(StaticScalarExpression::String(
                        StringScalarExpression::new(QueryLocation::new_fake(), "success"),
                    )),
                )],
                ScalarExpression::Static(StaticScalarExpression::String(
                    StringScalarExpression::new(QueryLocation::new_fake(), "failure"),
                )),
            )),
            Value::String(&ValueStorage::new("success".into())),
        );

        // Test fallback to else: case(false, "success", "failure") -> "failure"
        run_test(
            ScalarExpression::Case(CaseScalarExpression::new(
                QueryLocation::new_fake(),
                vec![(
                    LogicalExpression::Scalar(ScalarExpression::Static(
                        StaticScalarExpression::Boolean(BooleanScalarExpression::new(
                            QueryLocation::new_fake(),
                            false,
                        )),
                    )),
                    ScalarExpression::Static(StaticScalarExpression::String(
                        StringScalarExpression::new(QueryLocation::new_fake(), "success"),
                    )),
                )],
                ScalarExpression::Static(StaticScalarExpression::String(
                    StringScalarExpression::new(QueryLocation::new_fake(), "failure"),
                )),
            )),
            Value::String(&ValueStorage::new("failure".into())),
        );

        // Test multiple conditions: case(false, "first", true, "second", "else") -> "second"
        run_test(
            ScalarExpression::Case(CaseScalarExpression::new(
                QueryLocation::new_fake(),
                vec![
                    (
                        LogicalExpression::Scalar(ScalarExpression::Static(
                            StaticScalarExpression::Boolean(BooleanScalarExpression::new(
                                QueryLocation::new_fake(),
                                false,
                            )),
                        )),
                        ScalarExpression::Static(StaticScalarExpression::String(
                            StringScalarExpression::new(QueryLocation::new_fake(), "first"),
                        )),
                    ),
                    (
                        LogicalExpression::Scalar(ScalarExpression::Static(
                            StaticScalarExpression::Boolean(BooleanScalarExpression::new(
                                QueryLocation::new_fake(),
                                true,
                            )),
                        )),
                        ScalarExpression::Static(StaticScalarExpression::String(
                            StringScalarExpression::new(QueryLocation::new_fake(), "second"),
                        )),
                    ),
                ],
                ScalarExpression::Static(StaticScalarExpression::String(
                    StringScalarExpression::new(QueryLocation::new_fake(), "else"),
                )),
            )),
            Value::String(&ValueStorage::new("second".into())),
        );
>>>>>>> bcc56cab
    }
}<|MERGE_RESOLUTION|>--- conflicted
+++ resolved
@@ -1346,7 +1346,6 @@
     }
 
     #[test]
-<<<<<<< HEAD
     fn test_execute_replace_string_scalar_expression() {
         fn run_test(input: Vec<(ScalarExpression, ScalarExpression, ScalarExpression, Value)>) {
             for (text, lookup, replacement, expected) in input {
@@ -1432,7 +1431,9 @@
                 Value::Null,
             ),
         ]);
-=======
+    }
+  
+    #[test]
     fn test_execute_case_scalar_expression() {
         let record = TestRecord::new();
 
@@ -1529,6 +1530,5 @@
             )),
             Value::String(&ValueStorage::new("second".into())),
         );
->>>>>>> bcc56cab
     }
 }