--- conflicted
+++ resolved
@@ -1848,27 +1848,6 @@
             Value::Double(&DoubleScalarExpression::new(QueryLocation::new_fake(), 1.0)),
             "Value of 'String' type on left side of comparison operation could not be converted to double",
         );
-<<<<<<< HEAD
-=======
-
-        run_test_failure(
-            Value::DateTime(&DateTimeScalarExpression::new(
-                QueryLocation::new_fake(),
-                Utc.with_ymd_and_hms(2025, 6, 29, 0, 0, 0).unwrap().into(),
-            )),
-            Value::Integer(&IntegerScalarExpression::new(QueryLocation::new_fake(), 1)),
-            "Value of 'Integer' type on right side of comparison operation could not be converted to DateTime",
-        );
-
-        run_test_failure(
-            Value::Double(&DoubleScalarExpression::new(QueryLocation::new_fake(), 1.1)),
-            Value::DateTime(&DateTimeScalarExpression::new(
-                QueryLocation::new_fake(),
-                Utc.with_ymd_and_hms(2025, 6, 29, 0, 0, 0).unwrap().into(),
-            )),
-            "Value of 'Double' type on left side of comparison operation could not be converted to DateTime",
-        );
->>>>>>> 2c392573
     }
 
     #[test]
