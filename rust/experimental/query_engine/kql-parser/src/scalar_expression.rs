use data_engine_expressions::*;
use data_engine_parser_abstractions::*;
use pest::iterators::Pair;

use crate::{
    Rule, logical_expressions::parse_logical_expression,
    scalar_conditional_function_expressions::*, scalar_conversion_function_expressions::*,
    scalar_primitive_expressions::*,
};

pub(crate) fn parse_scalar_expression(
    scalar_expression_rule: Pair<Rule>,
    state: &ParserState,
) -> Result<ScalarExpression, ParserError> {
    let scalar_rule = scalar_expression_rule.into_inner().next().unwrap();

    let scalar = match scalar_rule.as_rule() {
        Rule::null_literal => ScalarExpression::Static(parse_standard_null_literal(scalar_rule)),
        Rule::real_expression => ScalarExpression::Static(parse_real_expression(scalar_rule)?),
        Rule::datetime_expression => {
            ScalarExpression::Static(parse_datetime_expression(scalar_rule)?)
        }
        Rule::conditional_expression => parse_conditional_expression(scalar_rule, state)?,
        Rule::strlen_expression => parse_strlen_expression(scalar_rule, state)?,
        Rule::replace_string_expression => parse_replace_string_expression(scalar_rule, state)?,
        Rule::case_expression => parse_case_expression(scalar_rule, state)?,
        Rule::true_literal | Rule::false_literal => {
            ScalarExpression::Static(parse_standard_bool_literal(scalar_rule))
        }
        Rule::double_literal => {
            ScalarExpression::Static(parse_standard_double_literal(scalar_rule, None)?)
        }
        Rule::integer_literal => {
            ScalarExpression::Static(parse_standard_integer_literal(scalar_rule)?)
        }
        Rule::string_literal => ScalarExpression::Static(parse_string_literal(scalar_rule)),
        Rule::accessor_expression => {
            // Note: When used as a scalar expression it is valid for an
            // accessor to fold into a static at the root so
            // allow_root_scalar=true is passed here. Example: iff([logical],
            // [scalar], [scalar]) evaluated as iff([logical],
            // accessor(some_constant1), accessor(some_constant2)) can safely
            // fold to iff([logical], String("constant1"), String("constant2")).
            parse_accessor_expression(scalar_rule, state, true)?
        }
        Rule::logical_expression => {
            let l = parse_logical_expression(scalar_rule, state)?;

            if let LogicalExpression::Scalar(s) = l {
                s
            } else {
                ScalarExpression::Logical(l.into())
            }
        }
        Rule::tostring_expression => parse_tostring_expression(scalar_rule, state)?,
        Rule::scalar_expression => parse_scalar_expression(scalar_rule, state)?,
        _ => panic!("Unexpected rule in scalar_expression: {scalar_rule}"),
    };

    Ok(scalar)
}

pub(crate) fn parse_strlen_expression(
    strlen_expression_rule: Pair<Rule>,
    state: &ParserState,
) -> Result<ScalarExpression, ParserError> {
    let query_location = to_query_location(&strlen_expression_rule);

    let mut strlen_rules = strlen_expression_rule.into_inner();
    let inner_expression = strlen_rules.next().unwrap();

    Ok(ScalarExpression::Length(LengthScalarExpression::new(
        query_location,
        parse_scalar_expression(inner_expression, state)?,
    )))
}

pub(crate) fn parse_replace_string_expression(
    replace_string_expression_rule: Pair<Rule>,
    state: &ParserState,
) -> Result<ScalarExpression, ParserError> {
    let query_location = to_query_location(&replace_string_expression_rule);

    let mut replace_string_rules = replace_string_expression_rule.into_inner();
    let haystack_expression = replace_string_rules.next().unwrap();
    let needle_expression = replace_string_rules.next().unwrap();
    let replacement_expression = replace_string_rules.next().unwrap();

    Ok(ScalarExpression::ReplaceString(
        ReplaceStringScalarExpression::new(
            query_location,
            parse_scalar_expression(haystack_expression, state)?,
            parse_scalar_expression(needle_expression, state)?,
            parse_scalar_expression(replacement_expression, state)?,
            false, // case_insensitive - set to false for KQL
        ),
    ))
}

#[cfg(test)]
mod tests {
    use pest::Parser;

    use crate::{KqlPestParser, date_utils::create_utc};

    use super::*;

    #[test]
    fn test_pest_parse_scalar_expression_rule() {
        pest_test_helpers::test_pest_rule::<KqlPestParser, Rule>(
            Rule::scalar_expression,
            &[
                "1",
                "1e1",
                "real(1)",
                "datetime(6/9/2025)",
                "true",
                "false",
                "(true == true)",
                "\"hello world\"",
                "variable",
                "(1)",
                "iff(true, 0, 1)",
                "case(true, 1, false)",
                "case(true, 1, false, 2, 0)",
                "bool(null)",
                "int(null)",
                "long(null)",
                "real(null)",
                "datetime(null)",
                "time(null)",
                "timespan(null)",
                "guid(null)",
                "dynamic(null)",
<<<<<<< HEAD
                "strlen(\"hello\")",
                "replace_string(\"text\", \"old\", \"new\")",
=======
                "tostring(\"hello\")",
                "tostring(42)",
>>>>>>> de755c73
            ],
            &["!"],
        );
    }

    #[test]
    fn test_parse_scalar_expression() {
        let run_test_success = |input: &str, expected: ScalarExpression| {
            println!("Testing: {input}");

            let state = ParserState::new(input);

            let mut result = KqlPestParser::parse(Rule::scalar_expression, input).unwrap();

            let expression = parse_scalar_expression(result.next().unwrap(), &state).unwrap();

            assert_eq!(expected, expression);
        };

        run_test_success(
            "1",
            ScalarExpression::Static(StaticScalarExpression::Integer(
                IntegerScalarExpression::new(QueryLocation::new_fake(), 1),
            )),
        );

        run_test_success(
            "(1)",
            ScalarExpression::Static(StaticScalarExpression::Integer(
                IntegerScalarExpression::new(QueryLocation::new_fake(), 1),
            )),
        );

        run_test_success(
            "1e1",
            ScalarExpression::Static(StaticScalarExpression::Double(DoubleScalarExpression::new(
                QueryLocation::new_fake(),
                1e1,
            ))),
        );

        run_test_success(
            "real(1)",
            ScalarExpression::Static(StaticScalarExpression::Double(DoubleScalarExpression::new(
                QueryLocation::new_fake(),
                1.0,
            ))),
        );

        run_test_success(
            "datetime(6/9/2025)",
            ScalarExpression::Static(StaticScalarExpression::DateTime(
                DateTimeScalarExpression::new(
                    QueryLocation::new_fake(),
                    create_utc(2025, 6, 9, 0, 0, 0, 0),
                ),
            )),
        );

        run_test_success(
            "true",
            ScalarExpression::Static(StaticScalarExpression::Boolean(
                BooleanScalarExpression::new(QueryLocation::new_fake(), true),
            )),
        );

        run_test_success(
            "false",
            ScalarExpression::Static(StaticScalarExpression::Boolean(
                BooleanScalarExpression::new(QueryLocation::new_fake(), false),
            )),
        );

        run_test_success(
            "(true == true)",
            ScalarExpression::Logical(
                LogicalExpression::EqualTo(EqualToLogicalExpression::new(
                    QueryLocation::new_fake(),
                    ScalarExpression::Static(StaticScalarExpression::Boolean(
                        BooleanScalarExpression::new(QueryLocation::new_fake(), true),
                    )),
                    ScalarExpression::Static(StaticScalarExpression::Boolean(
                        BooleanScalarExpression::new(QueryLocation::new_fake(), true),
                    )),
                    false,
                ))
                .into(),
            ),
        );

        run_test_success(
            "\"hello world\"",
            ScalarExpression::Static(StaticScalarExpression::String(StringScalarExpression::new(
                QueryLocation::new_fake(),
                "hello world",
            ))),
        );

        run_test_success(
            "identifier",
            ScalarExpression::Source(SourceScalarExpression::new(
                QueryLocation::new_fake(),
                ValueAccessor::new_with_selectors(vec![ScalarExpression::Static(
                    StaticScalarExpression::String(StringScalarExpression::new(
                        QueryLocation::new_fake(),
                        "identifier",
                    )),
                )]),
            )),
        );

        run_test_success(
            "bool(null)",
            ScalarExpression::Static(StaticScalarExpression::Null(NullScalarExpression::new(
                QueryLocation::new_fake(),
            ))),
        );

        run_test_success(
            "datetime(null)",
            ScalarExpression::Static(StaticScalarExpression::Null(NullScalarExpression::new(
                QueryLocation::new_fake(),
            ))),
        );

        run_test_success(
            "dynamic(null)",
            ScalarExpression::Static(StaticScalarExpression::Null(NullScalarExpression::new(
                QueryLocation::new_fake(),
            ))),
        );

        run_test_success(
            "guid(null)",
            ScalarExpression::Static(StaticScalarExpression::Null(NullScalarExpression::new(
                QueryLocation::new_fake(),
            ))),
        );

        run_test_success(
            "int(null)",
            ScalarExpression::Static(StaticScalarExpression::Null(NullScalarExpression::new(
                QueryLocation::new_fake(),
            ))),
        );

        run_test_success(
            "long(null)",
            ScalarExpression::Static(StaticScalarExpression::Null(NullScalarExpression::new(
                QueryLocation::new_fake(),
            ))),
        );

        run_test_success(
            "real(null)",
            ScalarExpression::Static(StaticScalarExpression::Null(NullScalarExpression::new(
                QueryLocation::new_fake(),
            ))),
        );

        run_test_success(
            "double(null)",
            ScalarExpression::Static(StaticScalarExpression::Null(NullScalarExpression::new(
                QueryLocation::new_fake(),
            ))),
        );

        run_test_success(
            "timespan(null)",
            ScalarExpression::Static(StaticScalarExpression::Null(NullScalarExpression::new(
                QueryLocation::new_fake(),
            ))),
        );

        run_test_success(
            "strlen(\"hello\")",
            ScalarExpression::Length(LengthScalarExpression::new(
                QueryLocation::new_fake(),
                ScalarExpression::Static(StaticScalarExpression::String(
                    StringScalarExpression::new(QueryLocation::new_fake(), "hello"),
                )),
            )),
        );

        run_test_success(
            "replace_string(\"A magic trick can turn a cat into a dog\", \"cat\", \"hamster\")",
            ScalarExpression::ReplaceString(ReplaceStringScalarExpression::new(
                QueryLocation::new_fake(),
                ScalarExpression::Static(StaticScalarExpression::String(
                    StringScalarExpression::new(
                        QueryLocation::new_fake(),
                        "A magic trick can turn a cat into a dog",
                    ),
                )),
                ScalarExpression::Static(StaticScalarExpression::String(
                    StringScalarExpression::new(QueryLocation::new_fake(), "cat"),
                )),
                ScalarExpression::Static(StaticScalarExpression::String(
                    StringScalarExpression::new(QueryLocation::new_fake(), "hamster"),
                )),
                false, // case_insensitive
            )),
        );

        run_test_success(
            "case(true, 1, 0)",
            ScalarExpression::Case(CaseScalarExpression::new(
                QueryLocation::new_fake(),
                vec![(
                    LogicalExpression::Scalar(ScalarExpression::Static(
                        StaticScalarExpression::Boolean(BooleanScalarExpression::new(
                            QueryLocation::new_fake(),
                            true,
                        )),
                    )),
                    ScalarExpression::Static(StaticScalarExpression::Integer(
                        IntegerScalarExpression::new(QueryLocation::new_fake(), 1),
                    )),
                )],
                ScalarExpression::Static(StaticScalarExpression::Integer(
                    IntegerScalarExpression::new(QueryLocation::new_fake(), 0),
                )),
            )),
        );

        run_test_success(
            "tostring(42)",
            ScalarExpression::Convert(ConvertScalarExpression::String(
                ConversionScalarExpression::new(
                    QueryLocation::new_fake(),
                    ScalarExpression::Static(StaticScalarExpression::Integer(
                        IntegerScalarExpression::new(QueryLocation::new_fake(), 42),
                    )),
                ),
            )),
        );

        run_test_success(
            "tostring(true)",
            ScalarExpression::Convert(ConvertScalarExpression::String(
                ConversionScalarExpression::new(
                    QueryLocation::new_fake(),
                    ScalarExpression::Static(StaticScalarExpression::Boolean(
                        BooleanScalarExpression::new(QueryLocation::new_fake(), true),
                    )),
                ),
            )),
        );

        run_test_success(
            "tostring(false)",
            ScalarExpression::Convert(ConvertScalarExpression::String(
                ConversionScalarExpression::new(
                    QueryLocation::new_fake(),
                    ScalarExpression::Static(StaticScalarExpression::Boolean(
                        BooleanScalarExpression::new(QueryLocation::new_fake(), false),
                    )),
                ),
            )),
        );

        run_test_success(
            "tostring(bool(null))",
            ScalarExpression::Convert(ConvertScalarExpression::String(
                ConversionScalarExpression::new(
                    QueryLocation::new_fake(),
                    ScalarExpression::Static(StaticScalarExpression::Null(
                        NullScalarExpression::new(QueryLocation::new_fake()),
                    )),
                ),
            )),
        );

        run_test_success(
            "tostring(\"hello\")",
            ScalarExpression::Convert(ConvertScalarExpression::String(
                ConversionScalarExpression::new(
                    QueryLocation::new_fake(),
                    ScalarExpression::Static(StaticScalarExpression::String(
                        StringScalarExpression::new(QueryLocation::new_fake(), "hello"),
                    )),
                ),
            )),
        );

        run_test_success(
            "tostring(4.44)",
            ScalarExpression::Convert(ConvertScalarExpression::String(
                ConversionScalarExpression::new(
                    QueryLocation::new_fake(),
                    ScalarExpression::Static(StaticScalarExpression::Double(
                        DoubleScalarExpression::new(QueryLocation::new_fake(), 4.44),
                    )),
                ),
            )),
        );

        run_test_success(
            "tostring(variable)",
            ScalarExpression::Convert(ConvertScalarExpression::String(
                ConversionScalarExpression::new(
                    QueryLocation::new_fake(),
                    ScalarExpression::Source(SourceScalarExpression::new(
                        QueryLocation::new_fake(),
                        ValueAccessor::new_with_selectors(vec![ScalarExpression::Static(
                            StaticScalarExpression::String(StringScalarExpression::new(
                                QueryLocation::new_fake(),
                                "variable",
                            )),
                        )]),
                    )),
                ),
            )),
        );

        run_test_success(
            "tostring((42))",
            ScalarExpression::Convert(ConvertScalarExpression::String(
                ConversionScalarExpression::new(
                    QueryLocation::new_fake(),
                    ScalarExpression::Static(StaticScalarExpression::Integer(
                        IntegerScalarExpression::new(QueryLocation::new_fake(), 42),
                    )),
                ),
            )),
        );

        run_test_success(
            "tostring(datetime(6/9/2025))",
            ScalarExpression::Convert(ConvertScalarExpression::String(
                ConversionScalarExpression::new(
                    QueryLocation::new_fake(),
                    ScalarExpression::Static(StaticScalarExpression::DateTime(
                        DateTimeScalarExpression::new(
                            QueryLocation::new_fake(),
                            create_utc(2025, 6, 9, 0, 0, 0, 0),
                        ),
                    )),
                ),
            )),
        );
    }
}<|MERGE_RESOLUTION|>--- conflicted
+++ resolved
@@ -132,13 +132,10 @@
                 "timespan(null)",
                 "guid(null)",
                 "dynamic(null)",
-<<<<<<< HEAD
                 "strlen(\"hello\")",
                 "replace_string(\"text\", \"old\", \"new\")",
-=======
                 "tostring(\"hello\")",
                 "tostring(42)",
->>>>>>> de755c73
             ],
             &["!"],
         );
