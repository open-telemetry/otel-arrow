--- conflicted
+++ resolved
@@ -20,18 +20,10 @@
     let destination_rule_str = destination_rule.as_str();
 
     let accessor = match destination_rule.as_rule() {
-<<<<<<< HEAD
         // Note: Root-level static accessors are not valid in an assignment
         // expression so allow_root_scalar=false is passed here.
         Rule::accessor_expression => parse_accessor_expression(destination_rule, state, false)?,
-        _ => panic!(
-            "Unexpected rule in assignment_expression: {}",
-            destination_rule
-        ),
-=======
-        Rule::accessor_expression => parse_accessor_expression(destination_rule, state)?,
         _ => panic!("Unexpected rule in assignment_expression: {destination_rule}"),
->>>>>>> cafa867c
     };
 
     let destination = match accessor {
