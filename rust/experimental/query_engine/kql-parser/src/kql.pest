// KQL Grammar is heavily influenced by the following sources:
// https://github.com/microsoft/Kusto-Query-Language/blob/master/grammar/KqlTokens.g4
// https://github.com/microsoft/Kusto-Query-Language/blob/master/grammar/Kql.g4

// These two special rules, when defined, are implicitly allowed at:
// - at every sequence (split by ~)
// - between every repetition (+ or *)
// Atomics (marked with @) are excluded
// See https://pest.rs/book/grammars/syntax.html#implicit-whitespace
WHITESPACE = _{ " " | NEWLINE }
COMMENT = _{ ("/*" ~ (!"*/" ~ ANY)* ~ "*/") | ("//" ~ (!"\n" ~ ANY)*) }

// Tokens
minus_token = { "-" }
plus_token = { "+" }
positive_infinity_token = { "+inf" }
negative_infinity_token = { "-inf" }
equals_token = @{ "==" }
equals_insensitive_token = @{ "=~" }
not_equals_token = @{ "!=" }
not_equals_insensitive_token = @{ "!~" }
greater_than_token = @{ ">" ~ !"=" }
greater_than_or_equal_to_token = @{ ">=" }
less_than_token = @{ "<" ~ !"=" }
less_than_or_equal_to_token = @{ "<=" }
and_token = @{ "and" }
or_token = @{ "or" }
statement_end_token = { &";" }

// Literals
true_literal = @{ "true" | "True" | "TRUE" }
false_literal = @{ "false" | "False" | "FALSE" }
integer_literal = @{
    "-"?
    ~ ("0" | ASCII_NONZERO_DIGIT ~ ASCII_DIGIT*)
}
double_quote_string_char = _{
    !("\"" | "\\") ~ ANY
    | "\\" ~ ("\"" | "\\" | "n" | "r" | "t")
    | "\\" ~ ("u" ~ ASCII_HEX_DIGIT{4})
}
single_quote_string_char = _{
    !("'" | "\\") ~ ANY
    | "\\" ~ ("'" | "\\" | "n" | "r" | "t")
    | "\\" ~ ("u" ~ ASCII_HEX_DIGIT{4})
}
exponent_literal = { ^"e" ~ (plus_token | minus_token)? ~ integer_literal }
double_literal = @{
    (integer_literal ~ "." ~ integer_literal ~ exponent_literal?)
    | (integer_literal ~ exponent_literal)
}
string_literal = @{
    ("\"" ~ double_quote_string_char* ~ "\"")
    | ("'" ~ single_quote_string_char* ~ "'")
}
datetime_literal = { (ASCII_ALPHANUMERIC|"-"|"+"|":"|"/"|"."|",")+ }
identifier_literal = @{ ("_" | ASCII_ALPHA) ~ ("_" | ASCII_ALPHANUMERIC)* }
identifier_or_pattern_literal = ${
	(("_" | ASCII_ALPHA | "*") ~ ("_" | ASCII_ALPHANUMERIC | "*")* ~ !("["|"."))
    | ("[" ~ string_literal ~ "]")
}

null_literal = { 
    ("bool(" ~ "null" ~ ")") |
    ("datetime(" ~ "null" ~ ")") |
    ("dynamic(" ~ "null" ~ ")") |
    ("guid(" ~ "null" ~ ")") |
    ("int(" ~ "null" ~ ")") |
    ("long(" ~ "null" ~ ")") |
    ("real(" ~ "null" ~ ")") |
    ("double(" ~ "null" ~ ")") |
    ("timespan(" ~ "null" ~ ")")
}

// Expressions
accessor_index = _{ "[" ~ (integer_literal | string_literal | (minus_token? ~ scalar_expression)) ~ "]" }
accessor = _{ (identifier_literal | ("[" ~ string_literal ~ "]")) ~ accessor_index? }
accessor_expression = { accessor ~ (("." ~ accessor)|accessor_index)* }

boolean_expression = _{ true_literal | false_literal }
real_expression = { "real(" ~ (positive_infinity_token|negative_infinity_token|double_literal|integer_literal) ~ ")" }
datetime_expression = { "datetime(" ~ datetime_literal ~ ")" }
conditional_expression = { ("iff"|"iif") ~ "(" ~ logical_expression ~ "," ~ scalar_expression ~ "," ~ scalar_expression ~ ")" }
<<<<<<< HEAD
strlen_expression = { "strlen" ~ "(" ~ scalar_expression ~ ")" }
replace_string_expression = { "replace_string" ~ "(" ~ scalar_expression ~ "," ~ scalar_expression ~ "," ~ scalar_expression ~ ")" }
=======
tostring_expression = { "tostring(" ~ scalar_expression ~ ")" }
>>>>>>> de755c73
case_expression = { "case" ~ "(" ~ logical_expression ~ "," ~ scalar_expression ~ ("," ~ logical_expression ~ "," ~ scalar_expression)* ~ "," ~ scalar_expression ~ ")" }

scalar_expression = {
    null_literal
    | real_expression
    | datetime_expression
    | conditional_expression
<<<<<<< HEAD
    | strlen_expression
    | replace_string_expression
=======
    | tostring_expression
>>>>>>> de755c73
    | case_expression
    | boolean_expression
    | double_literal
    | integer_literal
    | string_literal
    | accessor_expression
    | ("(" ~ scalar_expression ~ ")")
    | ("(" ~ logical_expression ~ ")")
}

comparison_expression = { scalar_expression ~ (equals_token|equals_insensitive_token|not_equals_token|not_equals_insensitive_token|greater_than_token|greater_than_or_equal_to_token|less_than_token|less_than_or_equal_to_token) ~ scalar_expression }
logical_expressions = _{ comparison_expression|scalar_expression }
logical_expression = { logical_expressions ~ ((and_token|or_token) ~ logical_expressions)* }

assignment_expression = { accessor_expression ~ "=" ~ scalar_expression }

extend_expression = { "extend" ~ assignment_expression ~ ("," ~ assignment_expression)* }
project_expression = { "project" ~ (assignment_expression|accessor_expression) ~ ("," ~ (assignment_expression|accessor_expression))* }
project_keep_expression = { "project-keep" ~ (identifier_or_pattern_literal|accessor_expression) ~ ("," ~ (identifier_or_pattern_literal|accessor_expression))* }
project_away_expression = { "project-away" ~ (identifier_or_pattern_literal|accessor_expression) ~ ("," ~ (identifier_or_pattern_literal|accessor_expression))* }
where_expression = { "where" ~ logical_expression }

tabular_expressions = _{
    extend_expression
    | project_expression
    | project_keep_expression
    | project_away_expression
    | where_expression
}

tabular_expression = {
    identifier_literal ~ ("|" ~ tabular_expressions)*
}

let_expression = { "let" ~ identifier_literal ~ "=" ~ scalar_expression ~ statement_end_token }

query_expressions = _{
    let_expression|tabular_expression
}

query = {
    SOI ~ (query_expressions ~ (";" ~ query_expressions)* ~ ";"?)? ~ EOI
}<|MERGE_RESOLUTION|>--- conflicted
+++ resolved
@@ -81,12 +81,9 @@
 real_expression = { "real(" ~ (positive_infinity_token|negative_infinity_token|double_literal|integer_literal) ~ ")" }
 datetime_expression = { "datetime(" ~ datetime_literal ~ ")" }
 conditional_expression = { ("iff"|"iif") ~ "(" ~ logical_expression ~ "," ~ scalar_expression ~ "," ~ scalar_expression ~ ")" }
-<<<<<<< HEAD
 strlen_expression = { "strlen" ~ "(" ~ scalar_expression ~ ")" }
 replace_string_expression = { "replace_string" ~ "(" ~ scalar_expression ~ "," ~ scalar_expression ~ "," ~ scalar_expression ~ ")" }
-=======
 tostring_expression = { "tostring(" ~ scalar_expression ~ ")" }
->>>>>>> de755c73
 case_expression = { "case" ~ "(" ~ logical_expression ~ "," ~ scalar_expression ~ ("," ~ logical_expression ~ "," ~ scalar_expression)* ~ "," ~ scalar_expression ~ ")" }
 
 scalar_expression = {
@@ -94,12 +91,9 @@
     | real_expression
     | datetime_expression
     | conditional_expression
-<<<<<<< HEAD
     | strlen_expression
     | replace_string_expression
-=======
     | tostring_expression
->>>>>>> de755c73
     | case_expression
     | boolean_expression
     | double_literal
