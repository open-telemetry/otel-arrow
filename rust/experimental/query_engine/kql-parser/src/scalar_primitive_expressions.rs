--- conflicted
+++ resolved
@@ -809,13 +809,8 @@
     }
 
     #[test]
-<<<<<<< HEAD
-    fn test_parse_identifier_literal_rule() {
+    fn test_pest_parse_identifier_literal_rule() {
         pest_test_helpers::test_pest_rule::<KqlPestParser, Rule>(
-=======
-    fn test_pest_parse_identifier_literal_rule() {
-        pest_test_helpers::test_pest_rule::<KqlParser, Rule>(
->>>>>>> 073ef700
             Rule::identifier_literal,
             &["Abc", "abc_123", "_abc"],
             &[],
@@ -842,10 +837,7 @@
         );
 
         pest_test_helpers::test_compound_pest_rule(
-<<<<<<< HEAD
-            KqlPestParser::parse(Rule::accessor_expression, "abc_123").unwrap(),
-=======
-            KqlParser::parse(Rule::accessor_expression, "['hello world']").unwrap(),
+            KqlPestParser::parse(Rule::accessor_expression, "['hello world']").unwrap(),
             &[
                 (Rule::accessor_expression, "['hello world']"),
                 (Rule::string_literal, "'hello world'"),
@@ -853,8 +845,7 @@
         );
 
         pest_test_helpers::test_compound_pest_rule(
-            KqlParser::parse(Rule::accessor_expression, "abc_123").unwrap(),
->>>>>>> 073ef700
+            KqlPestParser::parse(Rule::accessor_expression, "abc_123").unwrap(),
             &[
                 (Rule::accessor_expression, "abc_123"),
                 (Rule::identifier_literal, "abc_123"),
@@ -991,16 +982,11 @@
 
     #[test]
     fn test_parse_accessor_expression_implicit_source() {
-<<<<<<< HEAD
-        let mut result =
-            KqlPestParser::parse(Rule::accessor_expression, "subkey[var][-neg_attr]").unwrap();
-=======
-        let mut result = KqlParser::parse(
+        let mut result = KqlPestParser::parse(
             Rule::accessor_expression,
             "['sub.key thing'][var][-neg_attr]",
         )
         .unwrap();
->>>>>>> 073ef700
 
         let mut state = ParserState::new("['sub.key thing'][var][-neg_attr]");
 
