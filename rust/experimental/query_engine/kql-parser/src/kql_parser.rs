--- conflicted
+++ resolved
@@ -1,8 +1,4 @@
-<<<<<<< HEAD
-use std::{collections::HashSet};
-=======
 use std::collections::HashSet;
->>>>>>> eecc100a
 
 use data_engine_expressions::*;
 use pest::iterators::Pair;
@@ -106,7 +102,6 @@
     s
 }
 
-<<<<<<< HEAD
 pub(crate) fn parse_double_literal(
     double_literal_rule: Pair<Rule>) -> Result<f64, Error>
 {
@@ -118,13 +113,10 @@
     Ok(r.unwrap())
 }
 
+#[allow(dead_code)]
 pub(crate) fn parse_integer_literal(
     integer_literal_rule: Pair<Rule>) -> Result<i64, Error>
 {
-=======
-#[allow(dead_code)]
-pub(crate) fn parse_integer_literal(integer_literal_rule: Pair<Rule>) -> Result<i64, Error> {
->>>>>>> eecc100a
     let r = integer_literal_rule.as_str().parse::<i64>();
     if r.is_err() {
         return Err(Error::SyntaxError(
@@ -186,13 +178,8 @@
 #[allow(dead_code)]
 pub(crate) fn parse_accessor_expression(
     accessor_expression_rule: Pair<Rule>,
-<<<<<<< HEAD
-    state: &KqlParserState) -> Result<ScalarExpression, Error>
-{
-=======
     state: &KqlParserState,
 ) -> Result<ScalarExpression, Error> {
->>>>>>> eecc100a
     let query_location = to_query_location(&accessor_expression_rule);
 
     let mut accessor_rules = accessor_expression_rule.into_inner();
@@ -505,14 +492,9 @@
     use pest::Parser;
 
     #[test]
-<<<<<<< HEAD
     fn test_parse_double_literal() -> Result<(), pest::error::Error<Rule>> {
         let run_test = |input: &str, expected: f64| -> Result<(), pest::error::Error<Rule>> {
             let mut result = KqlParser::parse(Rule::double_literal, input)?;
-=======
-    fn test_parse_positive_integer_literal() {
-        let mut result = KqlParser::parse(Rule::integer_literal, "1").unwrap();
->>>>>>> eecc100a
 
             let f = parse_double_literal(result.next().unwrap());
 
@@ -530,7 +512,6 @@
         run_test("-1e10", -1e10)?;
         run_test("-1e+10", -1e10)?;
 
-<<<<<<< HEAD
         run_test("1e+1000", f64::INFINITY)?;
         run_test("-1e+1000", f64::NEG_INFINITY)?;
 
@@ -541,15 +522,6 @@
     fn test_parse_integer_literal() -> Result<(), pest::error::Error<Rule>> {
         let run_test = |input: &str, expected: i64| -> Result<(), pest::error::Error<Rule>> {
             let mut result = KqlParser::parse(Rule::integer_literal, input)?;
-=======
-        assert!(i.is_ok());
-        assert_eq!(1, i.unwrap());
-    }
-
-    #[test]
-    fn test_parse_negative_integer_literal() {
-        let mut result = KqlParser::parse(Rule::integer_literal, "-1").unwrap();
->>>>>>> eecc100a
 
             let i = parse_integer_literal(result.next().unwrap());
 
@@ -559,15 +531,10 @@
             Ok(())
         };
 
-<<<<<<< HEAD
         run_test("1", 1)?;
         run_test("-1", -1)?;
 
         Ok(())
-=======
-        assert!(i.is_ok());
-        assert_eq!(-1, i.unwrap());
->>>>>>> eecc100a
     }
 
     #[test]
@@ -606,7 +573,6 @@
     }
 
     #[test]
-<<<<<<< HEAD
     fn test_parse_real_expression() -> Result<(), pest::error::Error<Rule>> {
         let run_test = |input: &str, expected: f64| -> Result<(), pest::error::Error<Rule>> {
             let mut result = KqlParser::parse(Rule::real_expression, input)?;
@@ -633,13 +599,8 @@
     }
 
     #[test]
-    fn test_parse_accessor_expression_from_source() -> Result<(), pest::error::Error<Rule>> {
-        let mut result = KqlParser::parse(Rule::accessor_expression, "source.subkey['array'][0]")?;
-=======
     fn test_parse_accessor_expression_from_source() {
-        let mut result =
-            KqlParser::parse(Rule::accessor_expression, "source.subkey['array'][0]").unwrap();
->>>>>>> eecc100a
+        let mut result = KqlParser::parse(Rule::accessor_expression, "source.subkey['array'][0]").unwrap();
 
         let expression =
             parse_accessor_expression(result.next().unwrap(), &KqlParserState::new()).unwrap();
