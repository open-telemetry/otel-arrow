--- conflicted
+++ resolved
@@ -4,15 +4,14 @@
 //! This module contains various types and methods for interacting with and manipulating
 //! OTAP data / record batches
 
-<<<<<<< HEAD
 use arrow::{
     array::RecordBatch,
     datatypes::{UInt16Type, UInt32Type},
 };
 
 use transform::{
-    materialize_parent_id_for_attributes, materialize_parent_id_for_exemplars,
-    materialize_parent_ids_by_columns, remove_delta_encoding,
+    transport_optimize::remove_transport_optimized_encodings,
+    RESOURCE_ID_COL_PATH, SCOPE_ID_COL_PATH, apply_transport_optimized_encodings, remap_parent_ids,
 };
 
 use crate::{
@@ -20,17 +19,6 @@
     error::{self, Result},
     proto::opentelemetry::arrow::v1::ArrowPayloadType,
     schema::consts,
-=======
-use arrow::array::RecordBatch;
-use transform::transport_optimize::{
-    RESOURCE_ID_COL_PATH, SCOPE_ID_COL_PATH, apply_transport_optimized_encodings, remap_parent_ids,
-};
-
-use crate::{
-    decode::record_message::RecordMessage, error::Result,
-    otap::transform::transport_optimize::remove_transport_optimized_encodings,
-    proto::opentelemetry::arrow::v1::ArrowPayloadType, schema::consts,
->>>>>>> 110b3e36
 };
 
 pub mod batching;
@@ -106,7 +94,6 @@
         }
     }
 
-<<<<<<< HEAD
     /// Fetch the number of items as defined by the batching system
     #[must_use]
     pub fn batch_length(&self) -> usize {
@@ -123,7 +110,8 @@
             Self::Logs(_) => OtapArrowRecordTag::Logs,
             Self::Metrics(_) => OtapArrowRecordTag::Metrics,
             Self::Traces(_) => OtapArrowRecordTag::Traces,
-=======
+      }
+      
     /// Apply transport optimized encoding to the underlying record batches. Generally this would
     /// be called before serializing the data into Arrow IPC for transport via gRPC.
     ///
@@ -139,7 +127,6 @@
             Self::Logs(_) => Logs::encode_transport_optimized(self),
             Self::Metrics(_) => Metrics::encode_transport_optimized(self),
             Self::Traces(_) => Traces::encode_transport_optimized(self),
->>>>>>> 110b3e36
         }
     }
 }
