// Copyright The OpenTelemetry Authors
// SPDX-License-Identifier: Apache-2.0

//! This module contains various types and methods for interacting with and manipulating
//! OTAP data / record batches

use arrow::{
    array::RecordBatch,
    datatypes::{UInt16Type, UInt32Type},
};
use transform::{
    materialize_parent_id_for_attributes, materialize_parent_id_for_exemplars,
    materialize_parent_ids_by_columns, remove_delta_encoding,
};

use crate::{
    decode::record_message::RecordMessage, error::Result,
    proto::opentelemetry::arrow::v1::ArrowPayloadType, schema::consts,
};

pub mod schema;
#[allow(missing_docs)]
pub mod transform;

/// The OtapBatch enum is used to represent a batch of OTAP data.
<<<<<<< HEAD
#[derive(Clone, Debug)]
=======
#[derive(Clone, Debug, PartialEq)]
>>>>>>> e58f1163
#[allow(clippy::large_enum_variant)]
pub enum OtapArrowRecords {
    /// Represents a batch of logs data.
    Logs(Logs),
    /// Represents a batch of metrics data.
    Metrics(Metrics),
    /// Represents a batch of spans data.
    Traces(Traces),
}

impl OtapArrowRecords {
    /// Set the record batch for the given payload type. If the payload type is not valid
    /// for this type of telemetry signal, this method does nothing.
    pub fn set(&mut self, payload_type: ArrowPayloadType, record_batch: RecordBatch) {
        match self {
            Self::Logs(logs) => logs.set(payload_type, record_batch),
            Self::Metrics(metrics) => metrics.set(payload_type, record_batch),
            Self::Traces(spans) => spans.set(payload_type, record_batch),
        }
    }

    /// Get the record batch for the given payload type, if this payload type was included
    /// in the batch. If the payload type is not valid for this type of telemetry signal, this
    /// also method returns None.
    #[must_use]
    pub fn get(&self, payload_type: ArrowPayloadType) -> Option<&RecordBatch> {
        match self {
            Self::Logs(logs) => logs.get(payload_type),
            Self::Metrics(metrics) => metrics.get(payload_type),
            Self::Traces(spans) => spans.get(payload_type),
        }
    }

    /// Get the list of possible payload types associated with the batch of this type.
    /// Note: It's not guaranteed that this batch will actual contain all these
    /// payload types
    #[must_use]
    pub fn allowed_payload_types(&self) -> &'static [ArrowPayloadType] {
        match self {
            Self::Logs(_) => Logs::allowed_payload_types(),
            Self::Metrics(_) => Metrics::allowed_payload_types(),
            Self::Traces(_) => Traces::allowed_payload_types(),
        }
    }

    /// Decode the delta-encoded and quasi-delta encoded IDs & parent IDs
    /// on each Arrow Record Batch contained in this Otap Batch.
    pub fn decode_transport_optimized_ids(&mut self) -> Result<()> {
        match self {
            Self::Logs(_) => Logs::decode_transport_optimized_ids(self),
            Self::Metrics(_) => Metrics::decode_transport_optimized_ids(self),
            Self::Traces(_) => Traces::decode_transport_optimized_ids(self),
        }
    }
}

/// The ArrowBatchStore helper trait is used to define a common interface for
/// storing and retrieving Arrow record batches in a type-safe manner. It is
/// implemented by various structs that represent each signal type and provides
/// methods to efficiently set and get record batches.
trait OtapBatchStore: Sized + Default + Clone {
    // Internally, implementers should use a bitmask for the types they support.
    // The offsets in the bitmask should correspond to the ArrowPayloadType enum values.
    const TYPE_MASK: u64;

    /// Mutable access to the batch array. The array the implementer returns
    /// should be the size of the number of types it supports, and it should expect
    /// that types to be positioned in the array according to the POSITION_LOOKUP array.
    fn batches_mut(&mut self) -> &mut [Option<RecordBatch>];
    fn batches(&self) -> &[Option<RecordBatch>];

    /// Return a list of the allowed payload types associated with this type of batch
    fn allowed_payload_types() -> &'static [ArrowPayloadType];

    /// Decode the delta-encoded and quasi-delta encoded IDs & parent IDs on each Arrow
    /// Arrow Record Batch contained in this Otap Batch. Internally, implementers should
    /// know which payloads use which types (u16 or u32) for ID/Parent ID fields as well
    /// as how the IDs are encoded.
    fn decode_transport_optimized_ids(otap_batch: &mut OtapArrowRecords) -> Result<()>;

    fn new() -> Self {
        Self::default()
    }

    /// Check if the given payload type is valid for this store.
    /// This is done by checking if the bitmask for the type is set in the
    /// implementer's TYPE_MASK.
    fn is_valid_type(payload_type: ArrowPayloadType) -> bool {
        Self::TYPE_MASK & (1 << payload_type as u64) != 0
    }

    fn set(&mut self, payload_type: ArrowPayloadType, record_batch: RecordBatch) {
        if Self::is_valid_type(payload_type) {
            self.batches_mut()[POSITION_LOOKUP[payload_type as usize]] = Some(record_batch);
        }
    }

    fn get(&self, payload_type: ArrowPayloadType) -> Option<&RecordBatch> {
        if !Self::is_valid_type(payload_type) {
            None
        } else {
            self.batches()[POSITION_LOOKUP[payload_type as usize]].as_ref()
        }
    }
}

/// Convert the list of decoded messages into an OtapBatchStore implementation
#[allow(private_bounds)]
#[must_use]
pub fn from_record_messages<T: OtapBatchStore>(record_messages: Vec<RecordMessage>) -> T {
    let mut batch_store = T::new();
    for message in record_messages {
        batch_store.set(message.payload_type, message.record);
    }

    batch_store
}

/// The POSITION_LOOKUP array is used to map the ArrowPayloadType enum values to
/// positions in predefined arrays for each telemetry signal type. This allows
/// for efficient storage and retrieval of record batches based on their payload type.
const POSITION_LOOKUP: &[usize] = &[
    UNUSED_INDEX, // Unknown = 0,
    // common:
    0,            // ResourceAttrs = 1,
    1,            // ScopeAttrs = 2,
    UNUSED_INDEX, // 3
    UNUSED_INDEX, // 4
    UNUSED_INDEX, // 5
    UNUSED_INDEX, // 6
    UNUSED_INDEX, // 7
    UNUSED_INDEX, // 8
    UNUSED_INDEX, // 9
    // metrics:
    2,            // UnivariateMetrics = 10,
    3,            // NumberDataPoints = 11,
    4,            // SummaryDataPoints = 12,
    5,            // HistogramDataPoints = 13,
    6,            // ExpHistogramDataPoints = 14,
    7,            // NumberDpAttrs = 15,
    8,            // SummaryDpAttrs = 16,
    9,            // HistogramDpAttrs = 17,
    10,           // ExpHistogramDpAttrs = 18,
    11,           // NumberDpExemplars = 19,
    12,           // HistogramDpExemplars = 20,
    13,           // ExpHistogramDpExemplars = 21,
    14,           // NumberDpExemplarAttrs = 22,
    15,           // HistogramDpExemplarAttrs = 23,
    16,           // ExpHistogramDpExemplarAttrs = 24,
    17,           // MultivariateMetrics = 25,
    UNUSED_INDEX, // 26
    UNUSED_INDEX, // 27
    UNUSED_INDEX, // 28
    UNUSED_INDEX, // 29
    // logs:
    2,            // Logs = 30,
    3,            // LogAttrs = 31,
    UNUSED_INDEX, // 32
    UNUSED_INDEX, // 33
    UNUSED_INDEX, // 34
    UNUSED_INDEX, // 35
    UNUSED_INDEX, // 36
    UNUSED_INDEX, // 37
    UNUSED_INDEX, // 38
    UNUSED_INDEX, // 39
    // traces:
    2, // Spans = 40,
    3, // SpanAttrs = 41,
    4, // SpanEvents = 42,
    5, // SpanLinks = 43,
    6, // SpanEventAttrs = 44,
    7, // SpanLinkAttrs = 45,
];
const UNUSED_INDEX: usize = 99;

/// Store of record batches for a batch of OTAP logs data.
<<<<<<< HEAD
#[derive(Clone, Debug, Default)]
=======
#[derive(Clone, Debug, Default, PartialEq)]
>>>>>>> e58f1163
pub struct Logs {
    batches: [Option<RecordBatch>; 4],
}

impl OtapBatchStore for Logs {
    const TYPE_MASK: u64 = (1 << ArrowPayloadType::ResourceAttrs as u64)
        + (1 << ArrowPayloadType::ScopeAttrs as u64)
        + (1 << ArrowPayloadType::Logs as u64)
        + (1 << ArrowPayloadType::LogAttrs as u64);

    fn batches_mut(&mut self) -> &mut [Option<RecordBatch>] {
        &mut self.batches
    }

    fn batches(&self) -> &[Option<RecordBatch>] {
        &self.batches
    }

    fn allowed_payload_types() -> &'static [ArrowPayloadType] {
        &[
            ArrowPayloadType::ResourceAttrs,
            ArrowPayloadType::ScopeAttrs,
            ArrowPayloadType::Logs,
            ArrowPayloadType::LogAttrs,
        ]
    }

    fn decode_transport_optimized_ids(otap_batch: &mut OtapArrowRecords) -> Result<()> {
        if let Some(logs_rb) = otap_batch.get(ArrowPayloadType::Logs) {
            let rb = remove_delta_encoding::<UInt16Type>(logs_rb, consts::ID)?;
            otap_batch.set(ArrowPayloadType::Logs, rb);
        }

        for payload_type in [
            ArrowPayloadType::LogAttrs,
            ArrowPayloadType::ResourceAttrs,
            ArrowPayloadType::ScopeAttrs,
        ] {
            if let Some(attrs_rb) = otap_batch.get(payload_type) {
                let rb = materialize_parent_id_for_attributes::<u16>(attrs_rb)?;
                otap_batch.set(payload_type, rb);
            }
        }

        Ok(())
    }
}

/// Store of record batches for a batch of OTAP metrics data.
<<<<<<< HEAD
#[derive(Clone, Debug, Default)]
=======
#[derive(Clone, Debug, Default, PartialEq)]
>>>>>>> e58f1163
pub struct Metrics {
    batches: [Option<RecordBatch>; 18],
}

impl OtapBatchStore for Metrics {
    const TYPE_MASK: u64 = (1 << ArrowPayloadType::ResourceAttrs as u64)
        + (1 << ArrowPayloadType::ScopeAttrs as u64)
        + (1 << ArrowPayloadType::UnivariateMetrics as u64)
        + (1 << ArrowPayloadType::NumberDataPoints as u64)
        + (1 << ArrowPayloadType::SummaryDataPoints as u64)
        + (1 << ArrowPayloadType::HistogramDataPoints as u64)
        + (1 << ArrowPayloadType::ExpHistogramDataPoints as u64)
        + (1 << ArrowPayloadType::NumberDpAttrs as u64)
        + (1 << ArrowPayloadType::SummaryDpAttrs as u64)
        + (1 << ArrowPayloadType::HistogramDpAttrs as u64)
        + (1 << ArrowPayloadType::ExpHistogramDpAttrs as u64)
        + (1 << ArrowPayloadType::NumberDpExemplars as u64)
        + (1 << ArrowPayloadType::HistogramDpExemplars as u64)
        + (1 << ArrowPayloadType::ExpHistogramDpExemplars as u64)
        + (1 << ArrowPayloadType::NumberDpExemplarAttrs as u64)
        + (1 << ArrowPayloadType::HistogramDpExemplarAttrs as u64)
        + (1 << ArrowPayloadType::ExpHistogramDpExemplarAttrs as u64)
        + (1 << ArrowPayloadType::MultivariateMetrics as u64);

    fn batches_mut(&mut self) -> &mut [Option<RecordBatch>] {
        &mut self.batches
    }

    fn batches(&self) -> &[Option<RecordBatch>] {
        &self.batches
    }

    fn allowed_payload_types() -> &'static [ArrowPayloadType] {
        &[
            ArrowPayloadType::ResourceAttrs,
            ArrowPayloadType::ScopeAttrs,
            ArrowPayloadType::UnivariateMetrics,
            ArrowPayloadType::NumberDataPoints,
            ArrowPayloadType::SummaryDataPoints,
            ArrowPayloadType::HistogramDataPoints,
            ArrowPayloadType::ExpHistogramDataPoints,
            ArrowPayloadType::NumberDpAttrs,
            ArrowPayloadType::SummaryDpAttrs,
            ArrowPayloadType::HistogramDpAttrs,
            ArrowPayloadType::ExpHistogramDpAttrs,
            ArrowPayloadType::NumberDpExemplars,
            ArrowPayloadType::HistogramDpExemplars,
            ArrowPayloadType::ExpHistogramDpExemplars,
            ArrowPayloadType::NumberDpExemplarAttrs,
            ArrowPayloadType::HistogramDpExemplarAttrs,
            ArrowPayloadType::ExpHistogramDpExemplarAttrs,
            ArrowPayloadType::MultivariateMetrics,
        ]
    }

    fn decode_transport_optimized_ids(otap_batch: &mut OtapArrowRecords) -> Result<()> {
        if let Some(metrics_rb) = otap_batch.get(ArrowPayloadType::UnivariateMetrics) {
            let rb = remove_delta_encoding::<UInt16Type>(metrics_rb, consts::ID)?;
            otap_batch.set(ArrowPayloadType::UnivariateMetrics, rb);
        }

        for payload_type in [
            ArrowPayloadType::ResourceAttrs,
            ArrowPayloadType::ScopeAttrs,
        ] {
            if let Some(attrs_rb) = otap_batch.get(payload_type) {
                let rb = materialize_parent_id_for_attributes::<u16>(attrs_rb)?;
                otap_batch.set(payload_type, rb);
            }
        }

        for payload_type in [
            ArrowPayloadType::NumberDataPoints,
            ArrowPayloadType::SummaryDataPoints,
            ArrowPayloadType::HistogramDataPoints,
            ArrowPayloadType::ExpHistogramDataPoints,
        ] {
            if let Some(rb) = otap_batch.get(payload_type) {
                let rb = remove_delta_encoding::<UInt32Type>(rb, consts::ID)?;
                let rb = remove_delta_encoding::<UInt16Type>(&rb, consts::PARENT_ID)?;
                otap_batch.set(payload_type, rb);
            }
        }

        for payload_type in [
            ArrowPayloadType::NumberDpAttrs,
            ArrowPayloadType::SummaryDpAttrs,
            ArrowPayloadType::HistogramDpAttrs,
            ArrowPayloadType::ExpHistogramDpAttrs,
            ArrowPayloadType::HistogramDpExemplarAttrs,
            ArrowPayloadType::NumberDpExemplarAttrs,
            ArrowPayloadType::ExpHistogramDpExemplarAttrs,
        ] {
            if let Some(attrs_rb) = otap_batch.get(payload_type) {
                let rb = materialize_parent_id_for_attributes::<u32>(attrs_rb)?;
                otap_batch.set(payload_type, rb);
            }
        }

        for payload_type in [
            ArrowPayloadType::NumberDpExemplars,
            ArrowPayloadType::HistogramDpExemplars,
            ArrowPayloadType::ExpHistogramDpExemplars,
        ] {
            if let Some(rb) = otap_batch.get(payload_type) {
                let rb = remove_delta_encoding::<UInt32Type>(rb, consts::ID)?;
                let rb = materialize_parent_id_for_exemplars::<u32>(&rb)?;
                otap_batch.set(payload_type, rb);
            }
        }

        Ok(())
    }
}

/// Store of record batches for a batch of OTAP traces data.
<<<<<<< HEAD
#[derive(Clone, Debug, Default)]
=======
#[derive(Clone, Debug, Default, PartialEq)]
>>>>>>> e58f1163
pub struct Traces {
    batches: [Option<RecordBatch>; 8],
}

impl OtapBatchStore for Traces {
    const TYPE_MASK: u64 = (1 << ArrowPayloadType::ResourceAttrs as u64)
        + (1 << ArrowPayloadType::ScopeAttrs as u64)
        + (1 << ArrowPayloadType::Spans as u64)
        + (1 << ArrowPayloadType::SpanAttrs as u64)
        + (1 << ArrowPayloadType::SpanEvents as u64)
        + (1 << ArrowPayloadType::SpanLinks as u64)
        + (1 << ArrowPayloadType::SpanEventAttrs as u64)
        + (1 << ArrowPayloadType::SpanLinkAttrs as u64);

    fn batches_mut(&mut self) -> &mut [Option<RecordBatch>] {
        &mut self.batches
    }

    fn batches(&self) -> &[Option<RecordBatch>] {
        &self.batches
    }

    fn allowed_payload_types() -> &'static [ArrowPayloadType] {
        &[
            ArrowPayloadType::ResourceAttrs,
            ArrowPayloadType::ScopeAttrs,
            ArrowPayloadType::Spans,
            ArrowPayloadType::SpanAttrs,
            ArrowPayloadType::SpanEvents,
            ArrowPayloadType::SpanLinks,
            ArrowPayloadType::SpanEventAttrs,
            ArrowPayloadType::SpanLinkAttrs,
        ]
    }

    fn decode_transport_optimized_ids(otap_batch: &mut OtapArrowRecords) -> Result<()> {
        if let Some(spans_rb) = otap_batch.get(ArrowPayloadType::Spans) {
            let rb = remove_delta_encoding::<UInt16Type>(spans_rb, consts::ID)?;
            otap_batch.set(ArrowPayloadType::Spans, rb);
        }

        for payload_type in [
            ArrowPayloadType::SpanAttrs,
            ArrowPayloadType::ResourceAttrs,
            ArrowPayloadType::ScopeAttrs,
        ] {
            if let Some(attrs_rb) = otap_batch.get(payload_type) {
                let rb = materialize_parent_id_for_attributes::<u16>(attrs_rb)?;
                otap_batch.set(payload_type, rb);
            }
        }

        if let Some(rb) = otap_batch.get(ArrowPayloadType::SpanEvents) {
            let rb = remove_delta_encoding::<UInt32Type>(rb, consts::ID)?;
            let rb = materialize_parent_ids_by_columns::<u16>(&rb, [consts::NAME])?;
            otap_batch.set(ArrowPayloadType::SpanEvents, rb);
        }

        if let Some(rb) = otap_batch.get(ArrowPayloadType::SpanLinks) {
            let rb = remove_delta_encoding::<UInt32Type>(rb, consts::ID)?;
            let rb = materialize_parent_ids_by_columns::<u16>(&rb, [consts::TRACE_ID])?;
            otap_batch.set(ArrowPayloadType::SpanLinks, rb);
        }

        for payload_type in [
            ArrowPayloadType::SpanLinkAttrs,
            ArrowPayloadType::SpanEventAttrs,
        ] {
            if let Some(attrs_rb) = otap_batch.get(payload_type) {
                let rb = materialize_parent_id_for_attributes::<u32>(attrs_rb)?;
                otap_batch.set(payload_type, rb);
            }
        }

        Ok(())
    }
}

/// Return the child payload types for the given payload type
#[must_use]
pub fn child_payload_types(payload_type: ArrowPayloadType) -> &'static [ArrowPayloadType] {
    match payload_type {
        ArrowPayloadType::Logs => &[
            ArrowPayloadType::ResourceAttrs,
            ArrowPayloadType::ScopeAttrs,
            ArrowPayloadType::LogAttrs,
        ],
        ArrowPayloadType::Spans => &[
            ArrowPayloadType::ResourceAttrs,
            ArrowPayloadType::ScopeAttrs,
            ArrowPayloadType::LogAttrs,
            ArrowPayloadType::SpanEvents,
            ArrowPayloadType::SpanLinks,
        ],
        ArrowPayloadType::SpanEvents => &[ArrowPayloadType::SpanEventAttrs],
        ArrowPayloadType::SpanLinks => &[ArrowPayloadType::SpanLinkAttrs],
        ArrowPayloadType::UnivariateMetrics => &[
            ArrowPayloadType::ResourceAttrs,
            ArrowPayloadType::ScopeAttrs,
            ArrowPayloadType::LogAttrs,
            ArrowPayloadType::NumberDataPoints,
            ArrowPayloadType::SummaryDataPoints,
            ArrowPayloadType::HistogramDataPoints,
            ArrowPayloadType::ExpHistogramDataPoints,
        ],
        ArrowPayloadType::NumberDataPoints => &[
            ArrowPayloadType::NumberDpAttrs,
            ArrowPayloadType::NumberDpExemplars,
        ],
        ArrowPayloadType::NumberDpExemplars => &[ArrowPayloadType::NumberDpExemplarAttrs],
        ArrowPayloadType::SummaryDataPoints => &[ArrowPayloadType::SummaryDpAttrs],
        ArrowPayloadType::HistogramDataPoints => &[
            ArrowPayloadType::HistogramDpAttrs,
            ArrowPayloadType::HistogramDpExemplars,
        ],
        ArrowPayloadType::HistogramDpExemplars => &[ArrowPayloadType::HistogramDpExemplarAttrs],
        ArrowPayloadType::ExpHistogramDataPoints => &[
            ArrowPayloadType::ExpHistogramDpAttrs,
            ArrowPayloadType::ExpHistogramDpExemplars,
        ],

        ArrowPayloadType::ExpHistogramDpExemplars => {
            &[ArrowPayloadType::ExpHistogramDpExemplarAttrs]
        }
        ArrowPayloadType::MultivariateMetrics => {
            child_payload_types(ArrowPayloadType::MultivariateMetrics)
        }
        _ => &[],
    }
}

#[cfg(test)]
mod test {
    use arrow::array::{
        FixedSizeBinaryArray, Int64Array, RecordBatch, StringArray, UInt8Array, UInt16Array,
        UInt32Array,
    };
    use arrow::datatypes::{DataType, Field, Schema};
    use std::sync::Arc;

    use crate::otlp::attributes::store::AttributeValueType;

    use super::*;

    #[test]
    fn test_log_getset() {
        let mut otap_batch = OtapArrowRecords::Logs(Logs::new());

        // for purpose of this test, the shape of the data doesn't really matter...
        let schema = Schema::new(vec![Field::new("a", DataType::UInt8, false)]);
        let record_batch = RecordBatch::try_new(
            Arc::new(schema),
            vec![Arc::new(UInt8Array::from_iter_values(vec![1]))],
        )
        .unwrap();

        // the assertions here are maybe a bit more robust than the ones
        // below for metrics and spans, but the logic this is testing for each of these is
        // effectively the same for each of the three types

        // assert everything is null to being with
        assert!(otap_batch.get(ArrowPayloadType::ResourceAttrs).is_none());
        assert!(otap_batch.get(ArrowPayloadType::ScopeAttrs).is_none());
        assert!(otap_batch.get(ArrowPayloadType::Logs).is_none());
        assert!(otap_batch.get(ArrowPayloadType::LogAttrs).is_none());

        // assert it does not panic or anything if try to get an invalid type
        assert!(otap_batch.get(ArrowPayloadType::Unknown).is_none());
        assert!(
            otap_batch
                .get(ArrowPayloadType::MultivariateMetrics)
                .is_none()
        );

        // add some batches and assert everything is correct
        otap_batch.set(ArrowPayloadType::Logs, record_batch.clone());
        assert!(otap_batch.get(ArrowPayloadType::ResourceAttrs).is_none());
        assert!(otap_batch.get(ArrowPayloadType::ScopeAttrs).is_none());
        assert!(otap_batch.get(ArrowPayloadType::Logs).is_some());
        assert!(otap_batch.get(ArrowPayloadType::LogAttrs).is_none());

        otap_batch.set(ArrowPayloadType::LogAttrs, record_batch.clone());
        assert!(otap_batch.get(ArrowPayloadType::ResourceAttrs).is_none());
        assert!(otap_batch.get(ArrowPayloadType::ScopeAttrs).is_none());
        assert!(otap_batch.get(ArrowPayloadType::Logs).is_some());
        assert!(otap_batch.get(ArrowPayloadType::LogAttrs).is_some());

        otap_batch.set(ArrowPayloadType::ResourceAttrs, record_batch.clone());
        assert!(otap_batch.get(ArrowPayloadType::ResourceAttrs).is_some());
        assert!(otap_batch.get(ArrowPayloadType::ScopeAttrs).is_none());
        assert!(otap_batch.get(ArrowPayloadType::Logs).is_some());
        assert!(otap_batch.get(ArrowPayloadType::LogAttrs).is_some());

        otap_batch.set(ArrowPayloadType::ScopeAttrs, record_batch.clone());
        assert!(otap_batch.get(ArrowPayloadType::ResourceAttrs).is_some());
        assert!(otap_batch.get(ArrowPayloadType::ScopeAttrs).is_some());
        assert!(otap_batch.get(ArrowPayloadType::Logs).is_some());
        assert!(otap_batch.get(ArrowPayloadType::LogAttrs).is_some());
    }

    #[test]
    fn test_metrics_getset() {
        let mut otap_batch = OtapArrowRecords::Metrics(Metrics::new());

        // for purpose of this test, the shape of the data doesn't really matter...
        let schema = Schema::new(vec![Field::new("a", DataType::UInt8, false)]);
        let record_batch = RecordBatch::try_new(
            Arc::new(schema),
            vec![Arc::new(UInt8Array::from_iter_values(vec![1]))],
        )
        .unwrap();

        let metric_types = [
            ArrowPayloadType::ResourceAttrs,
            ArrowPayloadType::ScopeAttrs,
            ArrowPayloadType::UnivariateMetrics,
            ArrowPayloadType::NumberDataPoints,
            ArrowPayloadType::SummaryDataPoints,
            ArrowPayloadType::HistogramDataPoints,
            ArrowPayloadType::ExpHistogramDataPoints,
            ArrowPayloadType::NumberDpAttrs,
            ArrowPayloadType::SummaryDpAttrs,
            ArrowPayloadType::HistogramDpAttrs,
            ArrowPayloadType::ExpHistogramDpAttrs,
            ArrowPayloadType::NumberDpExemplars,
            ArrowPayloadType::HistogramDpExemplars,
            ArrowPayloadType::ExpHistogramDpExemplars,
            ArrowPayloadType::NumberDpExemplarAttrs,
            ArrowPayloadType::HistogramDpExemplarAttrs,
            ArrowPayloadType::ExpHistogramDpExemplarAttrs,
        ];

        for metric_type in metric_types.iter() {
            assert!(otap_batch.get(*metric_type).is_none());
            otap_batch.set(*metric_type, record_batch.clone());
            assert!(
                otap_batch.get(*metric_type).is_some(),
                "Failed for type: {metric_type:?}"
            );
        }
    }

    #[test]
    fn test_traces_getset() {
        let mut otap_batch = OtapArrowRecords::Traces(Traces::new());

        // for purpose of this test, the shape of the data doesn't really matter...
        let schema = Schema::new(vec![Field::new("a", DataType::UInt8, false)]);
        let record_batch = RecordBatch::try_new(
            Arc::new(schema),
            vec![Arc::new(UInt8Array::from_iter_values(vec![1]))],
        )
        .unwrap();

        let trace_types = [
            ArrowPayloadType::ResourceAttrs,
            ArrowPayloadType::ScopeAttrs,
            ArrowPayloadType::Spans,
            ArrowPayloadType::SpanAttrs,
            ArrowPayloadType::SpanEvents,
            ArrowPayloadType::SpanLinks,
            ArrowPayloadType::SpanEventAttrs,
            ArrowPayloadType::SpanLinkAttrs,
        ];

        for trace_type in trace_types.iter() {
            assert!(otap_batch.get(*trace_type).is_none());
            otap_batch.set(*trace_type, record_batch.clone());
            assert!(
                otap_batch.get(*trace_type).is_some(),
                "Failed for type: {trace_type:?}"
            );
        }
    }

    #[test]
    fn test_log_decode_transport_optimized_ids() {
        let logs_rb = RecordBatch::try_new(
            Arc::new(Schema::new(vec![Field::new(
                consts::ID,
                DataType::UInt16,
                true,
            )])),
            vec![Arc::new(UInt16Array::from_iter(vec![
                Some(1),
                Some(1),
                None,
            ]))],
        )
        .unwrap();

        let attrs_rb = RecordBatch::try_new(
            Arc::new(Schema::new(vec![
                Field::new(consts::PARENT_ID, DataType::UInt16, false),
                Field::new(consts::ATTRIBUTE_TYPE, DataType::UInt8, false),
                Field::new(consts::ATTRIBUTE_KEY, DataType::Utf8, false),
                Field::new(consts::ATTRIBUTE_STR, DataType::Utf8, true),
            ])),
            vec![
                Arc::new(UInt16Array::from_iter_values(vec![1, 1, 1, 1])),
                Arc::new(UInt8Array::from_iter_values(
                    (0..4).map(|_| AttributeValueType::Str as u8),
                )),
                Arc::new(StringArray::from_iter_values((0..4).map(|_| "attr1"))),
                Arc::new(StringArray::from_iter_values(vec!["a", "a", "b", "b"])),
            ],
        )
        .unwrap();

        let mut batch = OtapArrowRecords::Logs(Logs::default());
        batch.set(ArrowPayloadType::Logs, logs_rb);
        batch.set(ArrowPayloadType::LogAttrs, attrs_rb.clone());
        batch.set(ArrowPayloadType::ResourceAttrs, attrs_rb.clone());
        batch.set(ArrowPayloadType::ScopeAttrs, attrs_rb.clone());

        batch.decode_transport_optimized_ids().unwrap();

        // check log.ids
        let logs_rb = batch.get(ArrowPayloadType::Logs).unwrap();
        let logs_ids = logs_rb
            .column_by_name(consts::ID)
            .unwrap()
            .as_any()
            .downcast_ref()
            .unwrap();
        let expected = UInt16Array::from_iter(vec![Some(1), Some(2), None]);
        assert_eq!(&expected, logs_ids);

        // check the attributes IDs
        for payload_type in [
            ArrowPayloadType::LogAttrs,
            ArrowPayloadType::ResourceAttrs,
            ArrowPayloadType::ScopeAttrs,
        ] {
            let attrs_rb = batch.get(payload_type).unwrap();
            let attrs_parent_ids = attrs_rb
                .column_by_name(consts::PARENT_ID)
                .unwrap()
                .as_any()
                .downcast_ref()
                .unwrap();
            let expected = UInt16Array::from_iter_values(vec![1, 2, 1, 2]);
            assert_eq!(&expected, attrs_parent_ids);
        }
    }

    #[test]
    fn test_metrics_decode_transport_optimized_ids() {
        let metrics_rb = RecordBatch::try_new(
            Arc::new(Schema::new(vec![Field::new(
                consts::ID,
                DataType::UInt16,
                true,
            )])),
            vec![Arc::new(UInt16Array::from_iter(vec![
                Some(1),
                Some(1),
                None,
            ]))],
        )
        .unwrap();

        let attrs_16_rb = RecordBatch::try_new(
            Arc::new(Schema::new(vec![
                Field::new(consts::PARENT_ID, DataType::UInt16, false),
                Field::new(consts::ATTRIBUTE_TYPE, DataType::UInt8, false),
                Field::new(consts::ATTRIBUTE_KEY, DataType::Utf8, false),
                Field::new(consts::ATTRIBUTE_STR, DataType::Utf8, true),
            ])),
            vec![
                Arc::new(UInt16Array::from_iter_values(vec![1, 1, 1, 1])),
                Arc::new(UInt8Array::from_iter_values(
                    (0..4).map(|_| AttributeValueType::Str as u8),
                )),
                Arc::new(StringArray::from_iter_values((0..4).map(|_| "attr1"))),
                Arc::new(StringArray::from_iter_values(vec!["a", "a", "b", "b"])),
            ],
        )
        .unwrap();

        let data_points_rb = RecordBatch::try_new(
            Arc::new(Schema::new(vec![
                Field::new(consts::ID, DataType::UInt32, true),
                Field::new(consts::PARENT_ID, DataType::UInt16, false),
            ])),
            vec![
                Arc::new(UInt32Array::from_iter(vec![
                    Some(1),
                    Some(1),
                    None,
                    Some(1),
                ])),
                Arc::new(UInt16Array::from_iter_values(vec![1, 1, 1, 1])),
            ],
        )
        .unwrap();

        let attrs_32_rb = RecordBatch::try_new(
            Arc::new(Schema::new(vec![
                Field::new(consts::PARENT_ID, DataType::UInt32, false),
                Field::new(consts::ATTRIBUTE_TYPE, DataType::UInt8, false),
                Field::new(consts::ATTRIBUTE_KEY, DataType::Utf8, false),
                Field::new(consts::ATTRIBUTE_STR, DataType::Utf8, true),
            ])),
            vec![
                Arc::new(UInt32Array::from_iter_values(vec![1, 1, 1, 1])),
                Arc::new(UInt8Array::from_iter_values(
                    (0..4).map(|_| AttributeValueType::Str as u8),
                )),
                Arc::new(StringArray::from_iter_values((0..4).map(|_| "attr1"))),
                Arc::new(StringArray::from_iter_values(vec!["a", "a", "b", "b"])),
            ],
        )
        .unwrap();

        let exemplar_rb = RecordBatch::try_new(
            Arc::new(Schema::new(vec![
                Field::new(consts::ID, DataType::UInt32, true),
                Field::new(consts::PARENT_ID, DataType::UInt32, false),
                Field::new(consts::INT_VALUE, DataType::Int64, true),
            ])),
            vec![
                Arc::new(UInt32Array::from_iter(vec![
                    Some(1),
                    Some(1),
                    None,
                    Some(1),
                ])),
                Arc::new(UInt32Array::from_iter_values(vec![1, 1, 1, 1])),
                Arc::new(Int64Array::from_iter_values(vec![1, 1, 2, 2])),
            ],
        )
        .unwrap();

        let mut otap_batch = OtapArrowRecords::Metrics(Metrics::default());
        otap_batch.set(ArrowPayloadType::UnivariateMetrics, metrics_rb);
        otap_batch.set(ArrowPayloadType::ResourceAttrs, attrs_16_rb.clone());
        otap_batch.set(ArrowPayloadType::ScopeAttrs, attrs_16_rb.clone());
        otap_batch.set(ArrowPayloadType::NumberDataPoints, data_points_rb.clone());
        otap_batch.set(ArrowPayloadType::NumberDpAttrs, attrs_32_rb.clone());
        otap_batch.set(ArrowPayloadType::NumberDpExemplars, exemplar_rb.clone());
        otap_batch.set(ArrowPayloadType::NumberDpExemplarAttrs, attrs_32_rb.clone());
        otap_batch.set(ArrowPayloadType::SummaryDataPoints, data_points_rb.clone());
        otap_batch.set(ArrowPayloadType::SummaryDpAttrs, attrs_32_rb.clone());
        otap_batch.set(
            ArrowPayloadType::HistogramDataPoints,
            data_points_rb.clone(),
        );
        otap_batch.set(ArrowPayloadType::HistogramDpAttrs, attrs_32_rb.clone());
        otap_batch.set(ArrowPayloadType::HistogramDpExemplars, exemplar_rb.clone());
        otap_batch.set(
            ArrowPayloadType::HistogramDpExemplarAttrs,
            attrs_32_rb.clone(),
        );
        otap_batch.set(
            ArrowPayloadType::ExpHistogramDataPoints,
            data_points_rb.clone(),
        );
        otap_batch.set(ArrowPayloadType::ExpHistogramDpAttrs, attrs_32_rb.clone());
        otap_batch.set(
            ArrowPayloadType::ExpHistogramDpExemplars,
            exemplar_rb.clone(),
        );
        otap_batch.set(
            ArrowPayloadType::ExpHistogramDpExemplarAttrs,
            attrs_32_rb.clone(),
        );

        otap_batch.decode_transport_optimized_ids().unwrap();

        let metrics_rb = otap_batch.get(ArrowPayloadType::UnivariateMetrics).unwrap();
        let span_ids = metrics_rb
            .column_by_name(consts::ID)
            .unwrap()
            .as_any()
            .downcast_ref()
            .unwrap();
        let expected = UInt16Array::from_iter(vec![Some(1), Some(2), None]);
        assert_eq!(&expected, span_ids);

        // check the attributes parent IDs
        for payload_type in [
            ArrowPayloadType::ResourceAttrs,
            ArrowPayloadType::ScopeAttrs,
        ] {
            let attrs_rb = otap_batch.get(payload_type).unwrap();
            let attrs_parent_ids = attrs_rb
                .column_by_name(consts::PARENT_ID)
                .unwrap()
                .as_any()
                .downcast_ref()
                .unwrap();
            let expected = UInt16Array::from_iter_values(vec![1, 2, 1, 2]);
            assert_eq!(&expected, attrs_parent_ids);
        }

        for payload_type in [
            ArrowPayloadType::NumberDataPoints,
            ArrowPayloadType::SummaryDataPoints,
            ArrowPayloadType::HistogramDataPoints,
            ArrowPayloadType::ExpHistogramDataPoints,
        ] {
            let data_points_rb = otap_batch.get(payload_type).unwrap();
            let data_points_parent_ids = data_points_rb
                .column_by_name(consts::PARENT_ID)
                .unwrap()
                .as_any()
                .downcast_ref()
                .unwrap();
            let expected = UInt16Array::from_iter_values(vec![1, 2, 3, 4]);
            assert_eq!(&expected, data_points_parent_ids);

            // check the data points IDs
            let data_points_ids = data_points_rb
                .column_by_name(consts::ID)
                .unwrap()
                .as_any()
                .downcast_ref()
                .unwrap();
            let expected = UInt32Array::from_iter(vec![Some(1), Some(2), None, Some(3)]);
            assert_eq!(&expected, data_points_ids);
        }

        // check data point attributes
        for payload_type in [
            ArrowPayloadType::HistogramDpAttrs,
            ArrowPayloadType::NumberDpAttrs,
            ArrowPayloadType::SummaryDpAttrs,
            ArrowPayloadType::ExpHistogramDpAttrs,
            ArrowPayloadType::HistogramDpExemplarAttrs,
            ArrowPayloadType::NumberDpExemplarAttrs,
            ArrowPayloadType::ExpHistogramDpExemplarAttrs,
        ] {
            let attrs_rb = otap_batch.get(payload_type).unwrap();
            let attrs_parent_ids = attrs_rb
                .column_by_name(consts::PARENT_ID)
                .unwrap()
                .as_any()
                .downcast_ref()
                .unwrap();
            let expected = UInt32Array::from_iter_values(vec![1, 2, 1, 2]);
            assert_eq!(&expected, attrs_parent_ids);
        }

        for payload_type in [
            ArrowPayloadType::NumberDpExemplars,
            ArrowPayloadType::HistogramDpExemplars,
            ArrowPayloadType::ExpHistogramDpExemplars,
        ] {
            let exemplar_rb = otap_batch.get(payload_type).unwrap();
            let exemplar_parent_ids = exemplar_rb
                .column_by_name(consts::PARENT_ID)
                .unwrap()
                .as_any()
                .downcast_ref()
                .unwrap();
            let expected = UInt32Array::from_iter_values(vec![1, 2, 1, 2]);
            assert_eq!(&expected, exemplar_parent_ids);

            // check the exemplar IDs
            let exemplar_ids = exemplar_rb
                .column_by_name(consts::ID)
                .unwrap()
                .as_any()
                .downcast_ref()
                .unwrap();
            let expected = UInt32Array::from_iter(vec![Some(1), Some(2), None, Some(3)]);
            assert_eq!(&expected, exemplar_ids);
        }
    }

    #[test]
    fn test_trace_decode_transport_optimized_ids() {
        let spans_rb = RecordBatch::try_new(
            Arc::new(Schema::new(vec![Field::new(
                consts::ID,
                DataType::UInt16,
                true,
            )])),
            vec![Arc::new(UInt16Array::from_iter(vec![
                Some(1),
                Some(1),
                None,
            ]))],
        )
        .unwrap();

        let attrs_16_rb = RecordBatch::try_new(
            Arc::new(Schema::new(vec![
                Field::new(consts::PARENT_ID, DataType::UInt16, false),
                Field::new(consts::ATTRIBUTE_TYPE, DataType::UInt8, false),
                Field::new(consts::ATTRIBUTE_KEY, DataType::Utf8, false),
                Field::new(consts::ATTRIBUTE_STR, DataType::Utf8, true),
            ])),
            vec![
                Arc::new(UInt16Array::from_iter_values(vec![1, 1, 1, 1])),
                Arc::new(UInt8Array::from_iter_values(
                    (0..4).map(|_| AttributeValueType::Str as u8),
                )),
                Arc::new(StringArray::from_iter_values((0..4).map(|_| "attr1"))),
                Arc::new(StringArray::from_iter_values(vec!["a", "a", "b", "b"])),
            ],
        )
        .unwrap();

        let events_rb = RecordBatch::try_new(
            Arc::new(Schema::new(vec![
                Field::new(consts::ID, DataType::UInt32, true),
                Field::new(consts::PARENT_ID, DataType::UInt16, false),
                Field::new(consts::NAME, DataType::Utf8, true),
            ])),
            vec![
                Arc::new(UInt32Array::from_iter(vec![
                    Some(1),
                    Some(1),
                    None,
                    Some(1),
                ])),
                Arc::new(UInt16Array::from_iter_values(vec![1, 1, 1, 1])),
                Arc::new(StringArray::from_iter_values(vec!["a", "a", "b", "b"])),
            ],
        )
        .unwrap();

        let links_rb = RecordBatch::try_new(
            Arc::new(Schema::new(vec![
                Field::new(consts::ID, DataType::UInt32, true),
                Field::new(consts::PARENT_ID, DataType::UInt16, false),
                Field::new(consts::TRACE_ID, DataType::FixedSizeBinary(16), true),
            ])),
            vec![
                Arc::new(UInt32Array::from_iter(vec![
                    Some(1),
                    Some(1),
                    None,
                    Some(1),
                ])),
                Arc::new(UInt16Array::from_iter_values(vec![1, 1, 1, 1])),
                Arc::new(
                    FixedSizeBinaryArray::try_from_iter(
                        vec![
                            (0u8..16u8).collect::<Vec<u8>>(),
                            (0u8..16u8).collect::<Vec<u8>>(),
                            (16u8..32u8).collect::<Vec<u8>>(),
                            (16u8..32u8).collect::<Vec<u8>>(),
                        ]
                        .into_iter(),
                    )
                    .unwrap(),
                ),
            ],
        )
        .unwrap();

        let attrs_32_rb = RecordBatch::try_new(
            Arc::new(Schema::new(vec![
                Field::new(consts::PARENT_ID, DataType::UInt32, false),
                Field::new(consts::ATTRIBUTE_TYPE, DataType::UInt8, false),
                Field::new(consts::ATTRIBUTE_KEY, DataType::Utf8, false),
                Field::new(consts::ATTRIBUTE_STR, DataType::Utf8, true),
            ])),
            vec![
                Arc::new(UInt32Array::from_iter_values(vec![1, 1, 1, 1])),
                Arc::new(UInt8Array::from_iter_values(
                    (0..4).map(|_| AttributeValueType::Str as u8),
                )),
                Arc::new(StringArray::from_iter_values((0..4).map(|_| "attr1"))),
                Arc::new(StringArray::from_iter_values(vec!["a", "a", "b", "b"])),
            ],
        )
        .unwrap();

        let mut otap_batch = OtapArrowRecords::Traces(Traces::default());
        otap_batch.set(ArrowPayloadType::Spans, spans_rb);
        otap_batch.set(ArrowPayloadType::SpanAttrs, attrs_16_rb.clone());
        otap_batch.set(ArrowPayloadType::ResourceAttrs, attrs_16_rb.clone());
        otap_batch.set(ArrowPayloadType::ScopeAttrs, attrs_16_rb.clone());
        otap_batch.set(ArrowPayloadType::SpanEvents, events_rb);
        otap_batch.set(ArrowPayloadType::SpanLinks, links_rb);
        otap_batch.set(ArrowPayloadType::SpanEventAttrs, attrs_32_rb.clone());
        otap_batch.set(ArrowPayloadType::SpanLinkAttrs, attrs_32_rb.clone());

        otap_batch.decode_transport_optimized_ids().unwrap();

        // check log.ids
        let spans_rb = otap_batch.get(ArrowPayloadType::Spans).unwrap();
        let span_ids = spans_rb
            .column_by_name(consts::ID)
            .unwrap()
            .as_any()
            .downcast_ref()
            .unwrap();
        let expected = UInt16Array::from_iter(vec![Some(1), Some(2), None]);
        assert_eq!(&expected, span_ids);

        // check the attributes parent IDs
        for payload_type in [
            ArrowPayloadType::SpanAttrs,
            ArrowPayloadType::ResourceAttrs,
            ArrowPayloadType::ScopeAttrs,
        ] {
            let attrs_rb = otap_batch.get(payload_type).unwrap();
            let attrs_parent_ids = attrs_rb
                .column_by_name(consts::PARENT_ID)
                .unwrap()
                .as_any()
                .downcast_ref()
                .unwrap();
            let expected = UInt16Array::from_iter_values(vec![1, 2, 1, 2]);
            assert_eq!(&expected, attrs_parent_ids);
        }

        // check links & events
        for payload_type in [ArrowPayloadType::SpanEvents, ArrowPayloadType::SpanLinks] {
            let rb = otap_batch.get(payload_type).unwrap();
            let ids = rb
                .column_by_name(consts::ID)
                .unwrap()
                .as_any()
                .downcast_ref()
                .unwrap();
            let expected_ids = UInt32Array::from_iter(vec![Some(1), Some(2), None, Some(3)]);
            assert_eq!(&expected_ids, ids);

            let parent_ids = rb
                .column_by_name(consts::PARENT_ID)
                .unwrap()
                .as_any()
                .downcast_ref()
                .unwrap();
            let expected_parent_ids = UInt16Array::from_iter_values(vec![1, 2, 1, 2]);
            assert_eq!(&expected_parent_ids, parent_ids);
        }
        // check event & link attrs parent ids
        for payload_type in [
            ArrowPayloadType::SpanEventAttrs,
            ArrowPayloadType::SpanLinkAttrs,
        ] {
            let attrs_rb = otap_batch.get(payload_type).unwrap();
            let attrs_parent_ids = attrs_rb
                .column_by_name(consts::PARENT_ID)
                .unwrap()
                .as_any()
                .downcast_ref()
                .unwrap();
            let expected = UInt32Array::from_iter_values(vec![1, 2, 1, 2]);
            assert_eq!(&expected, attrs_parent_ids);
        }
    }
}<|MERGE_RESOLUTION|>--- conflicted
+++ resolved
@@ -23,11 +23,7 @@
 pub mod transform;
 
 /// The OtapBatch enum is used to represent a batch of OTAP data.
-<<<<<<< HEAD
-#[derive(Clone, Debug)]
-=======
 #[derive(Clone, Debug, PartialEq)]
->>>>>>> e58f1163
 #[allow(clippy::large_enum_variant)]
 pub enum OtapArrowRecords {
     /// Represents a batch of logs data.
@@ -204,11 +200,7 @@
 const UNUSED_INDEX: usize = 99;
 
 /// Store of record batches for a batch of OTAP logs data.
-<<<<<<< HEAD
-#[derive(Clone, Debug, Default)]
-=======
 #[derive(Clone, Debug, Default, PartialEq)]
->>>>>>> e58f1163
 pub struct Logs {
     batches: [Option<RecordBatch>; 4],
 }
@@ -258,11 +250,7 @@
 }
 
 /// Store of record batches for a batch of OTAP metrics data.
-<<<<<<< HEAD
-#[derive(Clone, Debug, Default)]
-=======
 #[derive(Clone, Debug, Default, PartialEq)]
->>>>>>> e58f1163
 pub struct Metrics {
     batches: [Option<RecordBatch>; 18],
 }
@@ -379,11 +367,7 @@
 }
 
 /// Store of record batches for a batch of OTAP traces data.
-<<<<<<< HEAD
-#[derive(Clone, Debug, Default)]
-=======
 #[derive(Clone, Debug, Default, PartialEq)]
->>>>>>> e58f1163
 pub struct Traces {
     batches: [Option<RecordBatch>; 8],
 }
