// Licensed under the Apache License, Version 2.0 (the "License");
// you may not use this file except in compliance with the License.
// You may obtain a copy of the License at
//
//     http://www.apache.org/licenses/LICENSE-2.0
//
// Unless required by applicable law or agreed to in writing, software
// distributed under the License is distributed on an "AS IS" BASIS,
// WITHOUT WARRANTIES OR CONDITIONS OF ANY KIND, either express or implied.
// See the License for the specific language governing permissions and
// limitations under the License.

<<<<<<< HEAD
//! This module contains data structures for OTLP and OTAP pipeline data.
///
/// - Visitors for primitive data types (string, i64, ...)
/// - SliceVisitor<_, _>
/// - NoopVisitor
/// - From<_> for TraceID, SpanID
=======
//! This module contains data structures for OTLP and OTAP pipeline data

use crate::error;

>>>>>>> 71998478
pub mod otlp;

// Concerning TraceID and SpanID:
//
// Note that these types are placeholders, we probably want to share
// these definitions as well as the Prost/Tonic generation with the
// OTel-Rust SDK where they are already defined. To avoid coordinating
// these repositories in the short term, we provide definitions for
// TraceID and SpanID.
//
// In particular, the OTel specification has careful words about how
// to format and parse these two fields, which are non-standard with
// respect to JSON, and the OTel-Rust SDK implements this aspect of
// the spec.

/// TraceID identifier of a Trace
#[derive(Eq, PartialEq, Clone, Copy, Debug, Default)]
pub struct TraceID([u8; 16]);

impl TraceID {
    /// creates a new instance of the TraceID by copying the bytes
    #[must_use]
    pub fn new(value: &[u8; 16]) -> TraceID {
        TraceID(*value)
    }
}

impl From<[u8; 16]> for TraceID {
    fn from(tid: [u8; 16]) -> Self {
        TraceID(tid)
    }
}

impl TryFrom<&[u8]> for TraceID {
    type Error = error::Error;

    fn try_from(value: &[u8]) -> Result<Self, Self::Error> {
        let id_bytes: [u8; 16] = value.try_into().map_err(|_| {
            error::InvalidIdSnafu {
                expected: 16usize,
                given: value.len(),
            }
            .build()
        })?;
        Ok(TraceID::from(id_bytes))
    }
}

impl From<TraceID> for Vec<u8> {
    fn from(tid: TraceID) -> Self {
        tid.0.to_vec()
    }
}

/// SpanID identifier of a Span
#[derive(Clone, Copy, Debug, Default)]
pub struct SpanID([u8; 8]);

impl SpanID {
    /// creates a new instance of the SpanID by copying the bytes
    #[must_use]
    pub fn new(value: &[u8; 8]) -> SpanID {
        SpanID(*value)
    }
}

impl From<SpanID> for Vec<u8> {
    fn from(sid: SpanID) -> Self {
        sid.0.to_vec()
    }
}

impl From<[u8; 8]> for SpanID {
    fn from(sid: [u8; 8]) -> Self {
        SpanID(sid)
    }
}

<<<<<<< HEAD
/// StringVisitor
pub trait StringVisitor<Argument> {
    /// Visit a string value
    fn visit_string(&mut self, arg: Argument, value: &str) -> Argument;
}

/// IntegerVisitor
pub trait I32Visitor<Argument> {
    /// Visit an integer value
    fn visit_i32(&mut self, arg: Argument, value: i32) -> Argument;
}

/// IntegerVisitor
pub trait I64Visitor<Argument> {
    /// Visit an integer value
    fn visit_i64(&mut self, arg: Argument, value: i64) -> Argument;
}

/// IntegerVisitor
pub trait U32Visitor<Argument> {
    /// Visit an integer value
    fn visit_u32(&mut self, arg: Argument, value: u32) -> Argument;
}

/// IntegerVisitor
pub trait U64Visitor<Argument> {
    /// Visit an integer value
    fn visit_u64(&mut self, arg: Argument, value: u64) -> Argument;
}

/// FloatVisitor
pub trait F64Visitor<Argument> {
    /// Visit a float value
    fn visit_f64(&mut self, arg: Argument, value: f64) -> Argument;
}

/// BooleanVisitor
pub trait BooleanVisitor<Argument> {
    /// Visit a boolean value
    fn visit_bool(&mut self, arg: Argument, value: bool) -> Argument;
}

/// BytesVisitor
pub trait BytesVisitor<Argument> {
    /// Visit a bytes value
    fn visit_bytes(&mut self, arg: Argument, value: &[u8]) -> Argument;
}

/// Visitor trait for primitive slices.
pub trait SliceVisitor<Argument, Primitive> {
    /// Visit a slice of primitives
    fn visit_slice(&mut self, arg: Argument, value: &[Primitive]) -> Argument;
}

/// NoopVisitor implements every visitor, does nothing.
pub struct NoopVisitor {}

impl<Argument> BytesVisitor<Argument> for NoopVisitor {
    fn visit_bytes(&mut self, arg: Argument, _: &[u8]) -> Argument {
        arg
    }
}

impl<Argument> StringVisitor<Argument> for NoopVisitor {
    fn visit_string(&mut self, arg: Argument, _: &str) -> Argument {
        arg
    }
}

impl<Argument> I32Visitor<Argument> for NoopVisitor {
    fn visit_i32(&mut self, arg: Argument, _: i32) -> Argument {
        arg
    }
}

impl<Argument> I64Visitor<Argument> for NoopVisitor {
    fn visit_i64(&mut self, arg: Argument, _: i64) -> Argument {
        arg
    }
}

impl<Argument> U32Visitor<Argument> for NoopVisitor {
    fn visit_u32(&mut self, arg: Argument, _: u32) -> Argument {
        arg
    }
}

impl<Argument> U64Visitor<Argument> for NoopVisitor {
    fn visit_u64(&mut self, arg: Argument, _: u64) -> Argument {
        arg
    }
}

impl<Argument> F64Visitor<Argument> for NoopVisitor {
    fn visit_f64(&mut self, arg: Argument, _: f64) -> Argument {
        arg
    }
}

impl<Argument> BooleanVisitor<Argument> for NoopVisitor {
    fn visit_bool(&mut self, arg: Argument, _: bool) -> Argument {
        arg
    }
}

impl<Argument, Primitive> SliceVisitor<Argument, Primitive> for NoopVisitor {
    fn visit_slice(&mut self, arg: Argument, _: &[Primitive]) -> Argument {
        arg
=======
impl TryFrom<&[u8]> for SpanID {
    type Error = error::Error;

    fn try_from(value: &[u8]) -> Result<Self, Self::Error> {
        let id_bytes: [u8; 8] = value.try_into().map_err(|_| {
            error::InvalidIdSnafu {
                expected: 8usize,
                given: value.len(),
            }
            .build()
        })?;
        Ok(SpanID::from(id_bytes))
>>>>>>> 71998478
    }
}<|MERGE_RESOLUTION|>--- conflicted
+++ resolved
@@ -10,20 +10,15 @@
 // See the License for the specific language governing permissions and
 // limitations under the License.
 
-<<<<<<< HEAD
 //! This module contains data structures for OTLP and OTAP pipeline data.
 ///
 /// - Visitors for primitive data types (string, i64, ...)
 /// - SliceVisitor<_, _>
 /// - NoopVisitor
 /// - From<_> for TraceID, SpanID
-=======
-//! This module contains data structures for OTLP and OTAP pipeline data
+pub mod otlp;
 
 use crate::error;
-
->>>>>>> 71998478
-pub mod otlp;
 
 // Concerning TraceID and SpanID:
 //
@@ -101,7 +96,6 @@
     }
 }
 
-<<<<<<< HEAD
 /// StringVisitor
 pub trait StringVisitor<Argument> {
     /// Visit a string value
@@ -210,19 +204,5 @@
 impl<Argument, Primitive> SliceVisitor<Argument, Primitive> for NoopVisitor {
     fn visit_slice(&mut self, arg: Argument, _: &[Primitive]) -> Argument {
         arg
-=======
-impl TryFrom<&[u8]> for SpanID {
-    type Error = error::Error;
-
-    fn try_from(value: &[u8]) -> Result<Self, Self::Error> {
-        let id_bytes: [u8; 8] = value.try_into().map_err(|_| {
-            error::InvalidIdSnafu {
-                expected: 8usize,
-                given: value.len(),
-            }
-            .build()
-        })?;
-        Ok(SpanID::from(id_bytes))
->>>>>>> 71998478
     }
 }