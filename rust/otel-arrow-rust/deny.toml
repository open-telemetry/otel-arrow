--- conflicted
+++ resolved
@@ -137,10 +137,6 @@
 highlight = "all"
 # List of crates that are allowed. Use with care!
 allow = [
-<<<<<<< HEAD
-    { name = "paste", version = "=1.0.15" },
-=======
->>>>>>> 75e67daa
 ]
 # List of crates to deny
 deny = [
