--- conflicted
+++ resolved
@@ -39,7 +39,6 @@
 mimalloc-rust.workspace = true
 
 [workspace.dependencies]
-<<<<<<< HEAD
 portpicker = "0.1.1"
 tower-service = "0.3"
 fluke-hpack = "0.3.1"
@@ -52,7 +51,7 @@
 weaver_semconv = { git = "https://github.com/open-telemetry/weaver.git", tag = "v0.17.0"}
 weaver_resolved_schema = { git = "https://github.com/open-telemetry/weaver.git", tag = "v0.17.0"}
 weaver_resolver = { git = "https://github.com/open-telemetry/weaver.git", tag = "v0.17.0"}
-=======
+
 mimalloc-rust = "0.2.1"
 clap = { version = "4.5.42", features = ["derive"] }
 arrayvec = "0.7.6"
@@ -63,7 +62,6 @@
 trybuild = "1.0"
 axum = "0.8.4"
 tower = "0.5.2"
->>>>>>> 35a1d863
 
 arrow = "56.1"
 arrow-ipc = { version = "56.1", features=["zstd"] }
