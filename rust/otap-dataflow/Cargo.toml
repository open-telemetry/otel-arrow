--- conflicted
+++ resolved
@@ -54,11 +54,7 @@
 serde = { version = "1.0.219", features = ["derive", "rc"] }
 serde_cbor = "0.11.2"
 serde_json = { version = "1.0.140" }
-<<<<<<< HEAD
-tokio = { version = "1.46.1", features = ["rt", "time", "net", "io-util", "io-std", "sync", "macros", "rt-multi-thread", "fs"] }
-=======
 tokio = { version = "1.46.1", features = ["rt", "time", "net", "io-util", "sync", "macros", "rt-multi-thread", "fs", "io-std"] }
->>>>>>> cdb22e07
 uuid = { version = "1.17.0", features = ["v4"] }
 async-trait = "0.1.88"
 futures = "0.3.31"
