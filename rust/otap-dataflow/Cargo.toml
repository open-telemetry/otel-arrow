--- conflicted
+++ resolved
@@ -83,29 +83,8 @@
 serde = { version = "1.0.219", features = ["derive", "rc"] }
 serde_cbor = "0.11.2"
 serde_json = { version = "1.0.142" }
+serde_with = { version = "3.14.1", features = ["std", "macros", "json"] }
 serde_yaml = "0.9.34+deprecated"        # Deprecated, but no good alternative yet
-<<<<<<< HEAD
-serde_with = { version = "3.14.1", features = ["std", "macros", "json"] }
-tokio = { version = "1.46.1", features = ["rt", "time", "net", "io-util", "sync", "macros", "rt-multi-thread", "fs", "io-std"] }
-tokio-util = { version = "0.7.16" }
-uuid = { version = "1.17.0", features = ["v4"] }
-async-trait = "0.1.88"
-futures = "0.3.31"
-log = "0.4"
-criterion = "0.7.0"
-miette = { version="7.6.0", features = ["fancy"] }
-linkme = "0.3.33"
-pretty_assertions = "1.4.1"
-proc-macro2 = "1.0"
-quote = "1.0"
-syn = { version = "2.0", features = ["full"] }
-url = "2.5.7"
-weaver_forge = { git = "https://github.com/open-telemetry/weaver.git", tag = "v0.17.0" }
-weaver_common = { git = "https://github.com/open-telemetry/weaver.git", tag = "v0.17.0"}
-once_cell = "1.20.2"
-flume = { version = "0.11.1", default-features = false, features = ["async"] }
-=======
->>>>>>> 622e1c22
 simdutf8 = "0.1.5"
 slotmap = "1.0.7"
 smallvec = "1.15"
