--- conflicted
+++ resolved
@@ -39,14 +39,10 @@
 quiver = { workspace = true, optional = true }
 serde_json.workspace = true
 clap.workspace = true
-<<<<<<< HEAD
 mimalloc.workspace = true
 tikv-jemallocator.workspace = true
 tracing.workspace = true
 tracing-subscriber.workspace = true
-=======
-mimalloc = { workspace = true, optional = true }
->>>>>>> 3ce308b4
 rustls = { workspace = true, optional = true }
 
 [target.'cfg(not(windows))'.dependencies]
