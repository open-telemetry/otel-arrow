--- conflicted
+++ resolved
@@ -406,12 +406,8 @@
                         controller_ctx.pipeline_context_with("grp".into(), "pipeline".into(), 0, 0);
 
                     let mut exporter = ExporterWrapper::local(
-<<<<<<< HEAD
                         PerfExporter::new(pipeline_ctx, config, None),
-=======
-                        PerfExporter::new(config, None),
                         test_node("exporter"),
->>>>>>> 132ecad3
                         node_config,
                         &exporter_config,
                     );
@@ -468,12 +464,8 @@
                         controller_ctx.pipeline_context_with("grp".into(), "pipeline".into(), 0, 0);
 
                     let mut exporter = ExporterWrapper::local(
-<<<<<<< HEAD
-                        PerfExporter::new(pipeline_ctx, config, None),
-=======
-                        PerfExporter::new(config, None),
+                        PerfExporter::new(pipeline_ctx,config, None),
                         test_node("exporter"),
->>>>>>> 132ecad3
                         node_config,
                         &exporter_config,
                     );
