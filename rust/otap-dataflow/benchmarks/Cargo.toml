--- conflicted
+++ resolved
@@ -36,6 +36,10 @@
 workspace = true
 
 [[bench]]
+name = "otlp"
+harness = false
+
+[[bench]]
 name = "config"
 harness = false
 
@@ -48,11 +52,7 @@
 harness = false
 
 [[bench]]
-<<<<<<< HEAD
-name = "otlp"
-=======
 name = "otap_encoder"
->>>>>>> 5b0da3da
 harness = false
 
 [profile.bench]
