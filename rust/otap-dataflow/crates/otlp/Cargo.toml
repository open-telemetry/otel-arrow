[package]
name = "otap-df-otlp"
description = "OTLP nodes"
version.workspace = true
authors.workspace = true
repository.workspace = true
license.workspace = true
publish.workspace = true
edition.workspace = true
rust-version.workspace = true

[lints]
workspace = true

[dependencies]
otap-df-engine = { path = "../engine" }
otap-df-channel = { path = "../channel" }
<<<<<<< HEAD
tonic = { version = "0.13.0", features = [
=======
tonic = { version = "0.13.1", default-features = false, features = [
    "server",
    "channel",
    "transport",
    "codegen",
    "prost",
>>>>>>> 15329137
    "zstd",
    "gzip",
    "deflate",
] }
<<<<<<< HEAD
prost = "0.13.4"
thiserror = { workspace = true }
serde_json = { workspace = true }
tokio = { workspace = true }
async-trait = { workspace = true }

=======
prost = "0.13.5"
thiserror.workspace = true
serde_json.workspace = true
tokio.workspace = true
async-trait.workspace = true

[build-dependencies]
tonic-build = { version = "0.13.1", features = ["cleanup-markdown"] }


thiserror = { workspace = true }
>>>>>>> 15329137
<|MERGE_RESOLUTION|>--- conflicted
+++ resolved
@@ -15,28 +15,16 @@
 [dependencies]
 otap-df-engine = { path = "../engine" }
 otap-df-channel = { path = "../channel" }
-<<<<<<< HEAD
-tonic = { version = "0.13.0", features = [
-=======
 tonic = { version = "0.13.1", default-features = false, features = [
     "server",
     "channel",
     "transport",
     "codegen",
     "prost",
->>>>>>> 15329137
     "zstd",
     "gzip",
     "deflate",
 ] }
-<<<<<<< HEAD
-prost = "0.13.4"
-thiserror = { workspace = true }
-serde_json = { workspace = true }
-tokio = { workspace = true }
-async-trait = { workspace = true }
-
-=======
 prost = "0.13.5"
 thiserror.workspace = true
 serde_json.workspace = true
@@ -47,5 +35,4 @@
 tonic-build = { version = "0.13.1", features = ["cleanup-markdown"] }
 
 
-thiserror = { workspace = true }
->>>>>>> 15329137
+thiserror = { workspace = true }