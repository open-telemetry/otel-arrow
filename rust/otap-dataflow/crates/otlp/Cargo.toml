--- conflicted
+++ resolved
@@ -13,18 +13,14 @@
 workspace = true
 
 [dependencies]
-<<<<<<< HEAD
 otap-df-engine = { path = "../engine", features = ["testing"] }
 otap-df-channel = { path = "../channel" }
 weaver_forge = { git = "https://github.com/open-telemetry/weaver.git" }
 weaver_semconv = { git = "https://github.com/open-telemetry/weaver.git" }
 weaver_resolved_schema = { git = "https://github.com/open-telemetry/weaver.git" }
-=======
-otap-df-engine = { path = "../engine" }
 otap-df-engine-macros = { path = "../engine-macros" }
 otap-df-config = { path = "../config" }
 
->>>>>>> 6192cf75
 # gRPC and Protocol Buffers
 tonic = { version = "0.13.1", default-features = false, features = [
     "server", "channel", "router", "transport", "codegen", 
@@ -41,6 +37,7 @@
 serde.workspace = true
 tokio.workspace = true
 async-trait.workspace = true
+otel-arrow-rust.workspace = true
 futures.workspace = true
 log.workspace = true
 
