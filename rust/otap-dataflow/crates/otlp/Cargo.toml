[package]
name = "otap-df-otlp"
description = "OTLP nodes"
version.workspace = true
authors.workspace = true
repository.workspace = true
license.workspace = true
publish.workspace = true
edition.workspace = true
rust-version.workspace = true

[lints]
workspace = true

[dependencies]
otap-df-engine = { path = "../engine" }
otap-df-channel = { path = "../channel" }
tonic = { version = "0.13.1", default-features = false, features = [
    "server",
    "channel",
    "transport",
    "codegen",
    "prost",
    "zstd",
    "gzip",
    "deflate",
] }
<<<<<<< HEAD
prost = "0.13.4"
prost-types = "0.13.4"
=======
prost = "0.13.5"
>>>>>>> 15329137
thiserror.workspace = true
serde_json.workspace = true
tokio.workspace = true
async-trait.workspace = true
log = "0.4"

[build-dependencies]
tonic-build = { version = "0.13.1", features = ["cleanup-markdown"] }


thiserror = { workspace = true }<|MERGE_RESOLUTION|>--- conflicted
+++ resolved
@@ -25,12 +25,8 @@
     "gzip",
     "deflate",
 ] }
-<<<<<<< HEAD
 prost = "0.13.4"
 prost-types = "0.13.4"
-=======
-prost = "0.13.5"
->>>>>>> 15329137
 thiserror.workspace = true
 serde_json.workspace = true
 tokio.workspace = true
