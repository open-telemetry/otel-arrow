// SPDX-License-Identifier: Apache-2.0

//!
//! provides fake data to use for various fields in a OTLP signal
//!

<<<<<<< HEAD
use crate::fake_signal_receiver::config::AttributeValue;
use otel_arrow_rust::proto::opentelemetry::{
    common::v1::{AnyValue, KeyValue},
=======
use crate::proto::opentelemetry::{
    common::v1::{AnyValue, KeyValue, any_value::Value},
>>>>>>> 6192cf75
    logs::v1::LogRecordFlags,
    metrics::v1::AggregationTemporality,
    trace::v1::{SpanFlags, Status, span::SpanKind, status::StatusCode},
};
use rand::Rng;
use rand::distr::{Alphabetic, Alphanumeric};
use rand::seq::IndexedRandom;
use std::collections::HashMap;

/// default scope name to use for fake signals
const SCOPE_NAME: &str = "fake_signal";
/// default scope version to use for fake signals
const SCOPE_VERSION: &str = "1.0.0";

const LOG_RECORD_FLAGS: [LogRecordFlags; 2] =
    [LogRecordFlags::DoNotUse, LogRecordFlags::TraceFlagsMask];
const AGGREGATION_TEMPORALITY: [AggregationTemporality; 3] = [
    AggregationTemporality::Unspecified,
    AggregationTemporality::Delta,
    AggregationTemporality::Cumulative,
];

<<<<<<< HEAD
=======
/// provide attributes for fake signals, attribute field
#[must_use]
pub fn get_attributes(attribute_count: usize) -> Vec<KeyValue> {
    let mut attributes = vec![];
    for attribute_index in 0..attribute_count {
        let rng = rand::rng();
        let attribute_value: String = rng
            .sample_iter(&Alphanumeric)
            .take(5)
            .map(char::from)
            .collect();
        attributes.push(KeyValue {
            key: format!("attribute.{attribute_index}"),
            value: Some(AnyValue {
                value: Some(Value::StringValue(attribute_value)),
            }),
        });
    }
    attributes
}
/// provide data for the serverity_text field based on severity number
#[must_use]
pub fn get_severity_text(severity_number: i32) -> String {
    match severity_number {
        1..=4 => SEVERITY_TEXT[0].to_string(),
        5..=8 => SEVERITY_TEXT[1].to_string(),
        9..=12 => SEVERITY_TEXT[2].to_string(),
        13..=16 => SEVERITY_TEXT[3].to_string(),
        17..=20 => SEVERITY_TEXT[4].to_string(),
        _ => SEVERITY_TEXT[5].to_string(),
    }
}
>>>>>>> 6192cf75


/// generate a random trace_id
#[must_use]
pub fn get_trace_id() -> Vec<u8> {
    // size 32
    let rng = rand::rng();
    let trace_id: String = rng
        .sample_iter(&Alphanumeric)
        .take(32)
        .map(char::from)
        .collect();
    trace_id.into_bytes()
}

/// generate a random span_id
#[must_use]
pub fn get_span_id() -> Vec<u8> {
    let rng = rand::rng();
    let span_id: String = rng
        .sample_iter(&Alphanumeric)
        .take(16)
        .map(char::from)
        .collect();
    span_id.into_bytes()
}
/// provide data for scope_name field
#[must_use]
pub fn get_scope_name() -> String {
    SCOPE_NAME.to_string()
}

/// provide data for scope_version field
#[must_use]
pub fn get_scope_version() -> String {
    SCOPE_VERSION.to_string()
}
<<<<<<< HEAD
=======
/// provide data for the body field
#[must_use]
pub fn get_body_text() -> AnyValue {
    let rng = rand::rng();

    let body: String = rng
        .sample_iter(&Alphabetic)
        .take(32)
        .map(char::from)
        .collect();

    AnyValue {
        value: Some(Value::StringValue(body)),
    }
}

/// provide data for the trace_state field
#[must_use]
pub fn get_trace_state() -> String {
    let mut rng = rand::rng();
    let option: usize = rng.random_range(0..TRACE_STATES.len());
    TRACE_STATES[option].to_string()
}

/// provide data for the span name field
#[must_use]
pub fn get_span_name() -> String {
    let mut rng = rand::rng();
    let option: usize = rng.random_range(0..SPAN_NAMES.len());
    SPAN_NAMES[option].to_string()
}
>>>>>>> 6192cf75

/// provide data for the status field
#[must_use]
pub fn get_status() -> Status {
    let mut rng = rand::rng();
    let option: usize = rng.random_range(0..STATUS_CODES.len());
    let status = STATUS_CODES[option];

    Status {
        code: status as i32,
        message: status.as_str_name().to_string(),
    }
}

/// provide data for the time_unix_nano field
#[must_use]
pub fn get_time_unix_nano() -> u64 {
    let mut rng = rand::rng();
    let unix_time: u64 = rng.random_range(165030000000000000..165050000000000000);
    unix_time
}

/// provide data for the start_time_unix_nano field
#[must_use]
pub fn get_start_time_unix_nano() -> u64 {
    let mut rng = rand::rng();
    let unix_time: u64 = rng.random_range(165030000000000000..165040000000000000);
    unix_time
}

/// provide data for the end_time_unix_nano field
#[must_use]
pub fn get_end_time_unix_nano() -> u64 {
    let mut rng = rand::rng();
    let unix_time: u64 = rng.random_range(165040000000000000..165050000000000000);
    unix_time
}

/// provide double value
#[must_use]
pub fn get_double_value() -> f64 {
    rand::random()
}

/// returns if a SUM datapoint is monotonic or not
#[must_use]
pub fn get_monotonic() -> bool {
    let is_monotonic: bool = rand::random();
    is_monotonic
}

/// provide data for the log flag field
#[must_use]
pub fn get_log_record_flag() -> LogRecordFlags {
    let mut rng = rand::rng();
    let option: usize = rng.random_range(0..LOG_RECORD_FLAGS.len());
    LOG_RECORD_FLAGS[option]
}

/// provide data for the span flag field
#[must_use]
pub fn get_span_flag() -> SpanFlags {
    let mut rng = rand::rng();
    let option: usize = rng.random_range(0..SPAN_FLAGS.len());
    SPAN_FLAGS[option]
}


/// provide data for the span kind field
#[must_use]
pub fn get_aggregation() -> AggregationTemporality {
    let mut rng = rand::rng();
    let option: usize = rng.random_range(0..AGGREGATION_TEMPORALITY.len());
    AGGREGATION_TEMPORALITY[option]
}

<<<<<<< HEAD

=======
>>>>>>> 6192cf75
/// provides random u64 value for various fields
#[must_use]
pub fn get_int_value() -> u64 {
    rand::random()
}<|MERGE_RESOLUTION|>--- conflicted
+++ resolved
@@ -4,97 +4,28 @@
 //! provides fake data to use for various fields in a OTLP signal
 //!
 
-<<<<<<< HEAD
-use crate::fake_signal_receiver::config::AttributeValue;
 use otel_arrow_rust::proto::opentelemetry::{
     common::v1::{AnyValue, KeyValue},
-=======
-use crate::proto::opentelemetry::{
-    common::v1::{AnyValue, KeyValue, any_value::Value},
->>>>>>> 6192cf75
     logs::v1::LogRecordFlags,
     metrics::v1::AggregationTemporality,
     trace::v1::{SpanFlags, Status, span::SpanKind, status::StatusCode},
 };
+
+use otel_arrow_rust::pdata::{SpanID, TraceID};
 use rand::Rng;
-use rand::distr::{Alphabetic, Alphanumeric};
-use rand::seq::IndexedRandom;
-use std::collections::HashMap;
+
+use std::time::{SystemTime, UNIX_EPOCH};
+
+const MAX_MS_DELAY: u64 = 1000;
 
 /// default scope name to use for fake signals
 const SCOPE_NAME: &str = "fake_signal";
 /// default scope version to use for fake signals
 const SCOPE_VERSION: &str = "1.0.0";
 
-const LOG_RECORD_FLAGS: [LogRecordFlags; 2] =
-    [LogRecordFlags::DoNotUse, LogRecordFlags::TraceFlagsMask];
-const AGGREGATION_TEMPORALITY: [AggregationTemporality; 3] = [
-    AggregationTemporality::Unspecified,
-    AggregationTemporality::Delta,
-    AggregationTemporality::Cumulative,
-];
+const TRACE_ID_LENGTH: usize = 16;
+const SPAN_ID_LENGTH: usize = 8;
 
-<<<<<<< HEAD
-=======
-/// provide attributes for fake signals, attribute field
-#[must_use]
-pub fn get_attributes(attribute_count: usize) -> Vec<KeyValue> {
-    let mut attributes = vec![];
-    for attribute_index in 0..attribute_count {
-        let rng = rand::rng();
-        let attribute_value: String = rng
-            .sample_iter(&Alphanumeric)
-            .take(5)
-            .map(char::from)
-            .collect();
-        attributes.push(KeyValue {
-            key: format!("attribute.{attribute_index}"),
-            value: Some(AnyValue {
-                value: Some(Value::StringValue(attribute_value)),
-            }),
-        });
-    }
-    attributes
-}
-/// provide data for the serverity_text field based on severity number
-#[must_use]
-pub fn get_severity_text(severity_number: i32) -> String {
-    match severity_number {
-        1..=4 => SEVERITY_TEXT[0].to_string(),
-        5..=8 => SEVERITY_TEXT[1].to_string(),
-        9..=12 => SEVERITY_TEXT[2].to_string(),
-        13..=16 => SEVERITY_TEXT[3].to_string(),
-        17..=20 => SEVERITY_TEXT[4].to_string(),
-        _ => SEVERITY_TEXT[5].to_string(),
-    }
-}
->>>>>>> 6192cf75
-
-
-/// generate a random trace_id
-#[must_use]
-pub fn get_trace_id() -> Vec<u8> {
-    // size 32
-    let rng = rand::rng();
-    let trace_id: String = rng
-        .sample_iter(&Alphanumeric)
-        .take(32)
-        .map(char::from)
-        .collect();
-    trace_id.into_bytes()
-}
-
-/// generate a random span_id
-#[must_use]
-pub fn get_span_id() -> Vec<u8> {
-    let rng = rand::rng();
-    let span_id: String = rng
-        .sample_iter(&Alphanumeric)
-        .take(16)
-        .map(char::from)
-        .collect();
-    span_id.into_bytes()
-}
 /// provide data for scope_name field
 #[must_use]
 pub fn get_scope_name() -> String {
@@ -106,40 +37,6 @@
 pub fn get_scope_version() -> String {
     SCOPE_VERSION.to_string()
 }
-<<<<<<< HEAD
-=======
-/// provide data for the body field
-#[must_use]
-pub fn get_body_text() -> AnyValue {
-    let rng = rand::rng();
-
-    let body: String = rng
-        .sample_iter(&Alphabetic)
-        .take(32)
-        .map(char::from)
-        .collect();
-
-    AnyValue {
-        value: Some(Value::StringValue(body)),
-    }
-}
-
-/// provide data for the trace_state field
-#[must_use]
-pub fn get_trace_state() -> String {
-    let mut rng = rand::rng();
-    let option: usize = rng.random_range(0..TRACE_STATES.len());
-    TRACE_STATES[option].to_string()
-}
-
-/// provide data for the span name field
-#[must_use]
-pub fn get_span_name() -> String {
-    let mut rng = rand::rng();
-    let option: usize = rng.random_range(0..SPAN_NAMES.len());
-    SPAN_NAMES[option].to_string()
-}
->>>>>>> 6192cf75
 
 /// provide data for the status field
 #[must_use]
@@ -154,74 +51,62 @@
     }
 }
 
-/// provide data for the time_unix_nano field
-#[must_use]
-pub fn get_time_unix_nano() -> u64 {
-    let mut rng = rand::rng();
-    let unix_time: u64 = rng.random_range(165030000000000000..165050000000000000);
-    unix_time
-}
-
-/// provide data for the start_time_unix_nano field
-#[must_use]
-pub fn get_start_time_unix_nano() -> u64 {
-    let mut rng = rand::rng();
-    let unix_time: u64 = rng.random_range(165030000000000000..165040000000000000);
-    unix_time
-}
-
-/// provide data for the end_time_unix_nano field
-#[must_use]
-pub fn get_end_time_unix_nano() -> u64 {
-    let mut rng = rand::rng();
-    let unix_time: u64 = rng.random_range(165040000000000000..165050000000000000);
-    unix_time
-}
-
 /// provide double value
 #[must_use]
 pub fn get_double_value() -> f64 {
     rand::random()
 }
 
-/// returns if a SUM datapoint is monotonic or not
-#[must_use]
-pub fn get_monotonic() -> bool {
-    let is_monotonic: bool = rand::random();
-    is_monotonic
-}
-
-/// provide data for the log flag field
-#[must_use]
-pub fn get_log_record_flag() -> LogRecordFlags {
-    let mut rng = rand::rng();
-    let option: usize = rng.random_range(0..LOG_RECORD_FLAGS.len());
-    LOG_RECORD_FLAGS[option]
-}
-
-/// provide data for the span flag field
-#[must_use]
-pub fn get_span_flag() -> SpanFlags {
-    let mut rng = rand::rng();
-    let option: usize = rng.random_range(0..SPAN_FLAGS.len());
-    SPAN_FLAGS[option]
-}
-
-
-/// provide data for the span kind field
-#[must_use]
-pub fn get_aggregation() -> AggregationTemporality {
-    let mut rng = rand::rng();
-    let option: usize = rng.random_range(0..AGGREGATION_TEMPORALITY.len());
-    AGGREGATION_TEMPORALITY[option]
-}
-
-<<<<<<< HEAD
-
-=======
->>>>>>> 6192cf75
 /// provides random u64 value for various fields
 #[must_use]
 pub fn get_int_value() -> u64 {
     rand::random()
+}
+
+/// generate a unique span id
+#[must_use]
+pub fn gen_span_id() -> SpanID {
+
+    let mut byte_array: [u8; SPAN_ID_LENGTH] = [];
+
+    // generate random byte array
+    rand::thread_rng().fill(&mut byte_array);
+
+    SpanID::new(byte_array)
+
+}
+
+/// generate a unique trace id
+#[must_use]
+pub fn gen_trace_id() -> TraceID {
+
+    let mut byte_array: [u8; TRACE_ID_LENGTH] = [];
+
+    // generate random byte array
+    rand::thread_rng().fill(&mut byte_array);
+
+    TraceID::new(byte_array)
+}
+
+/// provides the current unix nano time
+#[must_use]
+pub fn current_time() -> u64 {
+    let now = SystemTime::now();
+    // Calculate the duration since the UNIX epoch
+    match now.duration_since(UNIX_EPOCH) {
+        Ok(duration) => {
+            // Convert seconds and nanoseconds to a single u64 value
+            duration.as_nanos() as u64
+        }
+        Err(_) => {
+            // Return 0 nanoseconds if the system clock is before UNIX epoch
+            0u64
+        }
+    }
+}
+
+/// generates a delay in nano seconds
+pub fn delay() -> u64 {
+    // generate a random delay
+    1000u64
 }