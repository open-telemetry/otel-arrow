// SPDX-License-Identifier: Apache-2.0

//! Implementation of the OTLP receiver node
//!
//! ToDo: implement Ack and Nack control message, wait for receiver node to receive a Ack control message then the service can send a response back
//! ToDo: Implement proper deadline function for Shutdown ctrl msg
//!

<<<<<<< HEAD
use crate::FAKE_SIGNAL_RECEIVERS;

=======
use crate::OTLP_RECEIVER_FACTORIES;
>>>>>>> 6192cf75
use crate::fake_signal_receiver::config::{Config, ScenarioStep, SignalConfig};
use crate::grpc::OTLPData;
use async_trait::async_trait;
use linkme::distributed_slice;
use otap_df_config::node::NodeUserConfig;
use otap_df_engine::ReceiverFactory;
use otap_df_engine::config::ReceiverConfig;
use otap_df_engine::control::ControlMsg;
use otap_df_engine::error::Error;
use otap_df_engine::local::receiver as local;
use otap_df_engine::receiver::ReceiverWrapper;
use serde_json::Value;
use std::rc::Rc;
use tokio::time::{Duration, sleep};

/// The URN for the fake signal receiver
pub const FAKE_SIGNAL_RECEIVER_URN: &str = "urn:otel:fake:signal:receiver";

/// A Receiver that listens for OTLP messages
pub struct FakeSignalReceiver {
    config: Config,
}

// ToDo: The fake signal receiver pdata type is not the same as the other OTLP nodes which are based on the OTLPData type. We must unify this in the future.
/// Declares the Fake Signal receiver as a local receiver factory
///
/// Unsafe code is temporarily used here to allow the use of `distributed_slice` macro
/// This macro is part of the `linkme` crate which is considered safe and well maintained.
#[allow(unsafe_code)]
<<<<<<< HEAD
#[distributed_slice(LOCAL_RECEIVERS)]
pub static FAKE_SIGNAL_RECEIVER: LocalReceiverFactory<OTLPData> = LocalReceiverFactory {
    name: "urn:otel:fake:signal:receiver",
    create: |config: &Value| Box::new(FakeSignalReceiver::from_config(config)),
=======
#[distributed_slice(OTLP_RECEIVER_FACTORIES)]
pub static FAKE_SIGNAL_RECEIVER: ReceiverFactory<OTLPData> = ReceiverFactory {
    name: FAKE_SIGNAL_RECEIVER_URN,
    create: |node_config: Rc<NodeUserConfig>, receiver_config: &ReceiverConfig| {
        Ok(ReceiverWrapper::local(
            FakeSignalReceiver::from_config(&node_config.config)?,
            node_config,
            receiver_config,
        ))
    },
>>>>>>> 6192cf75
};

impl FakeSignalReceiver {
    /// creates a new FakeSignalReceiver
    #[must_use]
    pub fn new(config: Config) -> Self {
        FakeSignalReceiver { config }
    }

    /// Creates a new FakeSignalReceiver from a configuration object
    pub fn from_config(config: &Value) -> Result<Self, otap_df_config::error::Error> {
        let config: Config = serde_json::from_value(config.clone()).map_err(|e| {
            otap_df_config::error::Error::InvalidUserConfig {
                error: e.to_string(),
            }
        })?;
        Ok(FakeSignalReceiver { config })
    }
}

// We use the local version of the receiver here since we don't need to worry about Send and Sync traits
#[async_trait( ? Send)]
impl local::Receiver<OTLPData> for FakeSignalReceiver {
    async fn start(
        self: Box<Self>,
        mut ctrl_msg_recv: local::ControlChannel,
        effect_handler: local::EffectHandler<OTLPData>,
    ) -> Result<(), Error<OTLPData>> {
        //start event loop
        loop {
            tokio::select! {
                biased; //prioritize ctrl_msg over all other blocks
                // Process internal event
                ctrl_msg = ctrl_msg_recv.recv() => {
                    match ctrl_msg {
                        Ok(ControlMsg::Shutdown {..}) => {
                            // ToDo: add proper deadline function
                            break;
                        },
                        Err(e) => {
                            return Err(Error::ChannelRecvError(e));
                        }
                        _ => {
                            // unknown control message do nothing
                        }
                    }
                }
                // run scenario based on provided configuration
                _ = run_scenario(self.config.get_steps(), effect_handler.clone()) => {
                    // do nothing
                }

            }
        }
        //Exit event loop
        Ok(())
    }
}

/// Run the configured scenario steps
async fn run_scenario(steps: &Vec<ScenarioStep>, effect_handler: local::EffectHandler<OTLPData>) {
    // loop through each step

    for step in steps {
        // create batches if specified
        let batches = step.get_batches_to_generate() as usize;
        for _ in 0..batches {
<<<<<<< HEAD
            // let signal = match step.get_config() {
            //     SignalConfig::Metric(config) => OTLPData::Metric(config.get_signal()),
            //     SignalConfig::Log(config) => OTLPData::Log(config.get_signal()),
            //     SignalConfig::Span(config) => OTLPData::Span(config.get_signal()),
            // };
            // _ = effect_handler.send_message(signal).await;
            // // if there is a delay set between batches sleep for that amount before created the next signal in the batch
            // sleep(Duration::from_millis(step.get_delay_between_batches_ms())).await;
        }
    }
}

// #[cfg(test)]
// mod tests {
//     use crate::fake_signal_receiver::{
//         config::{
//             Config, LogConfig, MetricConfig, MetricType, OTLPData, ScenarioStep, SignalConfig,
//             SpanConfig,
//         },
//         receiver::FakeSignalReceiver,
//     };
//     use otap_df_engine::receiver::ReceiverWrapper;
//     use otap_df_engine::testing::receiver::{NotSendValidateContext, TestContext, TestRuntime};
//     use otel_arrow_rust::proto::opentelemetry::metrics::v1::metric::Data;
//     use std::future::Future;
//     use std::pin::Pin;
//     use tokio::time::{Duration, sleep, timeout};
=======
            let signal = match step.get_config() {
                SignalConfig::Metric(config) => OTLPData::Metrics(config.get_signal()),
                SignalConfig::Log(config) => OTLPData::Logs(config.get_signal()),
                SignalConfig::Span(config) => OTLPData::Traces(config.get_signal()),
            };
            _ = effect_handler.send_message(signal).await;
            // if there is a delay set between batches sleep for that amount before created the next signal in the batch
            sleep(Duration::from_millis(step.get_delay_between_batches_ms())).await;
        }
    }
}

#[cfg(test)]
mod tests {
    use crate::fake_signal_receiver::receiver::FAKE_SIGNAL_RECEIVER_URN;
    use crate::fake_signal_receiver::{
        config::{
            Config, LogConfig, MetricConfig, MetricType, ScenarioStep, SignalConfig, SpanConfig,
        },
        receiver::FakeSignalReceiver,
    };
    use crate::grpc::OTLPData;
    use crate::proto::opentelemetry::metrics::v1::metric::Data;
    use otap_df_config::node::NodeUserConfig;
    use otap_df_engine::receiver::ReceiverWrapper;
    use otap_df_engine::testing::receiver::{NotSendValidateContext, TestContext, TestRuntime};
    use std::future::Future;
    use std::pin::Pin;
    use std::rc::Rc;
    use tokio::time::{Duration, sleep, timeout};
>>>>>>> 6192cf75

//     const RESOURCE_COUNT: usize = 1;
//     const SPAN_COUNT: usize = 1;
//     const METRIC_COUNT: usize = 1;
//     const LOG_COUNT: usize = 1;
//     const DATAPOINT_COUNT: usize = 1;
//     const ATTRIBUTE_COUNT: usize = 1;
//     const EVENT_COUNT: usize = 1;
//     const LINK_COUNT: usize = 1;
//     const SCOPE_COUNT: usize = 1;
//     const BATCH_COUNT: u64 = 1;
//     const DELAY: u64 = 0;

//     /// Test closure that simulates a typical receiver scenario.
//     fn scenario() -> impl FnOnce(TestContext) -> Pin<Box<dyn Future<Output = ()>>> {
//         move |ctx| {
//             Box::pin(async move {
//                 // no scenario to run here as scenario is already defined in the configuration
//                 // wait for the scenario to finish running
//                 sleep(Duration::from_millis(1000)).await;
//                 // send a Shutdown event to terminate the receiver.
//                 ctx.send_shutdown(Duration::from_millis(0), "Test")
//                     .await
//                     .expect("Failed to send Shutdown");
//             })
//         }
//     }

<<<<<<< HEAD
//     /// Validation closure that checks the received message and counters (!Send context).
//     fn validation_procedure()
//     -> impl FnOnce(NotSendValidateContext<OTLPData>) -> Pin<Box<dyn Future<Output = ()>>> {
//         |mut ctx| {
//             Box::pin(async move {
//                 // check that messages have been sent through the effect_handler
=======
    /// Validation closure that checks the received message and counters (!Send context).
    fn validation_procedure()
    -> impl FnOnce(NotSendValidateContext<OTLPData>) -> Pin<Box<dyn Future<Output = ()>>> {
        |mut ctx| {
            Box::pin(async move {
                // check that messages have been sent through the effect_handler
>>>>>>> 6192cf75

//                 // read from the effect handler
//                 let metric_received = timeout(Duration::from_secs(3), ctx.recv())
//                     .await
//                     .expect("Timed out waiting for message")
//                     .expect("No message received");
//                 let trace_received = timeout(Duration::from_secs(3), ctx.recv())
//                     .await
//                     .expect("Timed out waiting for message")
//                     .expect("No message received");
//                 let log_received = timeout(Duration::from_secs(3), ctx.recv())
//                     .await
//                     .expect("Timed out waiting for message")
//                     .expect("No message received");

<<<<<<< HEAD
//                 // Assert that the message received is what the test client sent.
//                 match metric_received {
//                     OTLPData::Metric(metric) => {
//                         // loop and check count
//                         let resource_count = metric.resource_metrics.len();
//                         assert!(resource_count == RESOURCE_COUNT);
//                         for resource in metric.resource_metrics.iter() {
//                             let scope_count = resource.scope_metrics.len();
//                             assert!(scope_count == SCOPE_COUNT);
//                             for scope in resource.scope_metrics.iter() {
//                                 let metric_count = scope.metrics.len();
//                                 assert!(metric_count == METRIC_COUNT);
//                                 for metric_data in scope.metrics.iter() {
//                                     if let Some(data) = &metric_data.data {
//                                         if let Data::Gauge(gauge) = data {
//                                             let datapoint_count = gauge.data_points.len();
//                                             assert!(datapoint_count == DATAPOINT_COUNT);
//                                             for datapoint in gauge.data_points.iter() {
//                                                 let attribute_count = datapoint.attributes.len();
//                                                 assert!(attribute_count == ATTRIBUTE_COUNT);
//                                             }
//                                         } else {
//                                             unreachable!("Wrong MetricType received");
//                                         }
//                                     } else {
//                                         unreachable!("Option should not be None");
//                                     }
//                                 }
//                             }
//                         }
//                     }
//                     _ => unreachable!("Signal should have been a Metric type"),
//                 }

//                 match trace_received {
//                     OTLPData::Span(span) => {
//                         let resource_count = span.resource_spans.len();
//                         assert!(resource_count == RESOURCE_COUNT);
//                         for resource in span.resource_spans.iter() {
//                             let scope_count = resource.scope_spans.len();
//                             assert!(scope_count == SCOPE_COUNT);
//                             for scope in resource.scope_spans.iter() {
//                                 let span_count = scope.spans.len();
//                                 assert!(span_count == SPAN_COUNT);
//                                 for span_data in scope.spans.iter() {
//                                     let event_count = span_data.events.len();
//                                     let link_count = span_data.links.len();
//                                     let attribute_count = span_data.attributes.len();
//                                     assert!(link_count == LINK_COUNT);
//                                     assert!(event_count == EVENT_COUNT);
//                                     assert!(attribute_count == ATTRIBUTE_COUNT);
//                                 }
//                             }
//                         }
//                     }
//                     _ => unreachable!("Signal should have been a Span type"),
//                 }

//                 match log_received {
//                     OTLPData::Log(log) => {
//                         let resource_count = log.resource_logs.len();
//                         assert!(resource_count == RESOURCE_COUNT);
//                         for resource in log.resource_logs.iter() {
//                             let scope_count = resource.scope_logs.len();
//                             assert!(scope_count == SCOPE_COUNT);
//                             for scope in resource.scope_logs.iter() {
//                                 let log_count = scope.log_records.len();
//                                 assert!(log_count == LOG_COUNT);
//                             }
//                         }
//                     }
//                     _ => unreachable!("Signal should have been a Log type"),
//                 }
//             })
//         }
//     }
=======
                // Assert that the message received is what the test client sent.
                match metric_received {
                    OTLPData::Metrics(metric) => {
                        // loop and check count
                        let resource_count = metric.resource_metrics.len();
                        assert!(resource_count == RESOURCE_COUNT);
                        for resource in metric.resource_metrics.iter() {
                            let scope_count = resource.scope_metrics.len();
                            assert!(scope_count == SCOPE_COUNT);
                            for scope in resource.scope_metrics.iter() {
                                let metric_count = scope.metrics.len();
                                assert!(metric_count == METRIC_COUNT);
                                for metric_data in scope.metrics.iter() {
                                    if let Some(data) = &metric_data.data {
                                        if let Data::Gauge(gauge) = data {
                                            let datapoint_count = gauge.data_points.len();
                                            assert!(datapoint_count == DATAPOINT_COUNT);
                                            for datapoint in gauge.data_points.iter() {
                                                let attribute_count = datapoint.attributes.len();
                                                assert!(attribute_count == ATTRIBUTE_COUNT);
                                            }
                                        } else {
                                            unreachable!("Wrong MetricType received");
                                        }
                                    } else {
                                        unreachable!("Option should not be None");
                                    }
                                }
                            }
                        }
                    }
                    _ => unreachable!("Signal should have been a Metric type"),
                }

                match trace_received {
                    OTLPData::Traces(span) => {
                        let resource_count = span.resource_spans.len();
                        assert!(resource_count == RESOURCE_COUNT);
                        for resource in span.resource_spans.iter() {
                            let scope_count = resource.scope_spans.len();
                            assert!(scope_count == SCOPE_COUNT);
                            for scope in resource.scope_spans.iter() {
                                let span_count = scope.spans.len();
                                assert!(span_count == SPAN_COUNT);
                                for span_data in scope.spans.iter() {
                                    let event_count = span_data.events.len();
                                    let link_count = span_data.links.len();
                                    let attribute_count = span_data.attributes.len();
                                    assert!(link_count == LINK_COUNT);
                                    assert!(event_count == EVENT_COUNT);
                                    assert!(attribute_count == ATTRIBUTE_COUNT);
                                }
                            }
                        }
                    }
                    _ => unreachable!("Signal should have been a Span type"),
                }

                match log_received {
                    OTLPData::Logs(log) => {
                        let resource_count = log.resource_logs.len();
                        assert!(resource_count == RESOURCE_COUNT);
                        for resource in log.resource_logs.iter() {
                            let scope_count = resource.scope_logs.len();
                            assert!(scope_count == SCOPE_COUNT);
                            for scope in resource.scope_logs.iter() {
                                let log_count = scope.log_records.len();
                                assert!(log_count == LOG_COUNT);
                            }
                        }
                    }
                    _ => unreachable!("Signal should have been a Log type"),
                }
            })
        }
    }
>>>>>>> 6192cf75

//     #[test]
//     fn test_fake_signal_receiver() {
//         let test_runtime = TestRuntime::new();

//         let mut steps = vec![];
//         let metric_config = MetricConfig::new(
//             RESOURCE_COUNT,
//             SCOPE_COUNT,
//             METRIC_COUNT,
//             DATAPOINT_COUNT,
//             MetricType::Gauge,
//             ATTRIBUTE_COUNT,
//         );
//         let trace_config = SpanConfig::new(
//             RESOURCE_COUNT,
//             SCOPE_COUNT,
//             SPAN_COUNT,
//             EVENT_COUNT,
//             LINK_COUNT,
//             ATTRIBUTE_COUNT,
//         );

//         let log_config = LogConfig::new(RESOURCE_COUNT, SCOPE_COUNT, LOG_COUNT, ATTRIBUTE_COUNT);

//         steps.push(ScenarioStep::new(
//             SignalConfig::Metric(metric_config),
//             BATCH_COUNT,
//             DELAY,
//         ));

//         steps.push(ScenarioStep::new(
//             SignalConfig::Span(trace_config),
//             BATCH_COUNT,
//             DELAY,
//         ));
//         steps.push(ScenarioStep::new(
//             SignalConfig::Log(log_config),
//             BATCH_COUNT,
//             DELAY,
//         ));
//         let config = Config::new(steps);

<<<<<<< HEAD
//         // create our receiver
//         let receiver =
//             ReceiverWrapper::local(FakeSignalReceiver::new(config), test_runtime.config());
=======
        // create our receiver
        let node_config = Rc::new(NodeUserConfig::new_receiver_config(
            FAKE_SIGNAL_RECEIVER_URN,
        ));
        let receiver = ReceiverWrapper::local(
            FakeSignalReceiver::new(config),
            node_config,
            test_runtime.config(),
        );
>>>>>>> 6192cf75

//         // run the test
//         test_runtime
//             .set_receiver(receiver)
//             .run_test(scenario())
//             .run_validation(validation_procedure());
//     }
// }<|MERGE_RESOLUTION|>--- conflicted
+++ resolved
@@ -6,14 +6,13 @@
 //! ToDo: Implement proper deadline function for Shutdown ctrl msg
 //!
 
-<<<<<<< HEAD
 use crate::FAKE_SIGNAL_RECEIVERS;
 
-=======
-use crate::OTLP_RECEIVER_FACTORIES;
->>>>>>> 6192cf75
 use crate::fake_signal_receiver::config::{Config, ScenarioStep, SignalConfig};
-use crate::grpc::OTLPData;
+use crate::fake_signal_receiver::fake_signal::{
+    fake_otlp_logs, fake_otlp_metrics, fake_otlp_traces,
+};
+// use crate::grpc::OTLPData;
 use async_trait::async_trait;
 use linkme::distributed_slice;
 use otap_df_config::node::NodeUserConfig;
@@ -40,25 +39,12 @@
 ///
 /// Unsafe code is temporarily used here to allow the use of `distributed_slice` macro
 /// This macro is part of the `linkme` crate which is considered safe and well maintained.
-#[allow(unsafe_code)]
-<<<<<<< HEAD
-#[distributed_slice(LOCAL_RECEIVERS)]
-pub static FAKE_SIGNAL_RECEIVER: LocalReceiverFactory<OTLPData> = LocalReceiverFactory {
-    name: "urn:otel:fake:signal:receiver",
-    create: |config: &Value| Box::new(FakeSignalReceiver::from_config(config)),
-=======
-#[distributed_slice(OTLP_RECEIVER_FACTORIES)]
-pub static FAKE_SIGNAL_RECEIVER: ReceiverFactory<OTLPData> = ReceiverFactory {
-    name: FAKE_SIGNAL_RECEIVER_URN,
-    create: |node_config: Rc<NodeUserConfig>, receiver_config: &ReceiverConfig| {
-        Ok(ReceiverWrapper::local(
-            FakeSignalReceiver::from_config(&node_config.config)?,
-            node_config,
-            receiver_config,
-        ))
-    },
->>>>>>> 6192cf75
-};
+// #[allow(unsafe_code)]
+// #[distributed_slice(LOCAL_RECEIVERS)]
+// pub static FAKE_SIGNAL_RECEIVER: LocalReceiverFactory<OTLPData> = LocalReceiverFactory {
+//     name: "urn:otel:fake:signal:receiver",
+//     create: |config: &Value| Box::new(FakeSignalReceiver::from_config(config)),
+// };
 
 impl FakeSignalReceiver {
     /// creates a new FakeSignalReceiver
@@ -106,7 +92,7 @@
                     }
                 }
                 // run scenario based on provided configuration
-                _ = run_scenario(self.config.get_steps(), effect_handler.clone()) => {
+                _ = run_scenario(&self.config, effect_handler.clone()) => {
                     // do nothing
                 }
 
@@ -118,22 +104,22 @@
 }
 
 /// Run the configured scenario steps
-async fn run_scenario(steps: &Vec<ScenarioStep>, effect_handler: local::EffectHandler<OTLPData>) {
+async fn run_scenario(config: &Config, effect_handler: local::EffectHandler<OTLPData>) {
     // loop through each step
-
+    let steps = config.get_steps();
+    let registry = config.get_registry();
     for step in steps {
         // create batches if specified
         let batches = step.get_batches_to_generate() as usize;
         for _ in 0..batches {
-<<<<<<< HEAD
-            // let signal = match step.get_config() {
-            //     SignalConfig::Metric(config) => OTLPData::Metric(config.get_signal()),
-            //     SignalConfig::Log(config) => OTLPData::Log(config.get_signal()),
-            //     SignalConfig::Span(config) => OTLPData::Span(config.get_signal()),
-            // };
-            // _ = effect_handler.send_message(signal).await;
-            // // if there is a delay set between batches sleep for that amount before created the next signal in the batch
-            // sleep(Duration::from_millis(step.get_delay_between_batches_ms())).await;
+            let signal = match step.get_config() {
+                SignalConfig::Metric => OTLPData::Metric(fake_otlp_metrics(registry)),
+                SignalConfig::Log => OTLPData::Log(fake_otlp_logs(registry)),
+                SignalConfig::Span => OTLPData::Span(fake_otlp_traces(registry)),
+            };
+            _ = effect_handler.send_message(signal).await;
+            // if there is a delay set between batches sleep for that amount before created the next signal in the batch
+            sleep(Duration::from_millis(step.get_delay_between_batches_ms())).await;
         }
     }
 }
@@ -153,38 +139,6 @@
 //     use std::future::Future;
 //     use std::pin::Pin;
 //     use tokio::time::{Duration, sleep, timeout};
-=======
-            let signal = match step.get_config() {
-                SignalConfig::Metric(config) => OTLPData::Metrics(config.get_signal()),
-                SignalConfig::Log(config) => OTLPData::Logs(config.get_signal()),
-                SignalConfig::Span(config) => OTLPData::Traces(config.get_signal()),
-            };
-            _ = effect_handler.send_message(signal).await;
-            // if there is a delay set between batches sleep for that amount before created the next signal in the batch
-            sleep(Duration::from_millis(step.get_delay_between_batches_ms())).await;
-        }
-    }
-}
-
-#[cfg(test)]
-mod tests {
-    use crate::fake_signal_receiver::receiver::FAKE_SIGNAL_RECEIVER_URN;
-    use crate::fake_signal_receiver::{
-        config::{
-            Config, LogConfig, MetricConfig, MetricType, ScenarioStep, SignalConfig, SpanConfig,
-        },
-        receiver::FakeSignalReceiver,
-    };
-    use crate::grpc::OTLPData;
-    use crate::proto::opentelemetry::metrics::v1::metric::Data;
-    use otap_df_config::node::NodeUserConfig;
-    use otap_df_engine::receiver::ReceiverWrapper;
-    use otap_df_engine::testing::receiver::{NotSendValidateContext, TestContext, TestRuntime};
-    use std::future::Future;
-    use std::pin::Pin;
-    use std::rc::Rc;
-    use tokio::time::{Duration, sleep, timeout};
->>>>>>> 6192cf75
 
 //     const RESOURCE_COUNT: usize = 1;
 //     const SPAN_COUNT: usize = 1;
@@ -213,21 +167,12 @@
 //         }
 //     }
 
-<<<<<<< HEAD
 //     /// Validation closure that checks the received message and counters (!Send context).
 //     fn validation_procedure()
 //     -> impl FnOnce(NotSendValidateContext<OTLPData>) -> Pin<Box<dyn Future<Output = ()>>> {
 //         |mut ctx| {
 //             Box::pin(async move {
 //                 // check that messages have been sent through the effect_handler
-=======
-    /// Validation closure that checks the received message and counters (!Send context).
-    fn validation_procedure()
-    -> impl FnOnce(NotSendValidateContext<OTLPData>) -> Pin<Box<dyn Future<Output = ()>>> {
-        |mut ctx| {
-            Box::pin(async move {
-                // check that messages have been sent through the effect_handler
->>>>>>> 6192cf75
 
 //                 // read from the effect handler
 //                 let metric_received = timeout(Duration::from_secs(3), ctx.recv())
@@ -243,7 +188,6 @@
 //                     .expect("Timed out waiting for message")
 //                     .expect("No message received");
 
-<<<<<<< HEAD
 //                 // Assert that the message received is what the test client sent.
 //                 match metric_received {
 //                     OTLPData::Metric(metric) => {
@@ -320,84 +264,6 @@
 //             })
 //         }
 //     }
-=======
-                // Assert that the message received is what the test client sent.
-                match metric_received {
-                    OTLPData::Metrics(metric) => {
-                        // loop and check count
-                        let resource_count = metric.resource_metrics.len();
-                        assert!(resource_count == RESOURCE_COUNT);
-                        for resource in metric.resource_metrics.iter() {
-                            let scope_count = resource.scope_metrics.len();
-                            assert!(scope_count == SCOPE_COUNT);
-                            for scope in resource.scope_metrics.iter() {
-                                let metric_count = scope.metrics.len();
-                                assert!(metric_count == METRIC_COUNT);
-                                for metric_data in scope.metrics.iter() {
-                                    if let Some(data) = &metric_data.data {
-                                        if let Data::Gauge(gauge) = data {
-                                            let datapoint_count = gauge.data_points.len();
-                                            assert!(datapoint_count == DATAPOINT_COUNT);
-                                            for datapoint in gauge.data_points.iter() {
-                                                let attribute_count = datapoint.attributes.len();
-                                                assert!(attribute_count == ATTRIBUTE_COUNT);
-                                            }
-                                        } else {
-                                            unreachable!("Wrong MetricType received");
-                                        }
-                                    } else {
-                                        unreachable!("Option should not be None");
-                                    }
-                                }
-                            }
-                        }
-                    }
-                    _ => unreachable!("Signal should have been a Metric type"),
-                }
-
-                match trace_received {
-                    OTLPData::Traces(span) => {
-                        let resource_count = span.resource_spans.len();
-                        assert!(resource_count == RESOURCE_COUNT);
-                        for resource in span.resource_spans.iter() {
-                            let scope_count = resource.scope_spans.len();
-                            assert!(scope_count == SCOPE_COUNT);
-                            for scope in resource.scope_spans.iter() {
-                                let span_count = scope.spans.len();
-                                assert!(span_count == SPAN_COUNT);
-                                for span_data in scope.spans.iter() {
-                                    let event_count = span_data.events.len();
-                                    let link_count = span_data.links.len();
-                                    let attribute_count = span_data.attributes.len();
-                                    assert!(link_count == LINK_COUNT);
-                                    assert!(event_count == EVENT_COUNT);
-                                    assert!(attribute_count == ATTRIBUTE_COUNT);
-                                }
-                            }
-                        }
-                    }
-                    _ => unreachable!("Signal should have been a Span type"),
-                }
-
-                match log_received {
-                    OTLPData::Logs(log) => {
-                        let resource_count = log.resource_logs.len();
-                        assert!(resource_count == RESOURCE_COUNT);
-                        for resource in log.resource_logs.iter() {
-                            let scope_count = resource.scope_logs.len();
-                            assert!(scope_count == SCOPE_COUNT);
-                            for scope in resource.scope_logs.iter() {
-                                let log_count = scope.log_records.len();
-                                assert!(log_count == LOG_COUNT);
-                            }
-                        }
-                    }
-                    _ => unreachable!("Signal should have been a Log type"),
-                }
-            })
-        }
-    }
->>>>>>> 6192cf75
 
 //     #[test]
 //     fn test_fake_signal_receiver() {
@@ -441,21 +307,9 @@
 //         ));
 //         let config = Config::new(steps);
 
-<<<<<<< HEAD
 //         // create our receiver
 //         let receiver =
 //             ReceiverWrapper::local(FakeSignalReceiver::new(config), test_runtime.config());
-=======
-        // create our receiver
-        let node_config = Rc::new(NodeUserConfig::new_receiver_config(
-            FAKE_SIGNAL_RECEIVER_URN,
-        ));
-        let receiver = ReceiverWrapper::local(
-            FakeSignalReceiver::new(config),
-            node_config,
-            test_runtime.config(),
-        );
->>>>>>> 6192cf75
 
 //         // run the test
 //         test_runtime
