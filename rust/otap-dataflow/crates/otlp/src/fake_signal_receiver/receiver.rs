// SPDX-License-Identifier: Apache-2.0

//! Implementation of the OTLP receiver node
//!
//! ToDo: implement Ack and Nack control message, wait for receiver node to receive a Ack control message then the service can send a response back
//! ToDo: Implement proper deadline function for Shutdown ctrl msg
//!

// use crate::FAKE_SIGNAL_RECEIVERS;

use crate::fake_signal_receiver::config::{Config, OTLPSignal, SignalType};
use crate::fake_signal_receiver::fake_signal::{
    fake_otlp_logs, fake_otlp_metrics, fake_otlp_traces,
};
use async_trait::async_trait;
<<<<<<< HEAD
use linkme::distributed_slice;
use otap_df_config::node::NodeUserConfig;
use otap_df_engine::ReceiverFactory;
use otap_df_engine::config::ReceiverConfig;
use otap_df_engine::control::NodeControlMsg;
=======
use otap_df_engine::control::ControlMsg;
>>>>>>> 60affe06
use otap_df_engine::error::Error;
use otap_df_engine::local::receiver as local;
use serde_json::Value;
<<<<<<< HEAD
use std::sync::Arc;
=======
>>>>>>> 60affe06
use tokio::time::{Duration, sleep};

/// The URN for the fake signal receiver
pub const FAKE_SIGNAL_RECEIVER_URN: &str = "urn:otel:fake:signal:receiver";

/// A Receiver that listens for OTLP messages
pub struct FakeSignalReceiver {
    config: Config,
}

<<<<<<< HEAD
// ToDo: The fake signal receiver pdata type is not the same as the other OTLP nodes which are based on the OTLPData type. We must unify this in the future.
/// Declares the Fake Signal receiver as a local receiver factory
///
/// Unsafe code is temporarily used here to allow the use of `distributed_slice` macro
/// This macro is part of the `linkme` crate which is considered safe and well maintained.
#[allow(unsafe_code)]
#[distributed_slice(OTLP_RECEIVER_FACTORIES)]
pub static FAKE_SIGNAL_RECEIVER: ReceiverFactory<OTLPData> = ReceiverFactory {
    name: FAKE_SIGNAL_RECEIVER_URN,
    create: |node_config: Arc<NodeUserConfig>, receiver_config: &ReceiverConfig| {
        Ok(ReceiverWrapper::local(
            FakeSignalReceiver::from_config(&node_config.config)?,
            node_config,
            receiver_config,
        ))
    },
};
=======
// ToDo: The fake signal receiver pdata type is not the same as the other OTLP nodes which are based on the OTLPSignal type. We must unify this in the future.
// /// Declares the Fake Signal receiver as a local receiver factory
// ///
// /// Unsafe code is temporarily used here to allow the use of `distributed_slice` macro
// /// This macro is part of the `linkme` crate which is considered safe and well maintained.
// #[allow(unsafe_code)]
// #[distributed_slice(LOCAL_RECEIVERS)]
// pub static FAKE_SIGNAL_RECEIVER: LocalReceiverFactory<OTLPSignal> = LocalReceiverFactory {
//     name: "urn:otel:fake:signal:receiver",
//     create: |config: &Value| Box::new(FakeSignalReceiver::from_config(config)),
// };
>>>>>>> 60affe06

impl FakeSignalReceiver {
    /// creates a new FakeSignalReceiver
    #[must_use]
    pub fn new(config: Config) -> Self {
        FakeSignalReceiver { config }
    }

    /// Creates a new FakeSignalReceiver from a configuration object
    pub fn from_config(config: &Value) -> Result<Self, otap_df_config::error::Error> {
        let config: Config = serde_json::from_value(config.clone()).map_err(|e| {
            otap_df_config::error::Error::InvalidUserConfig {
                error: e.to_string(),
            }
        })?;
        Ok(FakeSignalReceiver { config })
    }
}

// We use the local version of the receiver here since we don't need to worry about Send and Sync traits
#[async_trait( ? Send)]
impl local::Receiver<OTLPSignal> for FakeSignalReceiver {
    async fn start(
        self: Box<Self>,
        mut ctrl_msg_recv: local::ControlChannel,
        effect_handler: local::EffectHandler<OTLPSignal>,
    ) -> Result<(), Error<OTLPSignal>> {
        //start event loop
        loop {
            tokio::select! {
                biased; //prioritize ctrl_msg over all other blocks
                // Process internal event
                ctrl_msg = ctrl_msg_recv.recv() => {
                    match ctrl_msg {
                        Ok(NodeControlMsg::Shutdown {..}) => {
                            // ToDo: add proper deadline function
                            break;
                        },
                        Err(e) => {
                            return Err(Error::ChannelRecvError(e));
                        }
                        _ => {
                            // unknown control message do nothing
                        }
                    }
                }
                // run scenario based on provided configuration
                _ = run_scenario(&self.config, effect_handler.clone()) => {
                    // do nothing
                }

            }
        }
        //Exit event loop
        Ok(())
    }
}

/// Run the configured scenario steps
async fn run_scenario(config: &Config, effect_handler: local::EffectHandler<OTLPSignal>) {
    // loop through each step
    let steps = config.get_steps();
    let registry = config.get_registry();
    for step in steps {
        // create batches if specified
        let batches = step.get_batches_to_generate() as usize;
        for _ in 0..batches {
            let signal = match step.get_signal_type() {
                SignalType::Metrics(load) => OTLPSignal::Metrics(fake_otlp_metrics(
                    load.resource_count(),
                    load.scope_count(),
                    registry,
                )),
                SignalType::Logs(load) => OTLPSignal::Logs(fake_otlp_logs(
                    load.resource_count(),
                    load.scope_count(),
                    registry,
                )),
                SignalType::Traces(load) => OTLPSignal::Traces(fake_otlp_traces(
                    load.resource_count(),
                    load.scope_count(),
                    registry,
                )),
            };
            _ = effect_handler.send_message(signal).await;
            // if there is a delay set between batches sleep for that amount before created the next signal in the batch
            sleep(Duration::from_millis(step.get_delay_between_batches_ms())).await;
        }
    }
}

#[cfg(test)]
mod tests {
    use crate::fake_signal_receiver::{
        config::{Config, Load, OTLPSignal, ScenarioStep, SignalType},
        receiver::{FAKE_SIGNAL_RECEIVER_URN, FakeSignalReceiver},
    };
    use otap_df_config::node::NodeUserConfig;
    use otap_df_engine::receiver::ReceiverWrapper;
    use otap_df_engine::testing::receiver::{NotSendValidateContext, TestContext, TestRuntime};
    use otel_arrow_rust::proto::opentelemetry::metrics::v1::metric::Data;
    use std::future::Future;
    use std::pin::Pin;
    use std::sync::Arc;
    use tokio::time::{Duration, sleep, timeout};
    use weaver_forge::registry::ResolvedRegistry;

    const RESOURCE_COUNT: usize = 1;
    const SCOPE_COUNT: usize = 1;
    const BATCH_COUNT: u64 = 1;
    const DELAY: u64 = 0;

    const RESOLVED_REGISTRY_JSON: &str = r#"
    {
  "registry_url": "",
  "groups": [
    {
      "id": "metric.system.network.dropped",
      "type": "metric",
      "brief": "Count of packets that are dropped or discarded even though there was no error.",
      "note": "Measured as:\n\n- Linux: the `drop` column in `/proc/dev/net` ([source](https://web.archive.org/web/20180321091318/http://www.onlamp.com/pub/a/linux/2000/11/16/LinuxAdmin.html))\n- Windows: [`InDiscards`/`OutDiscards`](https://docs.microsoft.com/windows/win32/api/netioapi/ns-netioapi-mib_if_row2)\n  from [`GetIfEntry2`](https://docs.microsoft.com/windows/win32/api/netioapi/nf-netioapi-getifentry2)\n",
      "stability": "development",
      "attributes": [
        {
          "name": "network.io.direction",
          "type": {
            "members": [
              {
                "id": "transmit",
                "value": "transmit",
                "brief": null,
                "note": null,
                "stability": "development",
                "deprecated": null,
                "annotations": null
              },
              {
                "id": "receive",
                "value": "receive",
                "brief": null,
                "note": null,
                "stability": "development",
                "deprecated": null,
                "annotations": null
              }
            ]
          },
          "brief": "The network IO operation direction.",
          "examples": [
            "transmit"
          ],
          "requirement_level": "recommended",
          "stability": "development"
        },
        {
          "name": "network.interface.name",
          "type": "string",
          "brief": "The network interface name.",
          "examples": [
            "lo",
            "eth0"
          ],
          "requirement_level": "recommended",
          "stability": "development"
        }
      ],
      "span_kind": null,
      "events": [],
      "metric_name": "system.network.dropped",
      "instrument": "counter",
      "unit": "{packet}",
      "name": null,
      "lineage": {
        "provenance": {
          "registry_id": "main",
          "path": "https://github.com/open-telemetry/semantic-conventions.git[model]/system/metrics.yaml"
        },
        "attributes": {
          "network.interface.name": {
            "source_group": "registry.network",
            "inherited_fields": [
              "brief",
              "examples",
              "note",
              "requirement_level",
              "stability"
            ]
          },
          "network.io.direction": {
            "source_group": "registry.network",
            "inherited_fields": [
              "brief",
              "examples",
              "note",
              "requirement_level",
              "stability"
            ]
          }
        }
      },
      "entity_associations": [
        "host"
      ],
      "annotations": {
        "code_generation": {
          "metric_value_type": "int"
        }
      }
    },
    {
      "id": "span.rpc.client",
      "type": "span",
      "brief": "This span represents an outgoing Remote Procedure Call (RPC).",
      "note": "Remote procedure calls can only be represented with these semantic conventions\nwhen the names of the called service and method are known and available.\n\n**Span name:** refer to the [Span Name](#span-name) section.\n\n**Span kind** MUST be `CLIENT`.\n",
      "stability": "development",
      "attributes": [
        {
          "name": "rpc.method",
          "type": "string",
          "brief": "The name of the (logical) method being called, must be equal to the $method part in the span name.",
          "examples": "exampleMethod",
          "requirement_level": "recommended",
          "note": "This is the logical name of the method from the RPC interface perspective, which can be different from the name of any implementing method/function. The `code.function.name` attribute may be used to store the latter (e.g., method actually executing the call on the server side, RPC client stub method on the client side).\n",
          "stability": "development"
        },
        {
          "name": "rpc.service",
          "type": "string",
          "brief": "The full (logical) name of the service being called, including its package name, if applicable.",
          "examples": "myservice.EchoService",
          "requirement_level": "recommended",
          "note": "This is the logical name of the service from the RPC interface perspective, which can be different from the name of any implementing class. The `code.namespace` attribute may be used to store the latter (despite the attribute name, it may include a class name; e.g., class with method actually executing the call on the server side, RPC client stub class on the client side).\n",
          "stability": "development"
        },
        {
          "name": "rpc.system",
          "type": {
            "members": [
              {
                "id": "grpc",
                "value": "grpc",
                "brief": "gRPC",
                "note": null,
                "stability": "development",
                "deprecated": null,
                "annotations": null
              },
              {
                "id": "java_rmi",
                "value": "java_rmi",
                "brief": "Java RMI",
                "note": null,
                "stability": "development",
                "deprecated": null,
                "annotations": null
              },
              {
                "id": "dotnet_wcf",
                "value": "dotnet_wcf",
                "brief": ".NET WCF",
                "note": null,
                "stability": "development",
                "deprecated": null,
                "annotations": null
              },
              {
                "id": "apache_dubbo",
                "value": "apache_dubbo",
                "brief": "Apache Dubbo",
                "note": null,
                "stability": "development",
                "deprecated": null,
                "annotations": null
              },
              {
                "id": "connect_rpc",
                "value": "connect_rpc",
                "brief": "Connect RPC",
                "note": null,
                "stability": "development",
                "deprecated": null,
                "annotations": null
              }
            ]
          },
          "brief": "A string identifying the remoting system. See below for a list of well-known identifiers.",
          "requirement_level": "required",
          "stability": "development"
        },
        {
          "name": "network.peer.address",
          "type": "string",
          "brief": "Peer address of the network connection - IP address or Unix domain socket name.",
          "examples": [
            "10.1.2.80",
            "/tmp/my.sock"
          ],
          "requirement_level": "recommended",
          "stability": "stable"
        },
        {
          "name": "network.transport",
          "type": {
            "members": [
              {
                "id": "tcp",
                "value": "tcp",
                "brief": "TCP",
                "note": null,
                "stability": "stable",
                "deprecated": null,
                "annotations": null
              },
              {
                "id": "udp",
                "value": "udp",
                "brief": "UDP",
                "note": null,
                "stability": "stable",
                "deprecated": null,
                "annotations": null
              },
              {
                "id": "pipe",
                "value": "pipe",
                "brief": "Named or anonymous pipe.",
                "note": null,
                "stability": "stable",
                "deprecated": null,
                "annotations": null
              },
              {
                "id": "unix",
                "value": "unix",
                "brief": "Unix domain socket",
                "note": null,
                "stability": "stable",
                "deprecated": null,
                "annotations": null
              },
              {
                "id": "quic",
                "value": "quic",
                "brief": "QUIC",
                "note": null,
                "stability": "stable",
                "deprecated": null,
                "annotations": null
              }
            ]
          },
          "brief": "[OSI transport layer](https://wikipedia.org/wiki/Transport_layer) or [inter-process communication method](https://wikipedia.org/wiki/Inter-process_communication).\n",
          "examples": [
            "tcp",
            "udp"
          ],
          "requirement_level": "recommended",
          "note": "The value SHOULD be normalized to lowercase.\n\nConsider always setting the transport when setting a port number, since\na port number is ambiguous without knowing the transport. For example\ndifferent processes could be listening on TCP port 12345 and UDP port 12345.\n",
          "stability": "stable"
        },
        {
          "name": "network.type",
          "type": {
            "members": [
              {
                "id": "ipv4",
                "value": "ipv4",
                "brief": "IPv4",
                "note": null,
                "stability": "stable",
                "deprecated": null,
                "annotations": null
              },
              {
                "id": "ipv6",
                "value": "ipv6",
                "brief": "IPv6",
                "note": null,
                "stability": "stable",
                "deprecated": null,
                "annotations": null
              }
            ]
          },
          "brief": "[OSI network layer](https://wikipedia.org/wiki/Network_layer) or non-OSI equivalent.",
          "examples": [
            "ipv4",
            "ipv6"
          ],
          "requirement_level": "recommended",
          "note": "The value SHOULD be normalized to lowercase.",
          "stability": "stable"
        },
        {
          "name": "network.peer.port",
          "type": "int",
          "brief": "Peer port number of the network connection.",
          "examples": [
            65123
          ],
          "requirement_level": {
            "recommended": "If `network.peer.address` is set."
          },
          "stability": "stable"
        },
        {
          "name": "server.address",
          "type": "string",
          "brief": "RPC server [host name](https://grpc.github.io/grpc/core/md_doc_naming.html).\n",
          "examples": [
            "example.com",
            "10.1.2.80",
            "/tmp/my.sock"
          ],
          "requirement_level": "required",
          "note": "May contain server IP address, DNS name, or local socket name. When host component is an IP address, instrumentations SHOULD NOT do a reverse proxy lookup to obtain DNS name and SHOULD set `server.address` to the IP address provided in the host component.\n",
          "stability": "stable"
        },
        {
          "name": "server.port",
          "type": "int",
          "brief": "Server port number.",
          "examples": [
            80,
            8080,
            443
          ],
          "requirement_level": {
            "conditionally_required": "if the port is supported by the network transport used for communication."
          },
          "note": "When observed from the client side, and when communicating through an intermediary, `server.port` SHOULD represent the server port behind any intermediaries, for example proxies, if it's available.\n",
          "stability": "stable"
        }
      ],
      "span_kind": "client",
      "events": [
        "rpc.message"
      ],
      "metric_name": null,
      "instrument": null,
      "unit": null,
      "name": null,
      "lineage": {
        "provenance": {
          "registry_id": "main",
          "path": "https://github.com/open-telemetry/semantic-conventions.git[model]/rpc/spans.yaml"
        },
        "attributes": {
          "network.peer.address": {
            "source_group": "registry.network",
            "inherited_fields": [
              "brief",
              "examples",
              "note",
              "stability"
            ],
            "locally_overridden_fields": [
              "requirement_level"
            ]
          },
          "network.peer.port": {
            "source_group": "registry.network",
            "inherited_fields": [
              "brief",
              "examples",
              "note",
              "stability"
            ],
            "locally_overridden_fields": [
              "requirement_level"
            ]
          },
          "network.transport": {
            "source_group": "registry.network",
            "inherited_fields": [
              "brief",
              "examples",
              "note",
              "stability"
            ],
            "locally_overridden_fields": [
              "requirement_level"
            ]
          },
          "network.type": {
            "source_group": "registry.network",
            "inherited_fields": [
              "brief",
              "examples",
              "note",
              "stability"
            ],
            "locally_overridden_fields": [
              "requirement_level"
            ]
          },
          "rpc.method": {
            "source_group": "registry.rpc",
            "inherited_fields": [
              "brief",
              "examples",
              "note",
              "stability"
            ],
            "locally_overridden_fields": [
              "requirement_level"
            ]
          },
          "rpc.service": {
            "source_group": "registry.rpc",
            "inherited_fields": [
              "brief",
              "examples",
              "note",
              "stability"
            ],
            "locally_overridden_fields": [
              "requirement_level"
            ]
          },
          "rpc.system": {
            "source_group": "registry.rpc",
            "inherited_fields": [
              "brief",
              "note",
              "stability"
            ],
            "locally_overridden_fields": [
              "requirement_level"
            ]
          },
          "server.address": {
            "source_group": "registry.server",
            "inherited_fields": [
              "examples",
              "stability"
            ],
            "locally_overridden_fields": [
              "brief",
              "note",
              "requirement_level"
            ]
          },
          "server.port": {
            "source_group": "registry.server",
            "inherited_fields": [
              "brief",
              "examples",
              "note",
              "stability"
            ],
            "locally_overridden_fields": [
              "requirement_level"
            ]
          }
        }
      }
    },
    {
      "id": "event.session.end",
      "type": "event",
      "brief": "Indicates that a session has ended.\n",
      "note": "For instrumentation that tracks user behavior during user sessions, a `session.end` event SHOULD be emitted every time a session ends. When a session ends and continues as a new session, this event SHOULD be emitted prior to the `session.start` event.\n",
      "stability": "development",
      "attributes": [
        {
          "name": "session.id",
          "type": "string",
          "brief": "The ID of the session being ended.",
          "examples": "00112233-4455-6677-8899-aabbccddeeff",
          "requirement_level": "required",
          "stability": "development"
        }
      ],
      "span_kind": null,
      "events": [],
      "metric_name": null,
      "instrument": null,
      "unit": null,
      "name": "session.end",
      "lineage": {
        "provenance": {
          "registry_id": "main",
          "path": "https://github.com/open-telemetry/semantic-conventions.git[model]/session/events.yaml"
        },
        "attributes": {
          "session.id": {
            "source_group": "registry.session",
            "inherited_fields": [
              "examples",
              "note",
              "stability"
            ],
            "locally_overridden_fields": [
              "brief",
              "requirement_level"
            ]
          }
        }
      }
    }
  ]
}
"#;

    // metric signal based on registry we should check matches
    const METRIC_NAME: &str = "system.network.dropped";
    const METRIC_DESC: &str =
        "Count of packets that are dropped or discarded even though there was no error.";
    const METRIC_DATAPOINT_ATTR: [&str; 2] = ["network.io.direction", "network.interface.name"];
    const METRIC_UNIT: &str = "{packet}";

    // span signal based on registry we should check matches
    const SPAN_NAME: &str = "span.rpc.client";
    const SPAN_ATTR: [&str; 9] = [
        "rpc.method",
        "rpc.service",
        "rpc.system",
        "network.peer.address",
        "network.transport",
        "network.type",
        "network.peer.port",
        "server.address",
        "server.port",
    ];

    const SPAN_EVENTS: [&str; 1] = ["rpc.message"];

    // log signal based on registry we should check matches
    const LOG_NAME: &str = "session.end";
    const LOG_ATTR: [&str; 1] = ["session.id"];

    /// Test closure that simulates a typical receiver scenario.
    fn scenario() -> impl FnOnce(TestContext) -> Pin<Box<dyn Future<Output = ()>>> {
        move |ctx| {
            Box::pin(async move {
                // no scenario to run here as scenario is already defined in the configuration
                // wait for the scenario to finish running
                sleep(Duration::from_millis(1000)).await;
                // send a Shutdown event to terminate the receiver.
                ctx.send_shutdown(Duration::from_millis(0), "Test")
                    .await
                    .expect("Failed to send Shutdown");
            })
        }
    }

    /// Validation closure that checks the received message and counters (!Send context).
    fn validation_procedure()
    -> impl FnOnce(NotSendValidateContext<OTLPSignal>) -> Pin<Box<dyn Future<Output = ()>>> {
        |mut ctx| {
            Box::pin(async move {
                // check that messages have been sent through the effect_handler

                // read from the effect handler
                let metric_received = timeout(Duration::from_secs(3), ctx.recv())
                    .await
                    .expect("Timed out waiting for message")
                    .expect("No message received");
                let trace_received = timeout(Duration::from_secs(3), ctx.recv())
                    .await
                    .expect("Timed out waiting for message")
                    .expect("No message received");
                let log_received = timeout(Duration::from_secs(3), ctx.recv())
                    .await
                    .expect("Timed out waiting for message")
                    .expect("No message received");

                // Assert that the message received is what the test client sent.
                match metric_received {
                    OTLPSignal::Metrics(metric) => {
                        // loop and check count
                        let mut metric_seen = false;
                        let resource_count = metric.resource_metrics.len();
                        assert!(resource_count == RESOURCE_COUNT);
                        for resource in metric.resource_metrics.iter() {
                            let scope_count = resource.scope_metrics.len();
                            assert!(scope_count == SCOPE_COUNT);
                            for scope in resource.scope_metrics.iter() {
                                for metric in scope.metrics.iter() {
                                    // check for metric and see if the signal fields match what is defined in the registry
                                    if metric.name == METRIC_NAME {
                                        metric_seen = true;
                                        assert!(metric.description.as_str() == METRIC_DESC);
                                        assert!(metric.unit.as_str() == METRIC_UNIT);
                                        match metric.data.as_ref().expect("metric has no data") {
                                            Data::Sum(sum) => {
                                                assert!(sum.is_monotonic);
                                                for datapoints in sum.data_points.iter() {
                                                    let keys: Vec<&str> = datapoints
                                                        .attributes
                                                        .iter()
                                                        .map(|attribute| attribute.key.as_str())
                                                        .collect();
                                                    assert!(keys == METRIC_DATAPOINT_ATTR.to_vec());
                                                }
                                            }
                                            _ => unreachable!(),
                                        }
                                    }
                                }
                            }
                        }
                        assert!(metric_seen);
                    }
                    _ => unreachable!("Signal should have been a Metric type"),
                }

                match trace_received {
                    OTLPSignal::Traces(span) => {
                        let mut span_seen = false;
                        let resource_count = span.resource_spans.len();
                        assert!(resource_count == RESOURCE_COUNT);
                        for resource in span.resource_spans.iter() {
                            let scope_count = resource.scope_spans.len();
                            assert!(scope_count == SCOPE_COUNT);
                            for scope in resource.scope_spans.iter() {
                                for span in scope.spans.iter() {
                                    // check for span and see if the signal fields match what is defined in the registry
                                    if span.name == SPAN_NAME {
                                        span_seen = true;
                                        let keys: Vec<&str> = span
                                            .attributes
                                            .iter()
                                            .map(|attribute| attribute.key.as_str())
                                            .collect();
                                        assert!(keys == SPAN_ATTR.to_vec());
                                        let events: Vec<&str> = span
                                            .events
                                            .iter()
                                            .map(|event| event.name.as_str())
                                            .collect();
                                        assert!(events == SPAN_EVENTS.to_vec())
                                    }
                                }
                            }
                        }
                        assert!(span_seen);
                    }
                    _ => unreachable!("Signal should have been a Span type"),
                }

                match log_received {
                    OTLPSignal::Logs(log) => {
                        let mut log_seen = false;
                        let resource_count = log.resource_logs.len();
                        assert!(resource_count == RESOURCE_COUNT);
                        for resource in log.resource_logs.iter() {
                            let scope_count = resource.scope_logs.len();
                            assert!(scope_count == SCOPE_COUNT);
                            for scope in resource.scope_logs.iter() {
                                for log_record in scope.log_records.iter() {
                                    // check for log and see if the signal fields match what is defined in the registry
                                    if log_record.event_name == LOG_NAME {
                                        log_seen = true;
                                        let keys: Vec<&str> = log_record
                                            .attributes
                                            .iter()
                                            .map(|attribute| attribute.key.as_str())
                                            .collect();
                                        assert!(keys == LOG_ATTR.to_vec());
                                    }
                                }
                            }
                        }
                        assert!(log_seen);
                    }
                    _ => unreachable!("Signal should have been a Log type"),
                }
            })
        }
    }

    #[test]
    fn test_fake_signal_receiver() {
        let test_runtime = TestRuntime::new();

        let registry: ResolvedRegistry = serde_json::from_str(RESOLVED_REGISTRY_JSON).unwrap();

        let mut steps = vec![];

        let load = Load::new(RESOURCE_COUNT, SCOPE_COUNT);

        steps.push(ScenarioStep::new(
            SignalType::Metrics(load.clone()),
            BATCH_COUNT,
            DELAY,
        ));

        steps.push(ScenarioStep::new(
            SignalType::Traces(load.clone()),
            BATCH_COUNT,
            DELAY,
        ));
        steps.push(ScenarioStep::new(
            SignalType::Logs(load.clone()),
            BATCH_COUNT,
            DELAY,
        ));
        let config = Config::new(steps, registry);

<<<<<<< HEAD
        // create our receiver
        let node_config = Arc::new(NodeUserConfig::new_receiver_config(
=======
        let node_config = Rc::new(NodeUserConfig::new_receiver_config(
>>>>>>> 60affe06
            FAKE_SIGNAL_RECEIVER_URN,
        ));
        // create our receiver
        let receiver = ReceiverWrapper::local(
            FakeSignalReceiver::new(config),
            node_config,
            test_runtime.config(),
        );

        // run the test
        test_runtime
            .set_receiver(receiver)
            .run_test(scenario())
            .run_validation(validation_procedure());
    }
}<|MERGE_RESOLUTION|>--- conflicted
+++ resolved
@@ -13,22 +13,15 @@
     fake_otlp_logs, fake_otlp_metrics, fake_otlp_traces,
 };
 use async_trait::async_trait;
-<<<<<<< HEAD
 use linkme::distributed_slice;
 use otap_df_config::node::NodeUserConfig;
 use otap_df_engine::ReceiverFactory;
 use otap_df_engine::config::ReceiverConfig;
 use otap_df_engine::control::NodeControlMsg;
-=======
-use otap_df_engine::control::ControlMsg;
->>>>>>> 60affe06
 use otap_df_engine::error::Error;
 use otap_df_engine::local::receiver as local;
 use serde_json::Value;
-<<<<<<< HEAD
 use std::sync::Arc;
-=======
->>>>>>> 60affe06
 use tokio::time::{Duration, sleep};
 
 /// The URN for the fake signal receiver
@@ -39,7 +32,6 @@
     config: Config,
 }
 
-<<<<<<< HEAD
 // ToDo: The fake signal receiver pdata type is not the same as the other OTLP nodes which are based on the OTLPData type. We must unify this in the future.
 /// Declares the Fake Signal receiver as a local receiver factory
 ///
@@ -57,19 +49,6 @@
         ))
     },
 };
-=======
-// ToDo: The fake signal receiver pdata type is not the same as the other OTLP nodes which are based on the OTLPSignal type. We must unify this in the future.
-// /// Declares the Fake Signal receiver as a local receiver factory
-// ///
-// /// Unsafe code is temporarily used here to allow the use of `distributed_slice` macro
-// /// This macro is part of the `linkme` crate which is considered safe and well maintained.
-// #[allow(unsafe_code)]
-// #[distributed_slice(LOCAL_RECEIVERS)]
-// pub static FAKE_SIGNAL_RECEIVER: LocalReceiverFactory<OTLPSignal> = LocalReceiverFactory {
-//     name: "urn:otel:fake:signal:receiver",
-//     create: |config: &Value| Box::new(FakeSignalReceiver::from_config(config)),
-// };
->>>>>>> 60affe06
 
 impl FakeSignalReceiver {
     /// creates a new FakeSignalReceiver
@@ -871,12 +850,8 @@
         ));
         let config = Config::new(steps, registry);
 
-<<<<<<< HEAD
         // create our receiver
         let node_config = Arc::new(NodeUserConfig::new_receiver_config(
-=======
-        let node_config = Rc::new(NodeUserConfig::new_receiver_config(
->>>>>>> 60affe06
             FAKE_SIGNAL_RECEIVER_URN,
         ));
         // create our receiver
