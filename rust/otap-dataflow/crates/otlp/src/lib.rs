// SPDX-License-Identifier: Apache-2.0

//! # OTLP Crate
//!
//! This crate provides OpenTelemetry Protocol (OTLP) support for the OTAP dataflow system.
//! It includes functionality for:
//! - gRPC service implementation for OTLP protocol
//! - Batch processing of telemetry data (traces, metrics, logs)
//! - OTLP exporter for sending telemetry data
//! - Mock services for testing all OTLP service types (traces, metrics, logs, and profiles)
//!
//! The crate is designed to handle OpenTelemetry data in a high-performance, reliable manner
//! as part of the OTAP dataflow pipeline.
//!
//! ## Mock Services
//! The `mock` module provides mock implementations for all OTLP services:
//! - `LogsServiceMock`: Mocks the OTLP Logs service
//! - `MetricsServiceMock`: Mocks the OTLP Metrics service
//! - `TraceServiceMock`: Mocks the OTLP Trace service
//! - `ProfilesServiceMock`: Mocks the OTLP Profiles service
//!
//! These mocks are useful for testing OTLP clients and verifying that the correct data is being sent.

#![warn(missing_docs)]
#![deny(rustdoc::broken_intra_doc_links)]

use crate::grpc::OTLPData;
use otap_df_engine::{PipelineFactory, build_factory};
use otap_df_engine_macros::pipeline_factory;
/// compression formats
pub mod compression;
/// debug exporter implementation, logs data collected in pipeline to console
pub mod debug_exporter;
/// fake signal receiver implementation, creates fake signals to use for pipeline testing
pub mod fake_signal_receiver;
/// gRPC service implementation
pub mod grpc;
/// OTLP Batch Processor implementation
pub mod otlp_batch_processor;
pub use otlp_batch_processor::{ExportTraceServiceRequest, HierarchicalBatchSplit};

/// otlp exporter implementation
pub mod otlp_exporter;
/// Implementation of OTLP Receiver that implements the receiver trait
pub mod otlp_receiver;
/// Generated protobuf files
pub mod proto;

/// grpc mock server for testing
#[cfg(test)]
mod mock;

<<<<<<< HEAD

/// A slice of local receiver factories for OTLP data.
#[distributed_slice]
pub static LOCAL_RECEIVERS: [LocalReceiverFactory<OTLPData>] = [..];

/// A slice of local processor factories for OTLP data.
#[distributed_slice]
pub static LOCAL_PROCESSORS: [LocalProcessorFactory<OTLPData>] = [..];

/// A slice of local exporter factories for OTLP data.
#[distributed_slice]
pub static LOCAL_EXPORTERS: [LocalExporterFactory<OTLPData>] = [..];

/// A slice of shared receiver factories for OTLP data.
#[distributed_slice]
pub static SHARED_RECEIVERS: [SharedReceiverFactory<OTLPData>] = [..];

/// A slice of shared processor factories for OTLP data.
#[distributed_slice]
pub static SHARED_PROCESSORS: [SharedProcessorFactory<OTLPData>] = [..];

/// A slice of shared exporter factories for OTLP data.
#[distributed_slice]
pub static SHARED_EXPORTERS: [SharedExporterFactory<OTLPData>] = [..];
=======
/// Factory for OTLP-based pipeline
#[pipeline_factory(OTLP, OTLPData)]
pub static OTLP_PIPELINE_FACTORY: PipelineFactory<OTLPData> = build_factory();
>>>>>>> 6192cf75

#[cfg(test)]
mod tests {
    use crate::OTLP_PIPELINE_FACTORY;
    use otap_df_config::pipeline::{PipelineConfigBuilder, PipelineType};
    use serde_json::json;

    #[test]
    fn test_build_runtime_pipeline() {
        let config = PipelineConfigBuilder::new()
            .add_receiver(
                "otlp_receiver",
                "urn:otel:otlp:receiver",
                Some(json!({
                    "listening_addr": "127.0.0.1:4317"
                })),
            )
            .add_exporter(
                "otlp_exporter1",
                "urn:otel:otlp:exporter",
                Some(json!({
                    "grpc_endpoint": "http://127.0.0.1:1234"
                })),
            )
            .add_exporter(
                "otlp_exporter2",
                "urn:otel:otlp:exporter",
                Some(json!({
                    "grpc_endpoint": "http://127.0.0.1:1235"
                })),
            )
            // ToDo(LQ): Check the validity of the outport.
            .broadcast(
                "otlp_receiver",
                "out_port",
                ["otlp_exporter1", "otlp_exporter2"],
            )
            .build(PipelineType::Otlp, "pgroup", "pipeline")
            .expect("Failed to build pipeline config");
        let result = OTLP_PIPELINE_FACTORY.build(config);
        assert!(
            result.is_ok(),
            "Failed to create runtime pipeline: {:?}",
            result.err()
        );
        let runtime_pipeline = result.unwrap();
        assert_eq!(
            runtime_pipeline.node_count(),
            3,
            "Expected 3 nodes in the pipeline"
        );
    }
}<|MERGE_RESOLUTION|>--- conflicted
+++ resolved
@@ -50,36 +50,9 @@
 #[cfg(test)]
 mod mock;
 
-<<<<<<< HEAD
-
-/// A slice of local receiver factories for OTLP data.
-#[distributed_slice]
-pub static LOCAL_RECEIVERS: [LocalReceiverFactory<OTLPData>] = [..];
-
-/// A slice of local processor factories for OTLP data.
-#[distributed_slice]
-pub static LOCAL_PROCESSORS: [LocalProcessorFactory<OTLPData>] = [..];
-
-/// A slice of local exporter factories for OTLP data.
-#[distributed_slice]
-pub static LOCAL_EXPORTERS: [LocalExporterFactory<OTLPData>] = [..];
-
-/// A slice of shared receiver factories for OTLP data.
-#[distributed_slice]
-pub static SHARED_RECEIVERS: [SharedReceiverFactory<OTLPData>] = [..];
-
-/// A slice of shared processor factories for OTLP data.
-#[distributed_slice]
-pub static SHARED_PROCESSORS: [SharedProcessorFactory<OTLPData>] = [..];
-
-/// A slice of shared exporter factories for OTLP data.
-#[distributed_slice]
-pub static SHARED_EXPORTERS: [SharedExporterFactory<OTLPData>] = [..];
-=======
 /// Factory for OTLP-based pipeline
 #[pipeline_factory(OTLP, OTLPData)]
 pub static OTLP_PIPELINE_FACTORY: PipelineFactory<OTLPData> = build_factory();
->>>>>>> 6192cf75
 
 #[cfg(test)]
 mod tests {
