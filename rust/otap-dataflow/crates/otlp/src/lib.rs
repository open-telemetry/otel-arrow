--- conflicted
+++ resolved
@@ -5,10 +5,6 @@
 /// gRPC service implementation
 pub mod grpc;
 /// Generated protobuf files
-<<<<<<< HEAD
-pub mod grpc_stubs;
+pub mod proto;
 /// Implementation of OTLP Receiver that implements the receiver trait
-pub mod otlp_receiver;
-=======
-pub mod proto;
->>>>>>> 67d0f3b7
+pub mod otlp_receiver;