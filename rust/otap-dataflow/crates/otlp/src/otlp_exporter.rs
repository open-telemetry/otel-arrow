--- conflicted
+++ resolved
@@ -58,18 +58,11 @@
 #[distributed_slice(OTLP_EXPORTER_FACTORIES)]
 pub static OTLP_EXPORTER: ExporterFactory<OTLPData> = ExporterFactory {
     name: OTLP_EXPORTER_URN,
-<<<<<<< HEAD
     create: |pipeline: PipelineContext,
-             node_config: Arc<NodeUserConfig>,
-             exporter_config: &ExporterConfig| {
+             node: NodeId, node_config: Arc<NodeUserConfig>, exporter_config: &ExporterConfig| {
         Ok(ExporterWrapper::local(
             OTLPExporter::from_config(pipeline, &node_config.config)?,
-=======
-    create: |node: NodeId, node_config: Arc<NodeUserConfig>, exporter_config: &ExporterConfig| {
-        Ok(ExporterWrapper::local(
-            OTLPExporter::from_config(&node_config.config)?,
             node,
->>>>>>> 132ecad3
             node_config,
             exporter_config,
         ))
