--- conflicted
+++ resolved
@@ -14,11 +14,8 @@
 
 use serde::{Deserialize, Serialize};
 use std::borrow::Cow;
-<<<<<<< HEAD
+
 pub mod byte_units;
-=======
-
->>>>>>> 1477cd36
 pub mod engine;
 pub mod error;
 pub mod health;
