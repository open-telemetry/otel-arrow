// Copyright The OpenTelemetry Authors
// SPDX-License-Identifier: Apache-2.0

//! The configuration for a pipeline group.

use crate::error::Error;
use crate::pipeline::PipelineConfig;
use crate::{PipelineGroupId, PipelineId};
use schemars::JsonSchema;
use serde::{Deserialize, Serialize};
use std::collections::HashMap;
use std::fmt::Display;

/// Configuration for a single pipeline group.
/// Contains group-specific settings and all its pipelines.
#[derive(Debug, Clone, Serialize, Deserialize, JsonSchema)]
#[serde(deny_unknown_fields)]
pub struct PipelineGroupConfig {
    /// All pipelines belonging to this pipeline group, keyed by pipeline ID.
    pub pipelines: HashMap<PipelineId, PipelineConfig>,

    /// Quota for the pipeline group.
    #[serde(default)]
    pub quota: Quota,
}

impl PipelineGroupConfig {
    /// Creates a new empty pipeline group configuration.
    #[must_use]
    pub fn new() -> Self {
        Self {
            pipelines: HashMap::new(),
            quota: Default::default(),
        }
    }

    /// Sets the quota for the pipeline group.
    pub fn set_quota(&mut self, quota: Quota) {
        self.quota = quota;
    }

    /// Adds a pipeline to the pipeline group.
    pub fn add_pipeline(
        &mut self,
        pipeline_id: PipelineId,
        pipeline: PipelineConfig,
    ) -> Result<(), Error> {
        if self.pipelines.contains_key(&pipeline_id) {
            return Err(Error::DuplicatePipeline { pipeline_id });
        }
        _ = self.pipelines.insert(pipeline_id.clone(), pipeline);
        Ok(())
    }

    /// Validates the pipeline group configuration.
    pub fn validate(&self, pipeline_group_id: &PipelineGroupId) -> Result<(), Error> {
        let mut errors = Vec::new();

        for (pipeline_id, pipeline) in &self.pipelines {
            if let Err(e) = pipeline.validate(pipeline_group_id, pipeline_id) {
                errors.push(e);
            }
        }
        if !errors.is_empty() {
            Err(Error::InvalidConfiguration { errors })
        } else {
            Ok(())
        }
    }
}

impl Default for PipelineGroupConfig {
    fn default() -> Self {
        Self::new()
    }
}

/// Pipeline group quota configuration.
#[derive(Debug, Clone, Serialize, Deserialize, JsonSchema, Default)]
#[serde(deny_unknown_fields)]
pub struct Quota {
    /// CPU core allocation strategy for this pipeline group.
    #[serde(default)]
    pub core_allocation: CoreAllocation,
}

/// Defines how CPU cores should be allocated for pipeline execution.
<<<<<<< HEAD
#[derive(Debug, Clone, Serialize, Deserialize, JsonSchema, PartialEq)]
=======
#[derive(Debug, Default, Clone, Serialize, Deserialize, JsonSchema)]
>>>>>>> 430a4835
#[serde(tag = "type", rename_all = "snake_case")]
pub enum CoreAllocation {
    /// Use all available CPU cores.
    #[default]
    AllCores,
    /// Use a specific number of CPU cores (starting from core 0).
    /// If the requested number exceeds available cores, use all available cores.
    CoreCount {
        /// Number of cores to use. If 0, uses all available cores.
        count: usize,
    },
    /// Defines a set of CPU cores should be allocated for pipeline execution.
    CoreSet {
        /// Core set defined as a set of ranges.
        set: Vec<CoreRange>,
    },
<<<<<<< HEAD
}

impl Display for CoreAllocation {
    fn fmt(&self, f: &mut std::fmt::Formatter<'_>) -> std::fmt::Result {
        match self {
            CoreAllocation::AllCores => write!(f, "*"),
            CoreAllocation::CoreCount { count } => write!(f, "[{count} cores]"),
            CoreAllocation::CoreSet { set } => {
                let mut first = true;
                for item in set {
                    if !first {
                        write!(f, ",")?
                    }
                    write!(f, "{item}")?;
                    first = false
                }
                Ok(())
            }
        }
    }
}

impl Default for CoreAllocation {
    fn default() -> Self {
        Self::AllCores
    }
}

/// Defines a range of CPU cores should be allocated for pipeline execution.
#[derive(Debug, Clone, Serialize, Deserialize, JsonSchema, PartialEq)]
#[serde(tag = "type", rename_all = "snake_case")]
pub struct CoreRange {
    /// Start core ID (inclusive).
    pub start: usize,
    /// End core ID (inclusive).
    pub end: usize,
}

impl Display for CoreRange {
    fn fmt(&self, f: &mut std::fmt::Formatter<'_>) -> std::fmt::Result {
        if self.start == self.end {
            write!(f, "{}", self.start)
        } else {
            write!(f, "{}-{}", self.start, self.end)
        }
    }
}

#[cfg(test)]
mod tests {
    use super::*;

    #[test]
    fn test_core_allocation_display_all_cores() {
        let allocation = CoreAllocation::AllCores;
        assert_eq!(allocation.to_string(), "*");
    }

    #[test]
    fn test_core_allocation_display_core_count() {
        let allocation = CoreAllocation::CoreCount { count: 4 };
        assert_eq!(allocation.to_string(), "[4 cores]");
    }

    #[test]
    fn test_core_allocation_display_core_set_single_range() {
        let allocation = CoreAllocation::CoreSet {
            set: vec![CoreRange { start: 0, end: 3 }],
        };
        assert_eq!(allocation.to_string(), "0-3");
    }

    #[test]
    fn test_core_allocation_display_core_set_multiple_ranges() {
        let allocation = CoreAllocation::CoreSet {
            set: vec![
                CoreRange { start: 0, end: 3 },
                CoreRange { start: 8, end: 11 },
                CoreRange { start: 16, end: 16 },
            ],
        };
        assert_eq!(allocation.to_string(), "0-3,8-11,16");
    }
=======
>>>>>>> 430a4835
}<|MERGE_RESOLUTION|>--- conflicted
+++ resolved
@@ -85,11 +85,7 @@
 }
 
 /// Defines how CPU cores should be allocated for pipeline execution.
-<<<<<<< HEAD
-#[derive(Debug, Clone, Serialize, Deserialize, JsonSchema, PartialEq)]
-=======
-#[derive(Debug, Default, Clone, Serialize, Deserialize, JsonSchema)]
->>>>>>> 430a4835
+#[derive(Debug, Default, Clone, Serialize, Deserialize, JsonSchema, PartialEq)]
 #[serde(tag = "type", rename_all = "snake_case")]
 pub enum CoreAllocation {
     /// Use all available CPU cores.
@@ -106,7 +102,6 @@
         /// Core set defined as a set of ranges.
         set: Vec<CoreRange>,
     },
-<<<<<<< HEAD
 }
 
 impl Display for CoreAllocation {
@@ -126,12 +121,6 @@
                 Ok(())
             }
         }
-    }
-}
-
-impl Default for CoreAllocation {
-    fn default() -> Self {
-        Self::AllCores
     }
 }
 
@@ -190,6 +179,4 @@
         };
         assert_eq!(allocation.to_string(), "0-3,8-11,16");
     }
-=======
->>>>>>> 430a4835
 }