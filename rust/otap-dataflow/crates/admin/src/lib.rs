// Copyright The OpenTelemetry Authors
// SPDX-License-Identifier: Apache-2.0

//! HTTP server for exposing admin endpoints.

pub mod error;
mod pipeline_group;
mod telemetry;
mod pipeline;
mod pipeline_group;

use axum::Router;
use std::net::SocketAddr;
use tokio::net::TcpListener;
use tokio_util::sync::CancellationToken;
use tower::ServiceBuilder;

use crate::error::Error;
use otap_df_config::engine::HttpAdminSettings;
use otap_df_engine::control::PipelineCtrlMsgSender;
use otap_df_telemetry::registry::MetricsRegistryHandle;

/// Shared state for the HTTP admin server.
#[derive(Clone)]
struct AppState {
    metrics_registry: MetricsRegistryHandle,
    ctrl_msg_senders: Vec<PipelineCtrlMsgSender>,
}

/// Run the admin HTTP server until shutdown is requested.
pub async fn run(
    config: HttpAdminSettings,
    ctrl_msg_senders: Vec<PipelineCtrlMsgSender>,
    metrics_registry: MetricsRegistryHandle,
    cancel: CancellationToken,
) -> Result<(), Error> {
<<<<<<< HEAD
    let app_state = AppState { metrics_registry, ctrl_msg_senders };
=======
    let app_state = AppState {
        metrics_registry,
        ctrl_msg_senders,
    };
>>>>>>> a515e3d5

    let app = Router::new()
        .merge(telemetry::routes())
        .merge(pipeline_group::routes())
<<<<<<< HEAD
        .merge(pipeline::routes())
=======
>>>>>>> a515e3d5
        .layer(ServiceBuilder::new())
        .with_state(app_state);

    // Parse the configured bind address.
    let addr =
        config
            .bind_address
            .parse::<SocketAddr>()
            .map_err(|e| Error::InvalidBindAddress {
                bind_address: config.bind_address.clone(),
                details: format!("{e}"),
            })?;

    // Bind the TCP listener.
    let listener = TcpListener::bind(&addr)
        .await
        .map_err(|e| Error::BindFailed {
            addr: addr.to_string(),
            details: format!("{e}"),
        })?;

    // Start serving requests, with graceful shutdown on signal.
    axum::serve(listener, app)
        .with_graceful_shutdown(async move {
            cancel.cancelled().await;
        })
        .await
        .map_err(|e| Error::ServerError {
            addr: addr.to_string(),
            details: format!("{e}"),
        })
}<|MERGE_RESOLUTION|>--- conflicted
+++ resolved
@@ -7,7 +7,6 @@
 mod pipeline_group;
 mod telemetry;
 mod pipeline;
-mod pipeline_group;
 
 use axum::Router;
 use std::net::SocketAddr;
@@ -34,22 +33,15 @@
     metrics_registry: MetricsRegistryHandle,
     cancel: CancellationToken,
 ) -> Result<(), Error> {
-<<<<<<< HEAD
-    let app_state = AppState { metrics_registry, ctrl_msg_senders };
-=======
     let app_state = AppState {
         metrics_registry,
         ctrl_msg_senders,
     };
->>>>>>> a515e3d5
 
     let app = Router::new()
         .merge(telemetry::routes())
         .merge(pipeline_group::routes())
-<<<<<<< HEAD
         .merge(pipeline::routes())
-=======
->>>>>>> a515e3d5
         .layer(ServiceBuilder::new())
         .with_state(app_state);
 
