--- conflicted
+++ resolved
@@ -53,13 +53,8 @@
 impl RecordsGroup {
     /// Convert a sequence of `OtapArrowRecords` into three `RecordsGroup` objects
     #[must_use]
-<<<<<<< HEAD
     fn separate_by_type(records: Vec<OtapArrowRecords>) -> [Self; 3] {
-        let log_count = tag_count(&records, SignalType::Logs);
-=======
-    pub fn split_by_type(records: Vec<OtapArrowRecords>) -> [Self; 3] {
         let log_count = signal_count(&records, SignalType::Logs);
->>>>>>> 4cf98028
         let mut log_records = Vec::with_capacity(log_count);
 
         let metric_count = signal_count(&records, SignalType::Metrics);
