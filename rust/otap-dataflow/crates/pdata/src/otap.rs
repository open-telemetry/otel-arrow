// Copyright The OpenTelemetry Authors
// SPDX-License-Identifier: Apache-2.0

//! This module contains various types and methods for interacting with and manipulating
//! OTAP data / record batches
use arrow::array::RecordBatch;
use otap_df_config::SignalType;
use transform::transport_optimize::{
    RESOURCE_ID_COL_PATH, SCOPE_ID_COL_PATH, apply_transport_optimized_encodings, remap_parent_ids,
    remove_transport_optimized_encodings,
};

use crate::{
    decode::record_message::RecordMessage,
    error::{self, Result},
    proto::opentelemetry::arrow::v1::ArrowPayloadType,
    schema::consts,
};

pub mod batching;
#[cfg(test)]
mod batching_tests;

/// filter support for the filter processor
pub mod filter;
pub mod groups;
pub mod schema;
#[allow(missing_docs)]
pub mod transform;

/// The OtapBatch enum is used to represent a batch of OTAP data.
#[derive(Clone, Debug, PartialEq)]
#[allow(clippy::large_enum_variant)]
pub enum OtapArrowRecords {
    /// Represents a batch of logs data.
    Logs(Logs),
    /// Represents a batch of metrics data.
    Metrics(Metrics),
    /// Represents a batch of spans data.
    Traces(Traces),
}

impl OtapArrowRecords {
    /// Set the record batch for the given payload type. If the payload type is not valid
    /// for this type of telemetry signal, this method does nothing.
    pub fn set(&mut self, payload_type: ArrowPayloadType, record_batch: RecordBatch) {
        match self {
            Self::Logs(logs) => logs.set(payload_type, record_batch),
            Self::Metrics(metrics) => metrics.set(payload_type, record_batch),
            Self::Traces(spans) => spans.set(payload_type, record_batch),
        }
    }

    /// Get the record batch for the given payload type, if this payload type was included
    /// in the batch. If the payload type is not valid for this type of telemetry signal, this
    /// also method returns None.
    #[must_use]
    pub fn get(&self, payload_type: ArrowPayloadType) -> Option<&RecordBatch> {
        match self {
            Self::Logs(logs) => logs.get(payload_type),
            Self::Metrics(metrics) => metrics.get(payload_type),
            Self::Traces(spans) => spans.get(payload_type),
        }
    }

    /// Get the list of possible payload types associated with the batch of this type.
    /// Note: It's not guaranteed that this batch will actual contain all these
    /// payload types
    #[must_use]
    pub fn allowed_payload_types(&self) -> &'static [ArrowPayloadType] {
        match self {
            Self::Logs(_) => Logs::allowed_payload_types(),
            Self::Metrics(_) => Metrics::allowed_payload_types(),
            Self::Traces(_) => Traces::allowed_payload_types(),
        }
    }

    /// Decode the delta-encoded and quasi-delta encoded IDs & parent IDs
    /// on each Arrow Record Batch contained in this Otap Batch.
    pub fn decode_transport_optimized_ids(&mut self) -> Result<()> {
        match self {
            Self::Logs(_) => Logs::decode_transport_optimized_ids(self),
            Self::Metrics(_) => Metrics::decode_transport_optimized_ids(self),
            Self::Traces(_) => Traces::decode_transport_optimized_ids(self),
        }
    }

    /// Fetch the number of items as defined by the batching system
    #[must_use]
    pub fn batch_length(&self) -> usize {
        match self {
            Self::Logs(logs) => logs.batch_length(),
            Self::Metrics(metrics) => metrics.batch_length(),
            Self::Traces(traces) => traces.batch_length(),
        }
    }

<<<<<<< HEAD
    /// TODO: Rename signal_type()
=======
    /// The signal type of this data.
>>>>>>> 4cf98028
    #[must_use]
    const fn signal_type(&self) -> SignalType {
        match self {
            Self::Logs(_) => SignalType::Logs,
            Self::Metrics(_) => SignalType::Metrics,
            Self::Traces(_) => SignalType::Traces,
        }
    }

    /// Apply transport optimized encoding to the underlying record batches. Generally this would
    /// be called before serializing the data into Arrow IPC for transport via gRPC.
    ///
    /// The exact transformations that are applied vary between the payload types contained within
    /// the batch, but generally it involves sorting by various columns whose values are often
    /// repeated, and then adding some form of delta encoding to the ID columns.
    ///
    /// This operation is idempotent and is relatively inexpensive if the data is already optimized
    /// for transport. This means callers can call this if/when they need transport optimized
    /// batches without having to first check if the data is already encoded.
    pub fn encode_transport_optimized(&mut self) -> Result<()> {
        match self {
            Self::Logs(_) => Logs::encode_transport_optimized(self),
            Self::Metrics(_) => Metrics::encode_transport_optimized(self),
            Self::Traces(_) => Traces::encode_transport_optimized(self),
        }
    }
}

/// The ArrowBatchStore helper trait is used to define a common interface for
/// storing and retrieving Arrow record batches in a type-safe manner. It is
/// implemented by various structs that represent each signal type and provides
/// methods to efficiently set and get record batches.
pub trait OtapBatchStore: Default + Clone {
    /// Internally, implementers should use a bitmask for the types they support.
    /// The offsets in the bitmask should correspond to the ArrowPayloadType enum values.
    const TYPE_MASK: u64;

    /// The number of `RecordBatch`es needed for this kind of telemetry.
    const COUNT: usize;

    /// The type of array used to store the record batches.
    type BatchArray;

    /// Mutable access to the batch array. The array the implementer returns
    /// should be the size of the number of types it supports, and it should expect
    /// that types to be positioned in the array according to the POSITION_LOOKUP array.
    fn batches_mut(&mut self) -> &mut [Option<RecordBatch>];

    /// return the list of batches
    fn batches(&self) -> &[Option<RecordBatch>];

    /// convert this into a list of batches
    fn into_batches(self) -> Self::BatchArray;

    /// Return a list of the allowed payload types associated with this type of batch
    fn allowed_payload_types() -> &'static [ArrowPayloadType];

    /// Decode the delta-encoded and quasi-delta encoded IDs & parent IDs on each Arrow
    /// Record Batch contained in this Otap Batch
    fn decode_transport_optimized_ids(otap_batch: &mut OtapArrowRecords) -> Result<()>;

    /// Apply transport optimized encoding to all record batches contained within this
    /// implementation of `OtapBatchStore`. The caller is responsible for calling this on
    /// any contained record batches, as well as remapping parent IDs for any parent-child
    /// relationship whose IDs may be changed during encoding.
    fn encode_transport_optimized(otap_batch: &mut OtapArrowRecords) -> Result<()>;

    /// create a new instance of this [`OtapBatchStore`]
    #[must_use]
    fn new() -> Self {
        Self::default()
    }

    /// Check if the given payload type is valid for this store.
    /// This is done by checking if the bitmask for the type is set in the
    /// implementer's TYPE_MASK.
    #[must_use]
    fn is_valid_type(payload_type: ArrowPayloadType) -> bool {
        Self::TYPE_MASK & (1 << payload_type as u64) != 0
    }

    /// Set the record batch for the given payload type
    fn set(&mut self, payload_type: ArrowPayloadType, record_batch: RecordBatch) {
        if Self::is_valid_type(payload_type) {
            self.batches_mut()[POSITION_LOOKUP[payload_type as usize]] = Some(record_batch);
        }
    }

    /// Get the record batch for the given payload type
    fn get(&self, payload_type: ArrowPayloadType) -> Option<&RecordBatch> {
        if !Self::is_valid_type(payload_type) {
            None
        } else {
            self.batches()[POSITION_LOOKUP[payload_type as usize]].as_ref()
        }
    }

    /// Get the number of items in the batch. Counts using Otel semantics where logs/traces are
    /// the number log records and spans respectively, whereas for metrics it's the count of
    /// data points.
    fn batch_length(&self) -> usize;
}

/// Convert the list of decoded messages into an OtapBatchStore implementation
#[allow(private_bounds)]
#[must_use]
pub fn from_record_messages<T: OtapBatchStore>(record_messages: Vec<RecordMessage>) -> T {
    let mut batch_store = T::new();
    for message in record_messages {
        batch_store.set(message.payload_type, message.record);
    }

    batch_store
}

/// The POSITION_LOOKUP array is used to map the ArrowPayloadType enum values to
/// positions in predefined arrays for each telemetry signal type. This allows
/// for efficient storage and retrieval of record batches based on their payload type.
const POSITION_LOOKUP: &[usize] = &[
    UNUSED_INDEX, // Unknown = 0,
    // common:
    0,            // ResourceAttrs = 1,
    1,            // ScopeAttrs = 2,
    UNUSED_INDEX, // 3
    UNUSED_INDEX, // 4
    UNUSED_INDEX, // 5
    UNUSED_INDEX, // 6
    UNUSED_INDEX, // 7
    UNUSED_INDEX, // 8
    UNUSED_INDEX, // 9
    // metrics:
    2,            // UnivariateMetrics = 10,
    3,            // NumberDataPoints = 11,
    4,            // SummaryDataPoints = 12,
    5,            // HistogramDataPoints = 13,
    6,            // ExpHistogramDataPoints = 14,
    7,            // NumberDpAttrs = 15,
    8,            // SummaryDpAttrs = 16,
    9,            // HistogramDpAttrs = 17,
    10,           // ExpHistogramDpAttrs = 18,
    11,           // NumberDpExemplars = 19,
    12,           // HistogramDpExemplars = 20,
    13,           // ExpHistogramDpExemplars = 21,
    14,           // NumberDpExemplarAttrs = 22,
    15,           // HistogramDpExemplarAttrs = 23,
    16,           // ExpHistogramDpExemplarAttrs = 24,
    17,           // MultivariateMetrics = 25,
    18,           // MetricAttrs = 26,
    UNUSED_INDEX, // 27
    UNUSED_INDEX, // 28
    UNUSED_INDEX, // 29
    // logs:
    2,            // Logs = 30,
    3,            // LogAttrs = 31,
    UNUSED_INDEX, // 32
    UNUSED_INDEX, // 33
    UNUSED_INDEX, // 34
    UNUSED_INDEX, // 35
    UNUSED_INDEX, // 36
    UNUSED_INDEX, // 37
    UNUSED_INDEX, // 38
    UNUSED_INDEX, // 39
    // traces:
    2, // Spans = 40,
    3, // SpanAttrs = 41,
    4, // SpanEvents = 42,
    5, // SpanLinks = 43,
    6, // SpanEventAttrs = 44,
    7, // SpanLinkAttrs = 45,
];
const UNUSED_INDEX: usize = 99;

/// Store of record batches for a batch of OTAP logs data.
#[derive(Clone, Debug, Default, PartialEq)]
pub struct Logs {
    batches: [Option<RecordBatch>; Logs::COUNT],
}

impl OtapBatchStore for Logs {
    const TYPE_MASK: u64 = (1 << ArrowPayloadType::ResourceAttrs as u64)
        + (1 << ArrowPayloadType::ScopeAttrs as u64)
        + (1 << ArrowPayloadType::Logs as u64)
        + (1 << ArrowPayloadType::LogAttrs as u64);

    const COUNT: usize = 4;

    type BatchArray = [Option<RecordBatch>; Logs::COUNT];

    fn batches_mut(&mut self) -> &mut [Option<RecordBatch>] {
        &mut self.batches
    }

    fn batches(&self) -> &[Option<RecordBatch>] {
        &self.batches
    }

    fn into_batches(self) -> Self::BatchArray {
        let mut iter = self.batches.into_iter();
        std::array::from_fn(|_| iter.next().unwrap_or_default())
    }

    fn allowed_payload_types() -> &'static [ArrowPayloadType] {
        &[
            ArrowPayloadType::Logs,
            ArrowPayloadType::ResourceAttrs,
            ArrowPayloadType::ScopeAttrs,
            ArrowPayloadType::LogAttrs,
        ]
    }

    fn decode_transport_optimized_ids(otap_batch: &mut OtapArrowRecords) -> Result<()> {
        for payload_type in Self::allowed_payload_types().iter().copied() {
            if let Some(rb) = otap_batch.get(payload_type) {
                let rb = remove_transport_optimized_encodings(payload_type, rb)?;
                otap_batch.set(payload_type, rb);
            }
        }

        Ok(())
    }

    fn encode_transport_optimized(otap_batch: &mut OtapArrowRecords) -> Result<()> {
        // apply encoding to root logs record
        if let Some(rb) = otap_batch.get(ArrowPayloadType::Logs) {
            let (rb, id_remappings) =
                apply_transport_optimized_encodings(&ArrowPayloadType::Logs, rb)?;
            otap_batch.set(ArrowPayloadType::Logs, rb);

            // remap any of the child IDs if necessary ...
            if let Some(id_remappings) = id_remappings {
                for id_remapping in id_remappings {
                    let child_payload_type = match id_remapping.column_path {
                        RESOURCE_ID_COL_PATH => ArrowPayloadType::ResourceAttrs,
                        SCOPE_ID_COL_PATH => ArrowPayloadType::ScopeAttrs,
                        consts::ID => ArrowPayloadType::LogAttrs,
                        _ => continue,
                    };
                    if let Some(child_rb) = otap_batch.get(child_payload_type) {
                        let rb = remap_parent_ids(
                            &child_payload_type,
                            child_rb,
                            &id_remapping.remapped_ids,
                        )?;
                        otap_batch.set(child_payload_type, rb);
                    }
                }
            }
        }

        // apply any encodings to the child attributes
        for payload_type in [
            ArrowPayloadType::LogAttrs,
            ArrowPayloadType::ResourceAttrs,
            ArrowPayloadType::ScopeAttrs,
        ] {
            if let Some(rb) = otap_batch.get(payload_type) {
                let (rb, _) = apply_transport_optimized_encodings(&payload_type, rb)?;
                otap_batch.set(payload_type, rb);
            }
        }

        Ok(())
    }

    fn batch_length(&self) -> usize {
        batch_length(&self.batches)
    }
}

const DATA_POINTS_TYPES: [ArrowPayloadType; 4] = [
    ArrowPayloadType::NumberDataPoints,
    ArrowPayloadType::SummaryDataPoints,
    ArrowPayloadType::HistogramDataPoints,
    ArrowPayloadType::ExpHistogramDataPoints,
];

/// Fetch the number of items as defined by the batching system
#[must_use]
fn batch_length<const N: usize>(batches: &[Option<RecordBatch>; N]) -> usize {
    match N {
        Logs::COUNT => batches[POSITION_LOOKUP[ArrowPayloadType::Logs as usize]]
            .as_ref()
            .map_or(0, |batch| batch.num_rows()),
        Metrics::COUNT => DATA_POINTS_TYPES
            .iter()
            .map(|&dpt| {
                batches[POSITION_LOOKUP[dpt as usize]]
                    .as_ref()
                    .map_or(0, |batch| batch.num_rows())
            })
            .sum(),
        Traces::COUNT => batches[POSITION_LOOKUP[ArrowPayloadType::Spans as usize]]
            .as_ref()
            .map_or(0, |batch| batch.num_rows()),
        _ => {
            unreachable!()
        }
    }
}

/// Store of record batches for a batch of OTAP metrics data.
#[derive(Clone, Debug, Default, PartialEq)]
pub struct Metrics {
    batches: [Option<RecordBatch>; Metrics::COUNT],
}

impl OtapBatchStore for Metrics {
    const TYPE_MASK: u64 = (1 << ArrowPayloadType::ResourceAttrs as u64)
        + (1 << ArrowPayloadType::ScopeAttrs as u64)
        + (1 << ArrowPayloadType::UnivariateMetrics as u64)
        + (1 << ArrowPayloadType::NumberDataPoints as u64)
        + (1 << ArrowPayloadType::SummaryDataPoints as u64)
        + (1 << ArrowPayloadType::HistogramDataPoints as u64)
        + (1 << ArrowPayloadType::ExpHistogramDataPoints as u64)
        + (1 << ArrowPayloadType::NumberDpAttrs as u64)
        + (1 << ArrowPayloadType::SummaryDpAttrs as u64)
        + (1 << ArrowPayloadType::HistogramDpAttrs as u64)
        + (1 << ArrowPayloadType::ExpHistogramDpAttrs as u64)
        + (1 << ArrowPayloadType::NumberDpExemplars as u64)
        + (1 << ArrowPayloadType::HistogramDpExemplars as u64)
        + (1 << ArrowPayloadType::ExpHistogramDpExemplars as u64)
        + (1 << ArrowPayloadType::NumberDpExemplarAttrs as u64)
        + (1 << ArrowPayloadType::HistogramDpExemplarAttrs as u64)
        + (1 << ArrowPayloadType::ExpHistogramDpExemplarAttrs as u64)
        + (1 << ArrowPayloadType::MultivariateMetrics as u64)
        + (1 << ArrowPayloadType::MetricAttrs as u64);

    const COUNT: usize = 19;

    type BatchArray = [Option<RecordBatch>; Metrics::COUNT];

    fn batches_mut(&mut self) -> &mut [Option<RecordBatch>] {
        &mut self.batches
    }

    fn batches(&self) -> &[Option<RecordBatch>] {
        &self.batches
    }

    fn into_batches(self) -> Self::BatchArray {
        self.batches
    }

    fn allowed_payload_types() -> &'static [ArrowPayloadType] {
        &[
            ArrowPayloadType::UnivariateMetrics,
            ArrowPayloadType::MultivariateMetrics,
            ArrowPayloadType::ResourceAttrs,
            ArrowPayloadType::ScopeAttrs,
            ArrowPayloadType::NumberDataPoints,
            ArrowPayloadType::SummaryDataPoints,
            ArrowPayloadType::HistogramDataPoints,
            ArrowPayloadType::ExpHistogramDataPoints,
            ArrowPayloadType::NumberDpAttrs,
            ArrowPayloadType::SummaryDpAttrs,
            ArrowPayloadType::HistogramDpAttrs,
            ArrowPayloadType::ExpHistogramDpAttrs,
            ArrowPayloadType::NumberDpExemplars,
            ArrowPayloadType::HistogramDpExemplars,
            ArrowPayloadType::ExpHistogramDpExemplars,
            ArrowPayloadType::NumberDpExemplarAttrs,
            ArrowPayloadType::HistogramDpExemplarAttrs,
            ArrowPayloadType::ExpHistogramDpExemplarAttrs,
            ArrowPayloadType::MetricAttrs,
        ]
    }

    fn decode_transport_optimized_ids(otap_batch: &mut OtapArrowRecords) -> Result<()> {
        for payload_type in Self::allowed_payload_types().iter().copied() {
            if let Some(rb) = otap_batch.get(payload_type) {
                let rb = remove_transport_optimized_encodings(payload_type, rb)?;
                otap_batch.set(payload_type, rb);
            }
        }

        Ok(())
    }

    fn encode_transport_optimized(otap_batch: &mut OtapArrowRecords) -> Result<()> {
        // TODO handle multi variate metrics
        if let Some(rb) = otap_batch.get(ArrowPayloadType::UnivariateMetrics) {
            let (rb, id_remappings) =
                apply_transport_optimized_encodings(&ArrowPayloadType::UnivariateMetrics, rb)?;
            otap_batch.set(ArrowPayloadType::UnivariateMetrics, rb);

            // remap any of the child IDs if necessary ...
            if let Some(id_remappings) = id_remappings {
                for id_remapping in id_remappings {
                    let child_payload_types = match id_remapping.column_path {
                        RESOURCE_ID_COL_PATH => [ArrowPayloadType::ResourceAttrs].as_slice(),
                        SCOPE_ID_COL_PATH => [ArrowPayloadType::ScopeAttrs].as_slice(),
                        consts::ID => [
                            ArrowPayloadType::MetricAttrs,
                            ArrowPayloadType::SummaryDataPoints,
                            ArrowPayloadType::NumberDataPoints,
                            ArrowPayloadType::HistogramDataPoints,
                            ArrowPayloadType::ExpHistogramDataPoints,
                        ]
                        .as_slice(),
                        _ => continue,
                    };
                    for child_payload_type in child_payload_types {
                        if let Some(child_rb) = otap_batch.get(*child_payload_type) {
                            let rb = remap_parent_ids(
                                child_payload_type,
                                child_rb,
                                &id_remapping.remapped_ids,
                            )?;
                            otap_batch.set(*child_payload_type, rb);
                        }
                    }
                }
            }
        }

        for (payload_type, child_payload_types) in [
            (
                ArrowPayloadType::SummaryDataPoints,
                [ArrowPayloadType::SummaryDpAttrs].as_slice(),
            ),
            (
                ArrowPayloadType::NumberDataPoints,
                [
                    ArrowPayloadType::NumberDpAttrs,
                    ArrowPayloadType::NumberDpExemplars,
                ]
                .as_slice(),
            ),
            (
                ArrowPayloadType::HistogramDataPoints,
                [
                    ArrowPayloadType::HistogramDpAttrs,
                    ArrowPayloadType::HistogramDpExemplars,
                ]
                .as_slice(),
            ),
            (
                ArrowPayloadType::ExpHistogramDataPoints,
                [
                    ArrowPayloadType::ExpHistogramDpAttrs,
                    ArrowPayloadType::ExpHistogramDpExemplars,
                ]
                .as_slice(),
            ),
        ] {
            let rb = match otap_batch.get(payload_type) {
                Some(rb) => rb,
                None => continue,
            };

            let (rb, id_remappings) = apply_transport_optimized_encodings(&payload_type, rb)?;
            otap_batch.set(payload_type, rb);

            let id_remappings = match id_remappings {
                Some(rb) => rb,
                None => continue,
            };

            for id_remapping in id_remappings {
                if id_remapping.column_path != consts::ID {
                    continue;
                }

                for child_payload_type in child_payload_types {
                    if let Some(child_rb) = otap_batch.get(*child_payload_type) {
                        let rb = remap_parent_ids(
                            child_payload_type,
                            child_rb,
                            &id_remapping.remapped_ids,
                        )?;
                        otap_batch.set(*child_payload_type, rb);
                    }
                }
            }
        }

        for (payload_type, child_payload_type) in [
            (
                ArrowPayloadType::NumberDpExemplars,
                ArrowPayloadType::NumberDpExemplarAttrs,
            ),
            (
                ArrowPayloadType::HistogramDpExemplars,
                ArrowPayloadType::HistogramDpExemplarAttrs,
            ),
            (
                ArrowPayloadType::ExpHistogramDpExemplars,
                ArrowPayloadType::ExpHistogramDpExemplarAttrs,
            ),
        ] {
            let rb = match otap_batch.get(payload_type) {
                Some(rb) => rb,
                None => continue,
            };

            let (rb, id_remappings) = apply_transport_optimized_encodings(&payload_type, rb)?;
            otap_batch.set(payload_type, rb);

            let id_remappings = match id_remappings {
                Some(id_remappings) => id_remappings,
                None => continue,
            };

            for id_remapping in id_remappings {
                if id_remapping.column_path != consts::ID {
                    continue;
                }

                if let Some(child_rb) = otap_batch.get(child_payload_type) {
                    let rb = remap_parent_ids(
                        &child_payload_type,
                        child_rb,
                        &id_remapping.remapped_ids,
                    )?;
                    otap_batch.set(child_payload_type, rb);
                }
            }
        }

        for payload_type in [
            ArrowPayloadType::ResourceAttrs,
            ArrowPayloadType::ScopeAttrs,
            ArrowPayloadType::MetricAttrs,
            ArrowPayloadType::SummaryDpAttrs,
            ArrowPayloadType::NumberDpAttrs,
            ArrowPayloadType::HistogramDpAttrs,
            ArrowPayloadType::ExpHistogramDpAttrs,
            ArrowPayloadType::NumberDpExemplarAttrs,
            ArrowPayloadType::HistogramDpExemplarAttrs,
            ArrowPayloadType::ExpHistogramDpExemplarAttrs,
        ] {
            if let Some(rb) = otap_batch.get(payload_type) {
                let (rb, _) = apply_transport_optimized_encodings(&payload_type, rb)?;
                otap_batch.set(payload_type, rb);
            }
        }

        Ok(())
    }

    fn batch_length(&self) -> usize {
        batch_length(&self.batches)
    }
}

/// Store of record batches for a batch of OTAP traces data.
#[derive(Clone, Debug, Default, PartialEq)]
pub struct Traces {
    batches: [Option<RecordBatch>; Traces::COUNT],
}

impl OtapBatchStore for Traces {
    const TYPE_MASK: u64 = (1 << ArrowPayloadType::ResourceAttrs as u64)
        + (1 << ArrowPayloadType::ScopeAttrs as u64)
        + (1 << ArrowPayloadType::Spans as u64)
        + (1 << ArrowPayloadType::SpanAttrs as u64)
        + (1 << ArrowPayloadType::SpanEvents as u64)
        + (1 << ArrowPayloadType::SpanLinks as u64)
        + (1 << ArrowPayloadType::SpanEventAttrs as u64)
        + (1 << ArrowPayloadType::SpanLinkAttrs as u64);

    const COUNT: usize = 8;

    type BatchArray = [Option<RecordBatch>; Traces::COUNT];

    fn batches_mut(&mut self) -> &mut [Option<RecordBatch>] {
        &mut self.batches
    }

    fn batches(&self) -> &[Option<RecordBatch>] {
        &self.batches
    }

    fn into_batches(self) -> Self::BatchArray {
        let mut iter = self.batches.into_iter();
        std::array::from_fn(|_| iter.next().unwrap_or_default())
    }

    fn allowed_payload_types() -> &'static [ArrowPayloadType] {
        &[
            ArrowPayloadType::Spans,
            ArrowPayloadType::ResourceAttrs,
            ArrowPayloadType::ScopeAttrs,
            ArrowPayloadType::SpanAttrs,
            ArrowPayloadType::SpanEvents,
            ArrowPayloadType::SpanLinks,
            ArrowPayloadType::SpanEventAttrs,
            ArrowPayloadType::SpanLinkAttrs,
        ]
    }

    fn decode_transport_optimized_ids(otap_batch: &mut OtapArrowRecords) -> Result<()> {
        for payload_type in Self::allowed_payload_types().iter().copied() {
            if let Some(rb) = otap_batch.get(payload_type) {
                let rb = remove_transport_optimized_encodings(payload_type, rb)?;
                otap_batch.set(payload_type, rb);
            }
        }

        Ok(())
    }

    fn encode_transport_optimized(otap_batch: &mut OtapArrowRecords) -> Result<()> {
        if let Some(rb) = otap_batch.get(ArrowPayloadType::Spans) {
            let (rb, id_remappings) =
                apply_transport_optimized_encodings(&ArrowPayloadType::Spans, rb)?;
            otap_batch.set(ArrowPayloadType::Spans, rb);

            // remap any of the child IDs if necessary ...
            if let Some(id_remappings) = id_remappings {
                for id_remapping in id_remappings {
                    let child_payload_types = match id_remapping.column_path {
                        RESOURCE_ID_COL_PATH => [ArrowPayloadType::ResourceAttrs].as_slice(),
                        SCOPE_ID_COL_PATH => [ArrowPayloadType::ScopeAttrs].as_slice(),
                        consts::ID => [
                            ArrowPayloadType::SpanAttrs,
                            ArrowPayloadType::SpanEvents,
                            ArrowPayloadType::SpanLinks,
                        ]
                        .as_slice(),
                        _ => continue,
                    };
                    for child_payload_type in child_payload_types {
                        if let Some(child_rb) = otap_batch.get(*child_payload_type) {
                            let rb = remap_parent_ids(
                                child_payload_type,
                                child_rb,
                                &id_remapping.remapped_ids,
                            )?;
                            otap_batch.set(*child_payload_type, rb);
                        }
                    }
                }
            }
        }

        for (payload_type, child_payload_type) in [
            (
                ArrowPayloadType::SpanEvents,
                ArrowPayloadType::SpanEventAttrs,
            ),
            (ArrowPayloadType::SpanLinks, ArrowPayloadType::SpanLinkAttrs),
        ] {
            let rb = match otap_batch.get(payload_type) {
                Some(rb) => rb,
                None => continue,
            };
            let (rb, id_remappings) = apply_transport_optimized_encodings(&payload_type, rb)?;
            otap_batch.set(payload_type, rb);

            let id_remappings = match id_remappings {
                Some(rb) => rb,
                None => continue,
            };

            for id_remapping in id_remappings {
                if id_remapping.column_path != consts::ID {
                    continue;
                }

                if let Some(child_rb) = otap_batch.get(child_payload_type) {
                    let rb = remap_parent_ids(
                        &child_payload_type,
                        child_rb,
                        &id_remapping.remapped_ids,
                    )?;
                    otap_batch.set(child_payload_type, rb);
                }
            }
        }

        for payload_type in [
            ArrowPayloadType::ResourceAttrs,
            ArrowPayloadType::ScopeAttrs,
            ArrowPayloadType::SpanAttrs,
            ArrowPayloadType::SpanEventAttrs,
            ArrowPayloadType::SpanLinkAttrs,
        ] {
            if let Some(rb) = otap_batch.get(payload_type) {
                let (rb, _) = apply_transport_optimized_encodings(&payload_type, rb)?;
                otap_batch.set(payload_type, rb);
            }
        }

        Ok(())
    }

    fn batch_length(&self) -> usize {
        batch_length(&self.batches)
    }
}

/// Return the child payload types for the given payload type
#[must_use]
pub const fn child_payload_types(payload_type: ArrowPayloadType) -> &'static [ArrowPayloadType] {
    match payload_type {
        ArrowPayloadType::Logs => &[
            ArrowPayloadType::ResourceAttrs,
            ArrowPayloadType::ScopeAttrs,
            ArrowPayloadType::LogAttrs,
        ],
        ArrowPayloadType::Spans => &[
            ArrowPayloadType::ResourceAttrs,
            ArrowPayloadType::ScopeAttrs,
            ArrowPayloadType::LogAttrs,
            ArrowPayloadType::SpanEvents,
            ArrowPayloadType::SpanLinks,
        ],
        ArrowPayloadType::SpanEvents => &[ArrowPayloadType::SpanEventAttrs],
        ArrowPayloadType::SpanLinks => &[ArrowPayloadType::SpanLinkAttrs],
        ArrowPayloadType::UnivariateMetrics | ArrowPayloadType::MultivariateMetrics => &[
            ArrowPayloadType::ResourceAttrs,
            ArrowPayloadType::ScopeAttrs,
            ArrowPayloadType::LogAttrs,
            ArrowPayloadType::NumberDataPoints,
            ArrowPayloadType::SummaryDataPoints,
            ArrowPayloadType::HistogramDataPoints,
            ArrowPayloadType::ExpHistogramDataPoints,
        ],
        ArrowPayloadType::NumberDataPoints => &[
            ArrowPayloadType::NumberDpAttrs,
            ArrowPayloadType::NumberDpExemplars,
        ],
        ArrowPayloadType::NumberDpExemplars => &[ArrowPayloadType::NumberDpExemplarAttrs],
        ArrowPayloadType::SummaryDataPoints => &[ArrowPayloadType::SummaryDpAttrs],
        ArrowPayloadType::HistogramDataPoints => &[
            ArrowPayloadType::HistogramDpAttrs,
            ArrowPayloadType::HistogramDpExemplars,
        ],
        ArrowPayloadType::HistogramDpExemplars => &[ArrowPayloadType::HistogramDpExemplarAttrs],
        ArrowPayloadType::ExpHistogramDataPoints => &[
            ArrowPayloadType::ExpHistogramDpAttrs,
            ArrowPayloadType::ExpHistogramDpExemplars,
        ],

        ArrowPayloadType::ExpHistogramDpExemplars => {
            &[ArrowPayloadType::ExpHistogramDpExemplarAttrs]
        }
        _ => &[],
    }
}

#[cfg(test)]
mod test {
    use arrow::array::{
        ArrowPrimitiveType, FixedSizeBinaryArray, Float64Array, Int64Array, PrimitiveArray,
        RecordBatch, StringArray, StructArray, UInt8Array, UInt16Array, UInt32Array,
    };
    use arrow::datatypes::{DataType, Field, Fields, Schema, UInt16Type, UInt32Type};
    use std::sync::Arc;

    use crate::otlp::attributes::AttributeValueType;
    use crate::schema::FieldExt;

    use super::*;

    /// helper function for easily constructing a record batch of attributes. In this particular
    /// generated batch, all the types will be string with the same key. The argument is an array
    /// of `(parent_id, attr value)` tuples. It will also set the "encoding" on the field metadata
    /// which makes this useful for generating both test input, and the expected result of
    /// attribute that will be encoded or decoded.
    fn attrs_from_data<T: ArrowPrimitiveType>(
        data: Vec<(T::Native, &'static str)>,
        encoding: &'static str,
    ) -> RecordBatch {
        let attrs_schema = Arc::new(Schema::new(vec![
            Field::new(consts::PARENT_ID, T::DATA_TYPE, false).with_encoding(encoding),
            Field::new(consts::ATTRIBUTE_TYPE, DataType::UInt8, false),
            Field::new(consts::ATTRIBUTE_KEY, DataType::Utf8, false),
            Field::new(consts::ATTRIBUTE_STR, DataType::Utf8, true),
        ]));
        let parent_ids = PrimitiveArray::<T>::from_iter_values(data.iter().map(|d| d.0));
        let attr_vals = StringArray::from_iter_values(data.iter().map(|d| d.1));
        let attr_keys = StringArray::from_iter_values(std::iter::repeat_n("a", data.len()));
        let attr_types = UInt8Array::from_iter_values(std::iter::repeat_n(
            AttributeValueType::Str as u8,
            data.len(),
        ));
        RecordBatch::try_new(
            attrs_schema,
            vec![
                Arc::new(parent_ids),
                Arc::new(attr_types),
                Arc::new(attr_keys),
                Arc::new(attr_vals),
            ],
        )
        .unwrap()
    }

    #[test]
    fn test_logs_batch_length() {
        let logs_rb = RecordBatch::try_new(
            Arc::new(Schema::new(vec![Field::new(
                consts::ID,
                DataType::UInt16,
                false,
            )])),
            vec![Arc::new(UInt16Array::from_iter_values(vec![1, 2, 3, 4]))],
        )
        .unwrap();
        let mut otap_batch = OtapArrowRecords::Logs(Logs::default());
        otap_batch.set(ArrowPayloadType::Logs, logs_rb);
        assert_eq!(otap_batch.batch_length(), 4);
    }

    #[test]
    fn test_traces_batch_length() {
        let spans_rb = RecordBatch::try_new(
            Arc::new(Schema::new(vec![Field::new(
                consts::ID,
                DataType::UInt16,
                false,
            )])),
            vec![Arc::new(UInt16Array::from_iter_values(vec![1, 2, 3, 4]))],
        )
        .unwrap();
        let mut otap_batch = OtapArrowRecords::Traces(Traces::default());
        otap_batch.set(ArrowPayloadType::Spans, spans_rb);
        assert_eq!(otap_batch.batch_length(), 4);
    }

    #[test]
    fn test_metrics_batch_length() {
        let metrics_rb = RecordBatch::try_new(
            Arc::new(Schema::new(vec![Field::new(
                consts::ID,
                DataType::UInt16,
                true,
            )])),
            vec![Arc::new(UInt16Array::from_iter_values(vec![1, 2, 3, 4]))],
        )
        .unwrap();
        let dp_schema = Arc::new(Schema::new(vec![
            Field::new(consts::ID, DataType::UInt32, false),
            Field::new(consts::PARENT_ID, DataType::UInt16, false),
        ]));
        let numbers_dp_rb = RecordBatch::try_new(
            dp_schema.clone(),
            vec![
                Arc::new(UInt32Array::from_iter_values(vec![1, 2, 3])),
                Arc::new(UInt16Array::from_iter_values(vec![1, 1, 1])),
            ],
        )
        .unwrap();

        let summary_dp_rb = RecordBatch::try_new(
            dp_schema.clone(),
            vec![
                Arc::new(UInt32Array::from_iter_values(vec![1, 2, 3])),
                Arc::new(UInt16Array::from_iter_values(vec![1, 1, 1])),
            ],
        )
        .unwrap();

        let hist_dp_rb = RecordBatch::try_new(
            dp_schema.clone(),
            vec![
                Arc::new(UInt32Array::from_iter_values(vec![1, 2, 3, 7, 8])),
                Arc::new(UInt16Array::from_iter_values(vec![1, 1, 1, 1, 1])),
            ],
        )
        .unwrap();

        let exp_hist_dp_rb = RecordBatch::try_new(
            dp_schema.clone(),
            vec![
                Arc::new(UInt32Array::from_iter_values(vec![2, 3])),
                Arc::new(UInt16Array::from_iter_values(vec![1, 1])),
            ],
        )
        .unwrap();

        let mut otap_batch = OtapArrowRecords::Metrics(Metrics::default());
        otap_batch.set(ArrowPayloadType::UnivariateMetrics, metrics_rb);
        otap_batch.set(ArrowPayloadType::NumberDataPoints, numbers_dp_rb);
        otap_batch.set(ArrowPayloadType::SummaryDataPoints, summary_dp_rb);
        otap_batch.set(ArrowPayloadType::HistogramDataPoints, hist_dp_rb);
        otap_batch.set(ArrowPayloadType::ExpHistogramDataPoints, exp_hist_dp_rb);

        assert_eq!(otap_batch.batch_length(), 13);
    }

    #[test]
    fn test_multivariate_metrics_child_types() {
        let multivariate_types = child_payload_types(ArrowPayloadType::MultivariateMetrics);
        let univariate_types = child_payload_types(ArrowPayloadType::UnivariateMetrics);
        assert_eq!(multivariate_types, univariate_types)
    }

    #[test]
    fn test_log_getset() {
        let mut otap_batch = OtapArrowRecords::Logs(Logs::new());

        // for purpose of this test, the shape of the data doesn't really matter...
        let schema = Schema::new(vec![Field::new("a", DataType::UInt8, false)]);
        let record_batch = RecordBatch::try_new(
            Arc::new(schema),
            vec![Arc::new(UInt8Array::from_iter_values(vec![1]))],
        )
        .unwrap();

        // the assertions here are maybe a bit more robust than the ones
        // below for metrics and spans, but the logic this is testing for each of these is
        // effectively the same for each of the three types

        // assert everything is null to being with
        assert!(otap_batch.get(ArrowPayloadType::ResourceAttrs).is_none());
        assert!(otap_batch.get(ArrowPayloadType::ScopeAttrs).is_none());
        assert!(otap_batch.get(ArrowPayloadType::Logs).is_none());
        assert!(otap_batch.get(ArrowPayloadType::LogAttrs).is_none());

        // assert it does not panic or anything if try to get an invalid type
        assert!(otap_batch.get(ArrowPayloadType::Unknown).is_none());
        assert!(
            otap_batch
                .get(ArrowPayloadType::MultivariateMetrics)
                .is_none()
        );

        // add some batches and assert everything is correct
        otap_batch.set(ArrowPayloadType::Logs, record_batch.clone());
        assert!(otap_batch.get(ArrowPayloadType::ResourceAttrs).is_none());
        assert!(otap_batch.get(ArrowPayloadType::ScopeAttrs).is_none());
        assert!(otap_batch.get(ArrowPayloadType::Logs).is_some());
        assert!(otap_batch.get(ArrowPayloadType::LogAttrs).is_none());

        otap_batch.set(ArrowPayloadType::LogAttrs, record_batch.clone());
        assert!(otap_batch.get(ArrowPayloadType::ResourceAttrs).is_none());
        assert!(otap_batch.get(ArrowPayloadType::ScopeAttrs).is_none());
        assert!(otap_batch.get(ArrowPayloadType::Logs).is_some());
        assert!(otap_batch.get(ArrowPayloadType::LogAttrs).is_some());

        otap_batch.set(ArrowPayloadType::ResourceAttrs, record_batch.clone());
        assert!(otap_batch.get(ArrowPayloadType::ResourceAttrs).is_some());
        assert!(otap_batch.get(ArrowPayloadType::ScopeAttrs).is_none());
        assert!(otap_batch.get(ArrowPayloadType::Logs).is_some());
        assert!(otap_batch.get(ArrowPayloadType::LogAttrs).is_some());

        otap_batch.set(ArrowPayloadType::ScopeAttrs, record_batch.clone());
        assert!(otap_batch.get(ArrowPayloadType::ResourceAttrs).is_some());
        assert!(otap_batch.get(ArrowPayloadType::ScopeAttrs).is_some());
        assert!(otap_batch.get(ArrowPayloadType::Logs).is_some());
        assert!(otap_batch.get(ArrowPayloadType::LogAttrs).is_some());
    }

    #[test]
    fn test_metrics_getset() {
        let mut otap_batch = OtapArrowRecords::Metrics(Metrics::new());

        // for purpose of this test, the shape of the data doesn't really matter...
        let schema = Schema::new(vec![Field::new("a", DataType::UInt8, false)]);
        let record_batch = RecordBatch::try_new(
            Arc::new(schema),
            vec![Arc::new(UInt8Array::from_iter_values(vec![1]))],
        )
        .unwrap();

        let metric_types = [
            ArrowPayloadType::ResourceAttrs,
            ArrowPayloadType::ScopeAttrs,
            ArrowPayloadType::UnivariateMetrics,
            ArrowPayloadType::NumberDataPoints,
            ArrowPayloadType::SummaryDataPoints,
            ArrowPayloadType::HistogramDataPoints,
            ArrowPayloadType::ExpHistogramDataPoints,
            ArrowPayloadType::NumberDpAttrs,
            ArrowPayloadType::SummaryDpAttrs,
            ArrowPayloadType::HistogramDpAttrs,
            ArrowPayloadType::ExpHistogramDpAttrs,
            ArrowPayloadType::NumberDpExemplars,
            ArrowPayloadType::HistogramDpExemplars,
            ArrowPayloadType::ExpHistogramDpExemplars,
            ArrowPayloadType::NumberDpExemplarAttrs,
            ArrowPayloadType::HistogramDpExemplarAttrs,
            ArrowPayloadType::ExpHistogramDpExemplarAttrs,
        ];

        for metric_type in metric_types.iter() {
            assert!(otap_batch.get(*metric_type).is_none());
            otap_batch.set(*metric_type, record_batch.clone());
            assert!(
                otap_batch.get(*metric_type).is_some(),
                "Failed for type: {metric_type:?}"
            );
        }
    }

    #[test]
    fn test_traces_getset() {
        let mut otap_batch = OtapArrowRecords::Traces(Traces::new());

        // for purpose of this test, the shape of the data doesn't really matter...
        let schema = Schema::new(vec![Field::new("a", DataType::UInt8, false)]);
        let record_batch = RecordBatch::try_new(
            Arc::new(schema),
            vec![Arc::new(UInt8Array::from_iter_values(vec![1]))],
        )
        .unwrap();

        let trace_types = [
            ArrowPayloadType::ResourceAttrs,
            ArrowPayloadType::ScopeAttrs,
            ArrowPayloadType::Spans,
            ArrowPayloadType::SpanAttrs,
            ArrowPayloadType::SpanEvents,
            ArrowPayloadType::SpanLinks,
            ArrowPayloadType::SpanEventAttrs,
            ArrowPayloadType::SpanLinkAttrs,
        ];

        for trace_type in trace_types.iter() {
            assert!(otap_batch.get(*trace_type).is_none());
            otap_batch.set(*trace_type, record_batch.clone());
            assert!(
                otap_batch.get(*trace_type).is_some(),
                "Failed for type: {trace_type:?}"
            );
        }
    }

    #[test]
    fn test_log_decode_transport_optimized_ids() {
        let struct_fields = Fields::from(vec![Field::new(consts::ID, DataType::UInt16, true)]);
        let logs_rb = RecordBatch::try_new(
            Arc::new(Schema::new(vec![
                Field::new(consts::ID, DataType::UInt16, true),
                Field::new(
                    consts::RESOURCE,
                    DataType::Struct(struct_fields.clone()),
                    true,
                ),
                Field::new(consts::SCOPE, DataType::Struct(struct_fields.clone()), true),
            ])),
            vec![
                Arc::new(UInt16Array::from_iter(vec![Some(1), Some(1), None])),
                Arc::new(StructArray::new(
                    struct_fields.clone(),
                    vec![Arc::new(UInt16Array::from_iter(vec![
                        Some(0),
                        Some(1),
                        Some(1),
                    ]))],
                    None,
                )),
                Arc::new(StructArray::new(
                    struct_fields.clone(),
                    vec![Arc::new(UInt16Array::from_iter(vec![
                        Some(1),
                        Some(0),
                        Some(1),
                    ]))],
                    None,
                )),
            ],
        )
        .unwrap();

        let attrs_rb = RecordBatch::try_new(
            Arc::new(Schema::new(vec![
                Field::new(consts::PARENT_ID, DataType::UInt16, false),
                Field::new(consts::ATTRIBUTE_TYPE, DataType::UInt8, false),
                Field::new(consts::ATTRIBUTE_KEY, DataType::Utf8, false),
                Field::new(consts::ATTRIBUTE_STR, DataType::Utf8, true),
            ])),
            vec![
                Arc::new(UInt16Array::from_iter_values(vec![1, 1, 1, 1])),
                Arc::new(UInt8Array::from_iter_values(
                    (0..4).map(|_| AttributeValueType::Str as u8),
                )),
                Arc::new(StringArray::from_iter_values((0..4).map(|_| "attr1"))),
                Arc::new(StringArray::from_iter_values(vec!["a", "a", "b", "b"])),
            ],
        )
        .unwrap();

        let mut batch = OtapArrowRecords::Logs(Logs::default());
        batch.set(ArrowPayloadType::Logs, logs_rb);
        batch.set(ArrowPayloadType::LogAttrs, attrs_rb.clone());
        batch.set(ArrowPayloadType::ResourceAttrs, attrs_rb.clone());
        batch.set(ArrowPayloadType::ScopeAttrs, attrs_rb.clone());

        batch.decode_transport_optimized_ids().unwrap();

        let expected_struct_fields = Fields::from(vec![
            Field::new(consts::ID, DataType::UInt16, true).with_plain_encoding(),
        ]);
        let expected_logs_rb = RecordBatch::try_new(
            Arc::new(Schema::new(vec![
                Field::new(consts::ID, DataType::UInt16, true).with_plain_encoding(),
                Field::new(
                    consts::RESOURCE,
                    DataType::Struct(expected_struct_fields.clone()),
                    true,
                ),
                Field::new(
                    consts::SCOPE,
                    DataType::Struct(expected_struct_fields.clone()),
                    true,
                ),
            ])),
            vec![
                Arc::new(UInt16Array::from_iter(vec![Some(1), Some(2), None])),
                Arc::new(StructArray::new(
                    expected_struct_fields.clone(),
                    vec![Arc::new(UInt16Array::from_iter(vec![
                        Some(0),
                        Some(1),
                        Some(2),
                    ]))],
                    None,
                )),
                Arc::new(StructArray::new(
                    expected_struct_fields.clone(),
                    vec![Arc::new(UInt16Array::from_iter(vec![
                        Some(1),
                        Some(1),
                        Some(2),
                    ]))],
                    None,
                )),
            ],
        )
        .unwrap();
        let logs_rb = batch.get(ArrowPayloadType::Logs).unwrap();
        assert_eq!(logs_rb, &expected_logs_rb);

        // check the attributes IDs
        for payload_type in [
            ArrowPayloadType::LogAttrs,
            ArrowPayloadType::ResourceAttrs,
            ArrowPayloadType::ScopeAttrs,
        ] {
            let attrs_rb = batch.get(payload_type).unwrap();
            let attrs_parent_ids = attrs_rb
                .column_by_name(consts::PARENT_ID)
                .unwrap()
                .as_any()
                .downcast_ref()
                .unwrap();
            let expected = UInt16Array::from_iter_values(vec![1, 2, 1, 2]);
            assert_eq!(&expected, attrs_parent_ids);
        }
    }

    #[test]
    fn test_logs_encode_transport_optimized_ids() {
        let struct_fields: Fields =
            vec![Field::new(consts::ID, DataType::UInt16, false).with_plain_encoding()].into();

        let logs_schema = Arc::new(Schema::new(vec![
            Field::new(consts::ID, DataType::UInt16, true).with_plain_encoding(),
            Field::new(
                consts::RESOURCE,
                DataType::Struct(struct_fields.clone()),
                true,
            ),
            Field::new(consts::SCOPE, DataType::Struct(struct_fields.clone()), true),
            Field::new(consts::TRACE_ID, DataType::FixedSizeBinary(16), true),
        ]));

        // This data is meant to represent a batch of logs that will be sorted, and will need to
        // have the ID column remapped because it is no longer in an ascending order and so cannot
        // be delta encoded into an unsigned int type.
        //
        // To help make sense of the expected results below, note that it will be sorted by
        // (resource.id, scope.id, trace_id).
        // So 'logs_data', below, is effectively just a shuffled version of the following:
        // (0, 0, 0, 1),
        // (0, 0, 1, 2),
        // (0, 2, 2, 3),
        // (0, 2, 3, 7),
        // (1, 1, 4, 5),
        // (1, 1, 5, 6),
        // (1, 3, 6, 4),
        // (1, 3, 7, 0),
        //
        // We can then deduce how the IDs need to be remapped so they're increasing so as not to
        // have any negative deltas:
        //
        //  data:          log_id:    scope_id:
        // --------------|----------|----------
        // (0, 0, 0, 0),    1 -> 0    0 = same
        // (0, 0, 1, 1),    2 -> 1
        // (0, 1, 2, 2),    3 -> 2    2 -> 1
        // (0, 1, 3, 3),    7 -> 3
        // (1, 2, 4, 4),    5 -> 6    1 -> 2
        // (1, 2, 5, 5),    6 -> 5
        // (1, 3, 6, 6),    4 -> 6    3 = same
        // (1, 3, 7, 7),    0 -> 7
        //
        // Also note that there's no remapping of the resource IDs because it is the primary column
        // we sort by, so it will always be increasing after sorting.
        //
        let logs_data = [
            (1, 3, 6, 4),
            (0, 2, 2, 3),
            (0, 0, 1, 2),
            (0, 2, 3, 7),
            (1, 1, 5, 6),
            (1, 1, 4, 5),
            (0, 0, 0, 1),
            (1, 3, 7, 0),
        ];
        let resource_ids = UInt16Array::from_iter_values(logs_data.iter().map(|d| d.0));
        let scope_ids = UInt16Array::from_iter_values(logs_data.iter().map(|d| d.1));
        let trace_ids =
            FixedSizeBinaryArray::try_from_iter(logs_data.iter().map(|d| u128::to_be_bytes(d.2)))
                .unwrap();
        let log_ids = UInt16Array::from_iter_values(logs_data.iter().map(|d| d.3));

        let logs_rb = RecordBatch::try_new(
            logs_schema.clone(),
            vec![
                Arc::new(log_ids),
                Arc::new(StructArray::new(
                    struct_fields.clone(),
                    vec![Arc::new(resource_ids)],
                    None,
                )),
                Arc::new(StructArray::new(
                    struct_fields.clone(),
                    vec![Arc::new(scope_ids)],
                    None,
                )),
                Arc::new(trace_ids),
            ],
        )
        .unwrap();

        let log_attrs_rb = attrs_from_data::<UInt16Type>(
            vec![
                (1, "a"),
                (2, "a"),
                (1, "c"),
                (2, "c"),
                (5, "c"),
                (7, "c"),
                (2, "b"),
                (4, "b"),
            ],
            consts::metadata::encodings::PLAIN,
        );

        let scope_attrs = attrs_from_data::<UInt16Type>(
            vec![
                (1, "a"),
                (1, "b"),
                (2, "a"),
                (2, "c"),
                (0, "a"),
                (3, "a"),
                (3, "b"),
                (1, "b"),
            ],
            consts::metadata::encodings::PLAIN,
        );

        let resource_attrs_rb = attrs_from_data::<UInt16Type>(
            vec![
                (1, "a"),
                (0, "a"),
                (1, "c"),
                (0, "c"),
                (1, "b"),
                (1, "c"),
                (0, "b"),
            ],
            consts::metadata::encodings::PLAIN,
        );

        let mut batch = OtapArrowRecords::Logs(Logs::default());
        batch.set(ArrowPayloadType::Logs, logs_rb);
        batch.set(ArrowPayloadType::LogAttrs, log_attrs_rb);
        batch.set(ArrowPayloadType::ScopeAttrs, scope_attrs);
        batch.set(ArrowPayloadType::ResourceAttrs, resource_attrs_rb);

        batch.encode_transport_optimized().unwrap();

        let expected_struct_fields: Fields = vec![
            Field::new(consts::ID, DataType::UInt16, false)
                .with_encoding(consts::metadata::encodings::DELTA),
        ]
        .into();
        let expected_logs_schema = Arc::new(Schema::new(vec![
            Field::new(consts::ID, DataType::UInt16, true)
                .with_encoding(consts::metadata::encodings::DELTA),
            Field::new(
                consts::RESOURCE,
                DataType::Struct(expected_struct_fields.clone()),
                true,
            ),
            Field::new(
                consts::SCOPE,
                DataType::Struct(expected_struct_fields.clone()),
                true,
            ),
            Field::new(consts::TRACE_ID, DataType::FixedSizeBinary(16), true),
        ]));

        let expected_logs_data = [
            (0, 0, 0, 0),
            (0, 0, 1, 1),
            (0, 1, 2, 1),
            (0, 0, 3, 1),
            (1, 1, 4, 1),
            (0, 0, 5, 1),
            (0, 1, 6, 1),
            (0, 0, 7, 1),
        ];

        let resource_ids = UInt16Array::from_iter_values(expected_logs_data.iter().map(|d| d.0));
        let scope_ids = UInt16Array::from_iter_values(expected_logs_data.iter().map(|d| d.1));
        let trace_ids = FixedSizeBinaryArray::try_from_iter(
            expected_logs_data.iter().map(|d| u128::to_be_bytes(d.2)),
        )
        .unwrap();
        let log_ids = UInt16Array::from_iter_values(expected_logs_data.iter().map(|d| d.3));

        let expected_logs_rb = RecordBatch::try_new(
            expected_logs_schema,
            vec![
                Arc::new(log_ids),
                Arc::new(StructArray::new(
                    expected_struct_fields.clone(),
                    vec![Arc::new(resource_ids)],
                    None,
                )),
                Arc::new(StructArray::new(
                    expected_struct_fields.clone(),
                    vec![Arc::new(scope_ids)],
                    None,
                )),
                Arc::new(trace_ids),
            ],
        )
        .unwrap();

        let result_logs_rb = batch.get(ArrowPayloadType::Logs).unwrap();
        assert_eq!(result_logs_rb, &expected_logs_rb);

        // expected logs_attr is calculated like - Note after remapping IDs, the attribute record
        // batches get sorted by:
        // (type, key, value, parent_id)
        //
        // original parent_id --> remapped parent_id, val --> quasi-delta parent ID
        // 1 --> 0, "a" --> 0
        // 2 --> 1, "a" --> 1
        // 2 --> 1, "b" --> 1
        // 4 --> 6, "b" --> 5
        // 1 --> 0, "c" --> 0
        // 2 --> 1, "c" --> 1
        // 7 --> 3, "c" --> 2
        // 5 --> 4, "c" --> 1

        let expected_log_attrs_rb = attrs_from_data::<UInt16Type>(
            vec![
                (0, "a"),
                (1, "a"),
                (1, "b"),
                (5, "b"),
                (0, "c"),
                (1, "c"),
                (2, "c"),
                (1, "c"),
            ],
            consts::metadata::encodings::QUASI_DELTA,
        );
        let result_log_attrs_rb = batch.get(ArrowPayloadType::LogAttrs).unwrap();
        assert_eq!(result_log_attrs_rb, &expected_log_attrs_rb);

        // expected scope attrs
        //
        // original parent_id --> remapped parent_id, val --> quasi-delta parent ID
        // 0 -> 0, "a" -> 0
        // 2 -> 1, "a" -> 1
        // 1 -> 2, "a" -> 1
        // 3 -> 3, "a" -> 1
        // 1 -> 2, "b" -> 2
        // 1 -> 2, "b" -> 0
        // 3 -> 3, "b" -> 1
        // 2 -> 1, "c" -> 1
        let expected_scope_attrs_rb = attrs_from_data::<UInt16Type>(
            vec![
                (0, "a"),
                (1, "a"),
                (1, "a"),
                (1, "a"),
                (2, "b"),
                (0, "b"),
                (1, "b"),
                (1, "c"),
            ],
            consts::metadata::encodings::QUASI_DELTA,
        );
        let result_scope_attrs_rb = batch.get(ArrowPayloadType::ScopeAttrs).unwrap();
        assert_eq!(result_scope_attrs_rb, &expected_scope_attrs_rb);

        // expected resource attrs
        //
        // note that because the record batch gets sorted by resource ID as the primary sort column
        // that there are no remapped IDs, so this is just the original resource attribute batch
        // sorted
        //
        // parent_id, val -> quasi-delta parent ID
        // 0, a -> 0
        // 1, a -> 1
        // 0, b -> 0
        // 1, b -> 1
        // 0, c -> 0
        // 1, c -> 1
        // 1, c -> 0
        //
        let expected_resource_attrs_rb = attrs_from_data::<UInt16Type>(
            vec![
                (0, "a"),
                (1, "a"),
                (0, "b"),
                (1, "b"),
                (0, "c"),
                (1, "c"),
                (0, "c"),
            ],
            consts::metadata::encodings::QUASI_DELTA,
        );
        let result_resource_attrs_rb = batch.get(ArrowPayloadType::ResourceAttrs).unwrap();
        assert_eq!(result_resource_attrs_rb, &expected_resource_attrs_rb);
    }

    #[test]
    fn test_metrics_decode_transport_optimized_ids() {
        let struct_fields = Fields::from(vec![Field::new(consts::ID, DataType::UInt16, true)]);
        let metrics_rb = RecordBatch::try_new(
            Arc::new(Schema::new(vec![
                Field::new(consts::ID, DataType::UInt16, true),
                Field::new(
                    consts::RESOURCE,
                    DataType::Struct(struct_fields.clone()),
                    true,
                ),
                Field::new(consts::SCOPE, DataType::Struct(struct_fields.clone()), true),
            ])),
            vec![
                Arc::new(UInt16Array::from_iter(vec![Some(1), Some(1), None])),
                Arc::new(StructArray::new(
                    struct_fields.clone(),
                    vec![Arc::new(UInt16Array::from_iter(vec![
                        Some(0),
                        Some(1),
                        Some(1),
                    ]))],
                    None,
                )),
                Arc::new(StructArray::new(
                    struct_fields.clone(),
                    vec![Arc::new(UInt16Array::from_iter(vec![
                        Some(1),
                        Some(0),
                        Some(1),
                    ]))],
                    None,
                )),
            ],
        )
        .unwrap();

        let attrs_16_rb = RecordBatch::try_new(
            Arc::new(Schema::new(vec![
                Field::new(consts::PARENT_ID, DataType::UInt16, false),
                Field::new(consts::ATTRIBUTE_TYPE, DataType::UInt8, false),
                Field::new(consts::ATTRIBUTE_KEY, DataType::Utf8, false),
                Field::new(consts::ATTRIBUTE_STR, DataType::Utf8, true),
            ])),
            vec![
                Arc::new(UInt16Array::from_iter_values(vec![1, 1, 1, 1])),
                Arc::new(UInt8Array::from_iter_values(
                    (0..4).map(|_| AttributeValueType::Str as u8),
                )),
                Arc::new(StringArray::from_iter_values((0..4).map(|_| "attr1"))),
                Arc::new(StringArray::from_iter_values(vec!["a", "a", "b", "b"])),
            ],
        )
        .unwrap();

        let data_points_rb = RecordBatch::try_new(
            Arc::new(Schema::new(vec![
                Field::new(consts::ID, DataType::UInt32, true),
                Field::new(consts::PARENT_ID, DataType::UInt16, false),
            ])),
            vec![
                Arc::new(UInt32Array::from_iter(vec![
                    Some(1),
                    Some(1),
                    None,
                    Some(1),
                ])),
                Arc::new(UInt16Array::from_iter_values(vec![1, 1, 1, 1])),
            ],
        )
        .unwrap();

        let attrs_32_rb = RecordBatch::try_new(
            Arc::new(Schema::new(vec![
                Field::new(consts::PARENT_ID, DataType::UInt32, false),
                Field::new(consts::ATTRIBUTE_TYPE, DataType::UInt8, false),
                Field::new(consts::ATTRIBUTE_KEY, DataType::Utf8, false),
                Field::new(consts::ATTRIBUTE_STR, DataType::Utf8, true),
            ])),
            vec![
                Arc::new(UInt32Array::from_iter_values(vec![1, 1, 1, 1])),
                Arc::new(UInt8Array::from_iter_values(
                    (0..4).map(|_| AttributeValueType::Str as u8),
                )),
                Arc::new(StringArray::from_iter_values((0..4).map(|_| "attr1"))),
                Arc::new(StringArray::from_iter_values(vec!["a", "a", "b", "b"])),
            ],
        )
        .unwrap();

        let exemplar_rb = RecordBatch::try_new(
            Arc::new(Schema::new(vec![
                Field::new(consts::ID, DataType::UInt32, true),
                Field::new(consts::PARENT_ID, DataType::UInt32, false),
                Field::new(consts::INT_VALUE, DataType::Int64, true),
            ])),
            vec![
                Arc::new(UInt32Array::from_iter(vec![
                    Some(1),
                    Some(1),
                    None,
                    Some(1),
                ])),
                Arc::new(UInt32Array::from_iter_values(vec![1, 1, 1, 1])),
                Arc::new(Int64Array::from_iter_values(vec![1, 1, 2, 2])),
            ],
        )
        .unwrap();

        let mut otap_batch = OtapArrowRecords::Metrics(Metrics::default());
        otap_batch.set(ArrowPayloadType::UnivariateMetrics, metrics_rb);
        otap_batch.set(ArrowPayloadType::ResourceAttrs, attrs_16_rb.clone());
        otap_batch.set(ArrowPayloadType::ScopeAttrs, attrs_16_rb.clone());
        otap_batch.set(ArrowPayloadType::NumberDataPoints, data_points_rb.clone());
        otap_batch.set(ArrowPayloadType::NumberDpAttrs, attrs_32_rb.clone());
        otap_batch.set(ArrowPayloadType::NumberDpExemplars, exemplar_rb.clone());
        otap_batch.set(ArrowPayloadType::NumberDpExemplarAttrs, attrs_32_rb.clone());
        otap_batch.set(ArrowPayloadType::SummaryDataPoints, data_points_rb.clone());
        otap_batch.set(ArrowPayloadType::SummaryDpAttrs, attrs_32_rb.clone());
        otap_batch.set(
            ArrowPayloadType::HistogramDataPoints,
            data_points_rb.clone(),
        );
        otap_batch.set(ArrowPayloadType::HistogramDpAttrs, attrs_32_rb.clone());
        otap_batch.set(ArrowPayloadType::HistogramDpExemplars, exemplar_rb.clone());
        otap_batch.set(
            ArrowPayloadType::HistogramDpExemplarAttrs,
            attrs_32_rb.clone(),
        );
        otap_batch.set(
            ArrowPayloadType::ExpHistogramDataPoints,
            data_points_rb.clone(),
        );
        otap_batch.set(ArrowPayloadType::ExpHistogramDpAttrs, attrs_32_rb.clone());
        otap_batch.set(
            ArrowPayloadType::ExpHistogramDpExemplars,
            exemplar_rb.clone(),
        );
        otap_batch.set(
            ArrowPayloadType::ExpHistogramDpExemplarAttrs,
            attrs_32_rb.clone(),
        );

        otap_batch.decode_transport_optimized_ids().unwrap();

        let expected_struct_fields = Fields::from(vec![
            Field::new(consts::ID, DataType::UInt16, true).with_plain_encoding(),
        ]);
        let expected_metrics_rb = RecordBatch::try_new(
            Arc::new(Schema::new(vec![
                Field::new(consts::ID, DataType::UInt16, true).with_plain_encoding(),
                Field::new(
                    consts::RESOURCE,
                    DataType::Struct(expected_struct_fields.clone()),
                    true,
                ),
                Field::new(
                    consts::SCOPE,
                    DataType::Struct(expected_struct_fields.clone()),
                    true,
                ),
            ])),
            vec![
                Arc::new(UInt16Array::from_iter(vec![Some(1), Some(2), None])),
                Arc::new(StructArray::new(
                    expected_struct_fields.clone(),
                    vec![Arc::new(UInt16Array::from_iter(vec![
                        Some(0),
                        Some(1),
                        Some(2),
                    ]))],
                    None,
                )),
                Arc::new(StructArray::new(
                    expected_struct_fields.clone(),
                    vec![Arc::new(UInt16Array::from_iter(vec![
                        Some(1),
                        Some(1),
                        Some(2),
                    ]))],
                    None,
                )),
            ],
        )
        .unwrap();
        let metrics_rb = otap_batch.get(ArrowPayloadType::UnivariateMetrics).unwrap();
        assert_eq!(metrics_rb, &expected_metrics_rb);

        // check the attributes parent IDs
        for payload_type in [
            ArrowPayloadType::ResourceAttrs,
            ArrowPayloadType::ScopeAttrs,
        ] {
            let attrs_rb = otap_batch.get(payload_type).unwrap();
            let attrs_parent_ids = attrs_rb
                .column_by_name(consts::PARENT_ID)
                .unwrap()
                .as_any()
                .downcast_ref()
                .unwrap();
            let expected = UInt16Array::from_iter_values(vec![1, 2, 1, 2]);
            assert_eq!(&expected, attrs_parent_ids);
        }

        for payload_type in [
            ArrowPayloadType::NumberDataPoints,
            ArrowPayloadType::SummaryDataPoints,
            ArrowPayloadType::HistogramDataPoints,
            ArrowPayloadType::ExpHistogramDataPoints,
        ] {
            let data_points_rb = otap_batch.get(payload_type).unwrap();
            let data_points_parent_ids = data_points_rb
                .column_by_name(consts::PARENT_ID)
                .unwrap()
                .as_any()
                .downcast_ref()
                .unwrap();
            let expected = UInt16Array::from_iter_values(vec![1, 2, 3, 4]);
            assert_eq!(&expected, data_points_parent_ids);

            // check the data points IDs
            let data_points_ids = data_points_rb
                .column_by_name(consts::ID)
                .unwrap()
                .as_any()
                .downcast_ref()
                .unwrap();
            let expected = UInt32Array::from_iter(vec![Some(1), Some(2), None, Some(3)]);
            assert_eq!(&expected, data_points_ids);
        }

        // check data point attributes
        for payload_type in [
            ArrowPayloadType::HistogramDpAttrs,
            ArrowPayloadType::NumberDpAttrs,
            ArrowPayloadType::SummaryDpAttrs,
            ArrowPayloadType::ExpHistogramDpAttrs,
            ArrowPayloadType::HistogramDpExemplarAttrs,
            ArrowPayloadType::NumberDpExemplarAttrs,
            ArrowPayloadType::ExpHistogramDpExemplarAttrs,
        ] {
            let attrs_rb = otap_batch.get(payload_type).unwrap();
            let attrs_parent_ids = attrs_rb
                .column_by_name(consts::PARENT_ID)
                .unwrap()
                .as_any()
                .downcast_ref()
                .unwrap();
            let expected = UInt32Array::from_iter_values(vec![1, 2, 1, 2]);
            assert_eq!(&expected, attrs_parent_ids);
        }

        for payload_type in [
            ArrowPayloadType::NumberDpExemplars,
            ArrowPayloadType::HistogramDpExemplars,
            ArrowPayloadType::ExpHistogramDpExemplars,
        ] {
            let exemplar_rb = otap_batch.get(payload_type).unwrap();
            let exemplar_parent_ids = exemplar_rb
                .column_by_name(consts::PARENT_ID)
                .unwrap()
                .as_any()
                .downcast_ref()
                .unwrap();
            let expected = UInt32Array::from_iter_values(vec![1, 2, 1, 2]);
            assert_eq!(&expected, exemplar_parent_ids);

            // check the exemplar IDs
            let exemplar_ids = exemplar_rb
                .column_by_name(consts::ID)
                .unwrap()
                .as_any()
                .downcast_ref()
                .unwrap();
            let expected = UInt32Array::from_iter(vec![Some(1), Some(2), None, Some(3)]);
            assert_eq!(&expected, exemplar_ids);
        }
    }

    #[test]
    fn test_trace_decode_transport_optimized_ids() {
        let struct_fields = Fields::from(vec![Field::new(consts::ID, DataType::UInt16, true)]);
        let spans_rb = RecordBatch::try_new(
            Arc::new(Schema::new(vec![
                Field::new(consts::ID, DataType::UInt16, true),
                Field::new(
                    consts::RESOURCE,
                    DataType::Struct(struct_fields.clone()),
                    true,
                ),
                Field::new(consts::SCOPE, DataType::Struct(struct_fields.clone()), true),
            ])),
            vec![
                Arc::new(UInt16Array::from_iter(vec![Some(1), Some(1), None])),
                Arc::new(StructArray::new(
                    struct_fields.clone(),
                    vec![Arc::new(UInt16Array::from_iter(vec![
                        Some(0),
                        Some(1),
                        Some(1),
                    ]))],
                    None,
                )),
                Arc::new(StructArray::new(
                    struct_fields.clone(),
                    vec![Arc::new(UInt16Array::from_iter(vec![
                        Some(1),
                        Some(0),
                        Some(1),
                    ]))],
                    None,
                )),
            ],
        )
        .unwrap();

        let attrs_16_rb = RecordBatch::try_new(
            Arc::new(Schema::new(vec![
                Field::new(consts::PARENT_ID, DataType::UInt16, false),
                Field::new(consts::ATTRIBUTE_TYPE, DataType::UInt8, false),
                Field::new(consts::ATTRIBUTE_KEY, DataType::Utf8, false),
                Field::new(consts::ATTRIBUTE_STR, DataType::Utf8, true),
            ])),
            vec![
                Arc::new(UInt16Array::from_iter_values(vec![1, 1, 1, 1])),
                Arc::new(UInt8Array::from_iter_values(
                    (0..4).map(|_| AttributeValueType::Str as u8),
                )),
                Arc::new(StringArray::from_iter_values((0..4).map(|_| "attr1"))),
                Arc::new(StringArray::from_iter_values(vec!["a", "a", "b", "b"])),
            ],
        )
        .unwrap();

        let events_rb = RecordBatch::try_new(
            Arc::new(Schema::new(vec![
                Field::new(consts::ID, DataType::UInt32, true),
                Field::new(consts::PARENT_ID, DataType::UInt16, false),
                Field::new(consts::NAME, DataType::Utf8, true),
            ])),
            vec![
                Arc::new(UInt32Array::from_iter(vec![
                    Some(1),
                    Some(1),
                    None,
                    Some(1),
                ])),
                Arc::new(UInt16Array::from_iter_values(vec![1, 1, 1, 1])),
                Arc::new(StringArray::from_iter_values(vec!["a", "a", "b", "b"])),
            ],
        )
        .unwrap();

        let links_rb = RecordBatch::try_new(
            Arc::new(Schema::new(vec![
                Field::new(consts::ID, DataType::UInt32, true),
                Field::new(consts::PARENT_ID, DataType::UInt16, false),
                Field::new(consts::TRACE_ID, DataType::FixedSizeBinary(16), true),
            ])),
            vec![
                Arc::new(UInt32Array::from_iter(vec![
                    Some(1),
                    Some(1),
                    None,
                    Some(1),
                ])),
                Arc::new(UInt16Array::from_iter_values(vec![1, 1, 1, 1])),
                Arc::new(
                    FixedSizeBinaryArray::try_from_iter(
                        vec![
                            (0u8..16u8).collect::<Vec<u8>>(),
                            (0u8..16u8).collect::<Vec<u8>>(),
                            (16u8..32u8).collect::<Vec<u8>>(),
                            (16u8..32u8).collect::<Vec<u8>>(),
                        ]
                        .into_iter(),
                    )
                    .unwrap(),
                ),
            ],
        )
        .unwrap();

        let attrs_32_rb = RecordBatch::try_new(
            Arc::new(Schema::new(vec![
                Field::new(consts::PARENT_ID, DataType::UInt32, false),
                Field::new(consts::ATTRIBUTE_TYPE, DataType::UInt8, false),
                Field::new(consts::ATTRIBUTE_KEY, DataType::Utf8, false),
                Field::new(consts::ATTRIBUTE_STR, DataType::Utf8, true),
            ])),
            vec![
                Arc::new(UInt32Array::from_iter_values(vec![1, 1, 1, 1])),
                Arc::new(UInt8Array::from_iter_values(
                    (0..4).map(|_| AttributeValueType::Str as u8),
                )),
                Arc::new(StringArray::from_iter_values((0..4).map(|_| "attr1"))),
                Arc::new(StringArray::from_iter_values(vec!["a", "a", "b", "b"])),
            ],
        )
        .unwrap();

        let mut otap_batch = OtapArrowRecords::Traces(Traces::default());
        otap_batch.set(ArrowPayloadType::Spans, spans_rb);
        otap_batch.set(ArrowPayloadType::SpanAttrs, attrs_16_rb.clone());
        otap_batch.set(ArrowPayloadType::ResourceAttrs, attrs_16_rb.clone());
        otap_batch.set(ArrowPayloadType::ScopeAttrs, attrs_16_rb.clone());
        otap_batch.set(ArrowPayloadType::SpanEvents, events_rb);
        otap_batch.set(ArrowPayloadType::SpanLinks, links_rb);
        otap_batch.set(ArrowPayloadType::SpanEventAttrs, attrs_32_rb.clone());
        otap_batch.set(ArrowPayloadType::SpanLinkAttrs, attrs_32_rb.clone());

        otap_batch.decode_transport_optimized_ids().unwrap();

        let expected_struct_fields = Fields::from(vec![
            Field::new(consts::ID, DataType::UInt16, true).with_plain_encoding(),
        ]);
        let expected_spans_rb = RecordBatch::try_new(
            Arc::new(Schema::new(vec![
                Field::new(consts::ID, DataType::UInt16, true).with_plain_encoding(),
                Field::new(
                    consts::RESOURCE,
                    DataType::Struct(expected_struct_fields.clone()),
                    true,
                ),
                Field::new(
                    consts::SCOPE,
                    DataType::Struct(expected_struct_fields.clone()),
                    true,
                ),
            ])),
            vec![
                Arc::new(UInt16Array::from_iter(vec![Some(1), Some(2), None])),
                Arc::new(StructArray::new(
                    expected_struct_fields.clone(),
                    vec![Arc::new(UInt16Array::from_iter(vec![
                        Some(0),
                        Some(1),
                        Some(2),
                    ]))],
                    None,
                )),
                Arc::new(StructArray::new(
                    expected_struct_fields.clone(),
                    vec![Arc::new(UInt16Array::from_iter(vec![
                        Some(1),
                        Some(1),
                        Some(2),
                    ]))],
                    None,
                )),
            ],
        )
        .unwrap();
        let spans_rb = otap_batch.get(ArrowPayloadType::Spans).unwrap();
        assert_eq!(spans_rb, &expected_spans_rb);

        // check the attributes parent IDs
        for payload_type in [
            ArrowPayloadType::SpanAttrs,
            ArrowPayloadType::ResourceAttrs,
            ArrowPayloadType::ScopeAttrs,
        ] {
            let attrs_rb = otap_batch.get(payload_type).unwrap();
            let attrs_parent_ids = attrs_rb
                .column_by_name(consts::PARENT_ID)
                .unwrap()
                .as_any()
                .downcast_ref()
                .unwrap();
            let expected = UInt16Array::from_iter_values(vec![1, 2, 1, 2]);
            assert_eq!(&expected, attrs_parent_ids);
        }

        // check links & events
        for payload_type in [ArrowPayloadType::SpanEvents, ArrowPayloadType::SpanLinks] {
            let rb = otap_batch.get(payload_type).unwrap();
            let ids = rb
                .column_by_name(consts::ID)
                .unwrap()
                .as_any()
                .downcast_ref()
                .unwrap();
            let expected_ids = UInt32Array::from_iter(vec![Some(1), Some(2), None, Some(3)]);
            assert_eq!(&expected_ids, ids);

            let parent_ids = rb
                .column_by_name(consts::PARENT_ID)
                .unwrap()
                .as_any()
                .downcast_ref()
                .unwrap();
            let expected_parent_ids = UInt16Array::from_iter_values(vec![1, 2, 1, 2]);
            assert_eq!(&expected_parent_ids, parent_ids);
        }
        // check event & link attrs parent ids
        for payload_type in [
            ArrowPayloadType::SpanEventAttrs,
            ArrowPayloadType::SpanLinkAttrs,
        ] {
            let attrs_rb = otap_batch.get(payload_type).unwrap();
            let attrs_parent_ids = attrs_rb
                .column_by_name(consts::PARENT_ID)
                .unwrap()
                .as_any()
                .downcast_ref()
                .unwrap();
            let expected = UInt32Array::from_iter_values(vec![1, 2, 1, 2]);
            assert_eq!(&expected, attrs_parent_ids);
        }
    }

    #[test]
    fn test_trace_encode_transport_optimized_ids() {
        let struct_fields = Fields::from(vec![
            Field::new(consts::ID, DataType::UInt16, false).with_plain_encoding(),
        ]);

        let spans_schema = Arc::new(Schema::new(vec![
            Field::new(consts::ID, DataType::UInt16, true).with_plain_encoding(),
            Field::new(
                consts::RESOURCE,
                DataType::Struct(struct_fields.clone()),
                true,
            ),
            Field::new(consts::SCOPE, DataType::Struct(struct_fields.clone()), true),
            Field::new(consts::NAME, DataType::Utf8, true),
            Field::new(consts::TRACE_ID, DataType::FixedSizeBinary(16), true),
        ]));

        // This data is meant to represent a batch of spans that will be sorted, and will need to
        // have the ID column remapped because it is no longer in an ascending order and so cannot
        // be delta encoded into an unsigned int type.
        //
        // To help make sense of the expected results below, note that it will be sorted by
        // (resource.id, scope.id, name, trace_id).
        // So 'spans_data', below, is effectively just a shuffled version of the following:
        // (0, 0, "a", 0, 9),
        // (0, 0, "a", 1, 5),
        // (0, 0, "b", 0, 1),
        // (0, 0, "b", 1, 3),
        // (0, 2, "a", 0, 0),
        // (0, 2, "a", 1, 7),
        // (0, 2, "b", 0, 4),
        // (0, 2, "b", 1, 2),
        // (1, 1, "a", 0, 6),
        // (1, 3, "a", 0, 8),
        //
        // We can deduce how the IDs need to be remapped so they're in increasing order so as not to
        // have any negative deltas:
        //
        //  data:                 id:   scope_id:
        // -------------------|--------|-----------
        // (0, 0, "a", 0, 0),   9 -> 0    0 = same
        // (0, 0, "a", 1, 1),   5 -> 1
        // (0, 0, "b", 0, 2),   1 -> 2
        // (0, 0, "b", 1, 3),   3 -> 3
        // (0, 1, "a", 0, 4),   0 -> 4    2 -> 1
        // (0, 1, "a", 1, 5),   7 -> 5
        // (0, 1, "b", 0, 6),   4 -> 6
        // (0, 1, "b", 1, 7),   2 -> 7
        // (1, 2, "a", 0, 8),   6 -> 8    1 -> 2
        // (1, 3, "a", 0, 9),   8 -> 9    3 = same
        //
        // Also note that there's no remapping of the resource IDs because it is the primary column
        // we sort by, so it will always be increasing after sorting.
        let spans_data = vec![
            (0, 0, "a", 0, 9),
            (0, 0, "a", 1, 5),
            (0, 0, "b", 0, 1),
            (0, 0, "b", 1, 3),
            (0, 2, "a", 0, 0),
            (0, 2, "a", 1, 7),
            (0, 2, "b", 0, 4),
            (0, 2, "b", 1, 2),
            (1, 1, "a", 0, 6),
            (1, 3, "a", 0, 8),
        ];

        let resource_ids = UInt16Array::from_iter_values(spans_data.iter().map(|d| d.0));
        let scope_ids = UInt16Array::from_iter_values(spans_data.iter().map(|d| d.1));
        let span_names = StringArray::from_iter_values(spans_data.iter().map(|d| d.2));
        let trace_ids =
            FixedSizeBinaryArray::try_from_iter(spans_data.iter().map(|d| u128::to_be_bytes(d.3)))
                .unwrap();
        let ids = UInt16Array::from_iter_values(spans_data.iter().map(|d| d.4));

        let spans_rb = RecordBatch::try_new(
            spans_schema.clone(),
            vec![
                Arc::new(ids),
                Arc::new(StructArray::new(
                    struct_fields.clone(),
                    vec![Arc::new(resource_ids)],
                    None,
                )),
                Arc::new(StructArray::new(
                    struct_fields.clone(),
                    vec![Arc::new(scope_ids)],
                    None,
                )),
                Arc::new(span_names),
                Arc::new(trace_ids),
            ],
        )
        .unwrap();

        let span_attrs_rb = attrs_from_data::<UInt16Type>(
            vec![
                (1, "a"),
                (2, "a"),
                (1, "c"),
                (2, "c"),
                (5, "c"),
                (7, "c"),
                (2, "b"),
                (4, "b"),
            ],
            consts::metadata::encodings::PLAIN,
        );

        let scope_attrs_rb = attrs_from_data::<UInt16Type>(
            vec![
                (1, "a"),
                (1, "b"),
                (2, "a"),
                (2, "c"),
                (0, "a"),
                (3, "a"),
                (3, "b"),
                (1, "b"),
            ],
            consts::metadata::encodings::PLAIN,
        );

        let resource_attrs_rb = attrs_from_data::<UInt16Type>(
            vec![
                (1, "a"),
                (0, "a"),
                (1, "c"),
                (0, "c"),
                (1, "b"),
                (1, "c"),
                (0, "b"),
            ],
            consts::metadata::encodings::PLAIN,
        );

        let span_event_data = [
            (0, 1, "b"),
            (2, 2, "d"),
            (1, 3, "c"),
            (3, 5, "a"),
            (2, 4, "a"),
            (6, 7, "a"),
            (4, 2, "b"),
        ];

        let span_events_rb = RecordBatch::try_new(
            Arc::new(Schema::new(vec![
                Field::new(consts::ID, DataType::UInt32, true).with_plain_encoding(),
                Field::new(consts::PARENT_ID, DataType::UInt16, true).with_plain_encoding(),
                Field::new(consts::NAME, DataType::Utf8, false),
            ])),
            vec![
                Arc::new(UInt32Array::from_iter_values(
                    span_event_data.iter().map(|d| d.0),
                )),
                Arc::new(UInt16Array::from_iter_values(
                    span_event_data.iter().map(|d| d.1),
                )),
                Arc::new(StringArray::from_iter_values(
                    span_event_data.iter().map(|d| d.2),
                )),
            ],
        )
        .unwrap();

        let span_events_attrs_rb = attrs_from_data::<UInt32Type>(
            vec![
                (1, "a"),
                (3, "a"),
                (4, "a"),
                (2, "b"),
                (3, "b"),
                (2, "a"),
                (0, "a"),
            ],
            consts::metadata::encodings::PLAIN,
        );

        // for span links, we'll use basically the same ordering of IDs and attributes values
        // as span events, which will make asserting on it a bit easier. The only difference is,
        // we replace the span name with a trace_id that will sort in the same order.
        let span_links_data = [
            (0, 1, 2),
            (2, 2, 4),
            (1, 3, 3),
            (3, 5, 1),
            (2, 4, 1),
            (6, 7, 1),
            (4, 2, 2),
        ];
        let span_links_rb = RecordBatch::try_new(
            Arc::new(Schema::new(vec![
                Field::new(consts::ID, DataType::UInt32, true).with_plain_encoding(),
                Field::new(consts::PARENT_ID, DataType::UInt16, true).with_plain_encoding(),
                Field::new(consts::TRACE_ID, DataType::FixedSizeBinary(16), false),
            ])),
            vec![
                Arc::new(UInt32Array::from_iter_values(
                    span_links_data.iter().map(|d| d.0),
                )),
                Arc::new(UInt16Array::from_iter_values(
                    span_links_data.iter().map(|d| d.1),
                )),
                Arc::new(
                    FixedSizeBinaryArray::try_from_iter(
                        span_links_data.iter().map(|d| u128::to_be_bytes(d.2)),
                    )
                    .unwrap(),
                ),
            ],
        )
        .unwrap();
        let span_links_attrs_rb = span_events_attrs_rb.clone();

        let mut batch = OtapArrowRecords::Traces(Traces::default());
        batch.set(ArrowPayloadType::Spans, spans_rb);
        batch.set(ArrowPayloadType::SpanAttrs, span_attrs_rb);
        batch.set(ArrowPayloadType::ScopeAttrs, scope_attrs_rb);
        batch.set(ArrowPayloadType::ResourceAttrs, resource_attrs_rb);
        batch.set(ArrowPayloadType::SpanEvents, span_events_rb);
        batch.set(ArrowPayloadType::SpanEventAttrs, span_events_attrs_rb);
        batch.set(ArrowPayloadType::SpanLinks, span_links_rb);
        batch.set(ArrowPayloadType::SpanLinkAttrs, span_links_attrs_rb);

        batch.encode_transport_optimized().unwrap();

        let expected_struct_fields = Fields::from(vec![
            Field::new(consts::ID, DataType::UInt16, false)
                .with_encoding(consts::metadata::encodings::DELTA),
        ]);
        let expected_spans_schema = Arc::new(Schema::new(vec![
            Field::new(consts::ID, DataType::UInt16, true)
                .with_encoding(consts::metadata::encodings::DELTA),
            Field::new(
                consts::RESOURCE,
                DataType::Struct(expected_struct_fields.clone()),
                true,
            ),
            Field::new(
                consts::SCOPE,
                DataType::Struct(expected_struct_fields.clone()),
                true,
            ),
            Field::new(consts::NAME, DataType::Utf8, true),
            Field::new(consts::TRACE_ID, DataType::FixedSizeBinary(16), true),
        ]));

        let expected_spans_data = vec![
            (0, 0, "a", 0, 0),
            (0, 0, "a", 1, 1),
            (0, 0, "b", 0, 1),
            (0, 0, "b", 1, 1),
            (0, 1, "a", 0, 1),
            (0, 0, "a", 1, 1),
            (0, 0, "b", 0, 1),
            (0, 0, "b", 1, 1),
            (1, 1, "a", 0, 1),
            (0, 1, "a", 0, 1),
        ];

        let resource_ids = UInt16Array::from_iter_values(expected_spans_data.iter().map(|d| d.0));
        let scope_ids = UInt16Array::from_iter_values(expected_spans_data.iter().map(|d| d.1));
        let span_names = StringArray::from_iter_values(expected_spans_data.iter().map(|d| d.2));
        let trace_ids = FixedSizeBinaryArray::try_from_iter(
            expected_spans_data.iter().map(|d| u128::to_be_bytes(d.3)),
        )
        .unwrap();
        let span_ids = UInt16Array::from_iter_values(expected_spans_data.iter().map(|d| d.4));

        let expected_spans_rb = RecordBatch::try_new(
            expected_spans_schema.clone(),
            vec![
                Arc::new(span_ids),
                Arc::new(StructArray::new(
                    expected_struct_fields.clone(),
                    vec![Arc::new(resource_ids)],
                    None,
                )),
                Arc::new(StructArray::new(
                    expected_struct_fields.clone(),
                    vec![Arc::new(scope_ids)],
                    None,
                )),
                Arc::new(span_names),
                Arc::new(trace_ids),
            ],
        )
        .unwrap();

        let result_spans_rb = batch.get(ArrowPayloadType::Spans).unwrap();
        assert_eq!(result_spans_rb, &expected_spans_rb);

        // attr record batches will get sorted by key, then have the parent IDs remapped
        //
        // original parent_id --> remapped parent_id, val --> quasi-delta parent ID
        // 1 -> 2, "a" -> 2
        // 2 -> 7, "a" -> 5
        // 4 -> 6, "b" -> 6
        // 2 -> 7, "b" -> 1
        // 5 -> 1, "c" -> 1
        // 1 -> 2, "c" -> 1
        // 7 -> 5, "c" -> 3
        // 2 -> 7, "c" -> 2
        let expected_span_attrs_rb = attrs_from_data::<UInt16Type>(
            vec![
                (2, "a"),
                (5, "a"),
                (6, "b"),
                (1, "b"),
                (1, "c"),
                (1, "c"),
                (3, "c"),
                (2, "c"),
            ],
            consts::metadata::encodings::QUASI_DELTA,
        );
        let result_span_attrs_rb = batch.get(ArrowPayloadType::SpanAttrs).unwrap();
        assert_eq!(result_span_attrs_rb, &expected_span_attrs_rb);

        // expected scope attrs
        //
        // original parent_id --> remapped parent_id, val --> quasi-delta parent ID
        // 0 -> 0, "a" -> 0
        // 2 -> 1, "a" -> 1
        // 1 -> 2, "a" -> 1
        // 3 -> 3, "a" -> 1
        // 1 -> 2, "b" -> 2
        // 1 -> 2, "b" -> 0
        // 3 -> 3, "b" -> 1
        // 2 -> 1, "c" -> 1
        let expected_scope_attrs_rb = attrs_from_data::<UInt16Type>(
            vec![
                (0, "a"),
                (1, "a"),
                (1, "a"),
                (1, "a"),
                (2, "b"),
                (0, "b"),
                (1, "b"),
                (1, "c"),
            ],
            consts::metadata::encodings::QUASI_DELTA,
        );
        let result_scope_attrs_rb = batch.get(ArrowPayloadType::ScopeAttrs).unwrap();
        assert_eq!(result_scope_attrs_rb, &expected_scope_attrs_rb);

        // expected resource attrs
        //
        // note that because the record batch gets sorted by resource ID as the primary sort column
        // that there are no remapped IDs, so this is just the original resource attribute batch
        // sorted
        //
        // parent_id, val -> quasi-delta parent ID
        // 0, a -> 0
        // 1, a -> 1
        // 0, b -> 0
        // 1, b -> 1
        // 0, c -> 0
        // 1, c -> 1
        // 1, c -> 0
        //
        let expected_resource_attrs_rb = attrs_from_data::<UInt16Type>(
            vec![
                (0, "a"),
                (1, "a"),
                (0, "b"),
                (1, "b"),
                (0, "c"),
                (1, "c"),
                (0, "c"),
            ],
            consts::metadata::encodings::QUASI_DELTA,
        );
        let result_resource_attrs_rb = batch.get(ArrowPayloadType::ResourceAttrs).unwrap();
        assert_eq!(result_resource_attrs_rb, &expected_resource_attrs_rb);

        // span events get sorted by name,parent_id and have the parent ID remapped. after sorting
        //  and ID remapping, we expect the record batch to look like this:
        //
        //  id:     parent_id:   name:   quasi-delta parent_id
        // (3 -> 0,  5 -> 1,     "a"     1
        // (6 -> 1,  7 -> 5,     "a"     4
        // (2 -> 2,  4 -> 6,     "a"     1
        // (0 -> 3,  1 -> 2,     "b"     2
        // (4 -> 4,  2 -> 7,     "b"     5
        // (1 -> 5,  3 -> 3,     "c"     3
        // (2 -> 6,  2 -> 7,     "d"     7
        //
        // then the IDs will get replaced
        //
        let expected_span_events_data = [
            (0, 1, "a"),
            (1, 4, "a"),
            (1, 1, "a"),
            (1, 2, "b"),
            (1, 5, "b"),
            (1, 3, "c"),
            (1, 7, "d"),
        ];
        let expected_span_events_rb = RecordBatch::try_new(
            Arc::new(Schema::new(vec![
                Field::new(consts::ID, DataType::UInt32, true)
                    .with_encoding(consts::metadata::encodings::DELTA),
                Field::new(consts::PARENT_ID, DataType::UInt16, true)
                    .with_encoding(consts::metadata::encodings::QUASI_DELTA),
                Field::new(consts::NAME, DataType::Utf8, false),
            ])),
            vec![
                Arc::new(UInt32Array::from_iter_values(
                    expected_span_events_data.iter().map(|d| d.0),
                )),
                Arc::new(UInt16Array::from_iter_values(
                    expected_span_events_data.iter().map(|d| d.1),
                )),
                Arc::new(StringArray::from_iter_values(
                    expected_span_events_data.iter().map(|d| d.2),
                )),
            ],
        )
        .unwrap();

        let result_span_events_rb = batch.get(ArrowPayloadType::SpanEvents).unwrap();
        assert_eq!(result_span_events_rb, &expected_span_events_rb);

        // because span links for this test case was constructed in a way that should sort and
        // remap the IDs in basically the same ways as span events, see the comment above that
        // expected record batch for comments about why this is data is expected
        let expected_span_links_data = [
            (0, 1, 1),
            (1, 4, 1),
            (1, 1, 1),
            (1, 2, 2),
            (1, 5, 2),
            (1, 3, 3),
            (1, 7, 4),
        ];
        let expected_span_links_rb = RecordBatch::try_new(
            Arc::new(Schema::new(vec![
                Field::new(consts::ID, DataType::UInt32, true)
                    .with_encoding(consts::metadata::encodings::DELTA),
                Field::new(consts::PARENT_ID, DataType::UInt16, true)
                    .with_encoding(consts::metadata::encodings::QUASI_DELTA),
                Field::new(consts::TRACE_ID, DataType::FixedSizeBinary(16), false),
            ])),
            vec![
                Arc::new(UInt32Array::from_iter_values(
                    expected_span_links_data.iter().map(|d| d.0),
                )),
                Arc::new(UInt16Array::from_iter_values(
                    expected_span_links_data.iter().map(|d| d.1),
                )),
                Arc::new(
                    FixedSizeBinaryArray::try_from_iter(
                        expected_span_links_data
                            .iter()
                            .map(|d| u128::to_be_bytes(d.2)),
                    )
                    .unwrap(),
                ),
            ],
        )
        .unwrap();

        let result_span_links_rb = batch.get(ArrowPayloadType::SpanLinks).unwrap();
        assert_eq!(result_span_links_rb, &expected_span_links_rb);

        // expected span attributes
        //
        // parent_id -> remapped parent_id, val -> quasi-delta parent ID
        // 3 -> 0, "a"  -> 0
        // 0 -> 3, "a"  -> 3
        // 4 -> 4, "a"  -> 1
        // 1 -> 5, "a"  -> 1
        // 2 -> 6, "a"  -> 1
        // 3 -> 0, "b"  -> 0
        // 2 -> 6, "b"  -> 6
        let expected_span_events_attrs_rb = attrs_from_data::<UInt32Type>(
            vec![
                (0, "a"),
                (3, "a"),
                (1, "a"),
                (1, "a"),
                (1, "a"),
                (0, "b"),
                (6, "b"),
            ],
            consts::metadata::encodings::QUASI_DELTA,
        );
        let result_span_events_attrs_rb = batch.get(ArrowPayloadType::SpanEventAttrs).unwrap();
        assert_eq!(result_span_events_attrs_rb, &expected_span_events_attrs_rb);

        // we've constructed span links and span link attributes in a very similar way to span
        // events and span event attrs, so this check should also pass:
        let expected_span_link_attrs_rb = expected_span_events_attrs_rb.clone();
        let result_span_links_attrs_rb = batch.get(ArrowPayloadType::SpanLinkAttrs).unwrap();
        assert_eq!(result_span_links_attrs_rb, &expected_span_link_attrs_rb);
    }

    #[test]
    fn test_metric_encode_transport_optimized_ids() {
        let struct_fields = Fields::from(vec![
            Field::new(consts::ID, DataType::UInt16, false).with_plain_encoding(),
        ]);

        let metrics_schema = Arc::new(Schema::new(vec![
            Field::new(consts::ID, DataType::UInt16, true).with_plain_encoding(),
            Field::new(
                consts::RESOURCE,
                DataType::Struct(struct_fields.clone()),
                true,
            ),
            Field::new(consts::SCOPE, DataType::Struct(struct_fields.clone()), true),
            Field::new(consts::METRIC_TYPE, DataType::UInt8, false),
            Field::new(consts::NAME, DataType::Utf8, true),
        ]));

        let metrics_data = vec![
            (0, 0, 0, "a", 9),
            (0, 0, 0, "b", 5),
            (0, 0, 1, "a", 1),
            (0, 0, 1, "b", 3),
            (0, 2, 0, "a", 0),
            (0, 2, 0, "b", 7),
            (0, 2, 1, "a", 4),
            (0, 2, 1, "b", 2),
            (1, 1, 0, "a", 6),
            (1, 3, 0, "a", 8),
        ];

        let resource_ids = UInt16Array::from_iter_values(metrics_data.iter().map(|d| d.0));
        let scope_ids = UInt16Array::from_iter_values(metrics_data.iter().map(|d| d.1));
        let metric_types = UInt8Array::from_iter_values(metrics_data.iter().map(|d| d.2));
        let metric_names = StringArray::from_iter_values(metrics_data.iter().map(|d| d.3));
        let ids = UInt16Array::from_iter_values(metrics_data.iter().map(|d| d.4));

        let metrics_rb = RecordBatch::try_new(
            metrics_schema.clone(),
            vec![
                Arc::new(ids),
                Arc::new(StructArray::new(
                    struct_fields.clone(),
                    vec![Arc::new(resource_ids)],
                    None,
                )),
                Arc::new(StructArray::new(
                    struct_fields.clone(),
                    vec![Arc::new(scope_ids)],
                    None,
                )),
                Arc::new(metric_types),
                Arc::new(metric_names),
            ],
        )
        .unwrap();

        let metric_attrs_rb = attrs_from_data::<UInt16Type>(
            vec![
                (1, "a"),
                (2, "a"),
                (1, "c"),
                (2, "c"),
                (5, "c"),
                (7, "c"),
                (2, "b"),
                (4, "b"),
            ],
            consts::metadata::encodings::PLAIN,
        );

        let scope_attrs = attrs_from_data::<UInt16Type>(
            vec![
                (1, "a"),
                (1, "b"),
                (2, "a"),
                (2, "c"),
                (0, "a"),
                (3, "a"),
                (3, "b"),
                (1, "b"),
            ],
            consts::metadata::encodings::PLAIN,
        );

        let resource_attrs_rb = attrs_from_data::<UInt16Type>(
            vec![
                (1, "a"),
                (0, "a"),
                (1, "c"),
                (0, "c"),
                (1, "b"),
                (1, "c"),
                (0, "b"),
            ],
            consts::metadata::encodings::PLAIN,
        );

        // generate one record batch that we can use to test all the data points types
        let data_points_schema = Arc::new(Schema::new(vec![
            Field::new(consts::ID, DataType::UInt32, false).with_plain_encoding(),
            Field::new(consts::PARENT_ID, DataType::UInt16, false).with_plain_encoding(),
        ]));
        let data_points_data = [(0, 9), (1, 5), (3, 7), (2, 2), (4, 1)];
        let ids = UInt32Array::from_iter_values(data_points_data.iter().map(|d| d.0));
        let parent_ids = UInt16Array::from_iter_values(data_points_data.iter().map(|d| d.1));
        let data_points_rb = RecordBatch::try_new(
            data_points_schema,
            vec![Arc::new(ids), Arc::new(parent_ids)],
        )
        .unwrap();

        // generate one record batch that can be used to test the data point attributes
        // for all metric types
        let data_point_attrs_rb = attrs_from_data::<UInt32Type>(
            vec![
                (1, "a"),
                (1, "b"),
                (3, "a"),
                (0, "d"),
                (2, "c"),
                (2, "a"),
                (3, "b"),
                (0, "b"),
            ],
            consts::metadata::encodings::PLAIN,
        );

        // generate one record batch that can be used to test the exemplars for all
        // the metric types
        let exemplars_data = vec![
            // id, int value, double value, parent_id
            (9, None, None, 2),
            (1, Some(1), None, 1),
            (3, None, Some(2.0), 3),
            (2, Some(3), None, 3),
            (4, Some(4), None, 4),
            (5, None, Some(1.0), 1),
            (7, None, Some(3.0), 2),
            (6, Some(2), None, 4),
            (0, None, Some(3.0), 4),
            (8, None, None, 1),
        ];

        let exemplar_ids = UInt32Array::from_iter_values(exemplars_data.iter().map(|d| d.0));
        let exemplar_ints = Int64Array::from_iter(exemplars_data.iter().map(|d| d.1));
        let exemplar_doubles = Float64Array::from_iter(exemplars_data.iter().map(|d| d.2));
        let exemplar_parent_ids = UInt32Array::from_iter_values(exemplars_data.iter().map(|d| d.3));
        let exemplars_schema = Arc::new(Schema::new(vec![
            Field::new(consts::ID, DataType::UInt32, false).with_plain_encoding(),
            Field::new(consts::INT_VALUE, DataType::Int64, true),
            Field::new(consts::DOUBLE_VALUE, DataType::Float64, true),
            Field::new(consts::PARENT_ID, DataType::UInt32, false).with_plain_encoding(),
        ]));

        let exemplar_rb = RecordBatch::try_new(
            exemplars_schema,
            vec![
                Arc::new(exemplar_ids),
                Arc::new(exemplar_ints),
                Arc::new(exemplar_doubles),
                Arc::new(exemplar_parent_ids),
            ],
        )
        .unwrap();

        let exemplar_attrs_rb = attrs_from_data::<UInt32Type>(
            vec![
                (0, "a"),
                (1, "a"),
                (0, "b"),
                (3, "a"),
                (2, "b"),
                (4, "a"),
                (9, "b"),
                (1, "c"),
                (8, "d"),
            ],
            consts::metadata::encodings::PLAIN,
        );

        let mut batch = OtapArrowRecords::Metrics(Metrics::default());
        batch.set(ArrowPayloadType::UnivariateMetrics, metrics_rb);
        batch.set(ArrowPayloadType::MetricAttrs, metric_attrs_rb);
        batch.set(ArrowPayloadType::ScopeAttrs, scope_attrs);
        batch.set(ArrowPayloadType::ResourceAttrs, resource_attrs_rb);
        for payload_type in [
            ArrowPayloadType::SummaryDataPoints,
            ArrowPayloadType::NumberDataPoints,
            ArrowPayloadType::HistogramDataPoints,
            ArrowPayloadType::ExpHistogramDataPoints,
        ] {
            batch.set(payload_type, data_points_rb.clone());
        }
        for payload_type in [
            ArrowPayloadType::SummaryDpAttrs,
            ArrowPayloadType::NumberDpAttrs,
            ArrowPayloadType::HistogramDpAttrs,
            ArrowPayloadType::ExpHistogramDpAttrs,
        ] {
            batch.set(payload_type, data_point_attrs_rb.clone());
        }

        for payload_type in [
            ArrowPayloadType::NumberDpExemplars,
            ArrowPayloadType::HistogramDpExemplars,
            ArrowPayloadType::ExpHistogramDpExemplars,
        ] {
            batch.set(payload_type, exemplar_rb.clone());
        }

        for payload_type in [
            ArrowPayloadType::NumberDpExemplarAttrs,
            ArrowPayloadType::HistogramDpExemplarAttrs,
            ArrowPayloadType::ExpHistogramDpExemplarAttrs,
        ] {
            batch.set(payload_type, exemplar_attrs_rb.clone());
        }

        batch.encode_transport_optimized().unwrap();

        let expected_metrics_data = vec![
            (0, 0, 0, "a", 0),
            (0, 0, 0, "b", 1),
            (0, 0, 1, "a", 1),
            (0, 0, 1, "b", 1),
            (0, 1, 0, "a", 1),
            (0, 0, 0, "b", 1),
            (0, 0, 1, "a", 1),
            (0, 0, 1, "b", 1),
            (1, 1, 0, "a", 1),
            (0, 1, 0, "a", 1),
        ];

        let resource_ids = UInt16Array::from_iter_values(expected_metrics_data.iter().map(|d| d.0));
        let scope_ids = UInt16Array::from_iter_values(expected_metrics_data.iter().map(|d| d.1));
        let metric_types = UInt8Array::from_iter_values(expected_metrics_data.iter().map(|d| d.2));
        let metric_names = StringArray::from_iter_values(expected_metrics_data.iter().map(|d| d.3));
        let ids = UInt16Array::from_iter_values(expected_metrics_data.iter().map(|d| d.4));

        let expected_struct_fields = Fields::from(vec![
            Field::new(consts::ID, DataType::UInt16, false)
                .with_encoding(consts::metadata::encodings::DELTA),
        ]);

        let expected_metrics_schema = Arc::new(Schema::new(vec![
            Field::new(consts::ID, DataType::UInt16, true)
                .with_encoding(consts::metadata::encodings::DELTA),
            Field::new(
                consts::RESOURCE,
                DataType::Struct(expected_struct_fields.clone()),
                true,
            ),
            Field::new(
                consts::SCOPE,
                DataType::Struct(expected_struct_fields.clone()),
                true,
            ),
            Field::new(consts::METRIC_TYPE, DataType::UInt8, false),
            Field::new(consts::NAME, DataType::Utf8, true),
        ]));

        let expected_metrics_rb = RecordBatch::try_new(
            expected_metrics_schema.clone(),
            vec![
                Arc::new(ids),
                Arc::new(StructArray::new(
                    expected_struct_fields.clone(),
                    vec![Arc::new(resource_ids)],
                    None,
                )),
                Arc::new(StructArray::new(
                    expected_struct_fields.clone(),
                    vec![Arc::new(scope_ids)],
                    None,
                )),
                Arc::new(metric_types),
                Arc::new(metric_names),
            ],
        )
        .unwrap();

        let result_metrics_rb = batch.get(ArrowPayloadType::UnivariateMetrics).unwrap();
        assert_eq!(result_metrics_rb, &expected_metrics_rb);

        // attr record batches will get sorted by type,key,val then have the parent IDs remapped
        //
        // original parent_id --> remapped parent_id, val --> quasi-delta parent ID
        // 1 -> 2, "a" -> 2
        // 2 -> 7, "a" -> 5
        // 4 -> 6, "b" -> 6
        // 2 -> 7, "b" -> 1
        // 5 -> 1, "c" -> 1
        // 1 -> 2, "c" -> 1
        // 7 -> 5, "c" -> 3
        // 2 -> 7, "c" -> 2
        let expected_metrics_attrs_rb = attrs_from_data::<UInt16Type>(
            vec![
                (2, "a"),
                (5, "a"),
                (6, "b"),
                (1, "b"),
                (1, "c"),
                (1, "c"),
                (3, "c"),
                (2, "c"),
            ],
            consts::metadata::encodings::QUASI_DELTA,
        );
        let result_metrics_attrs_rb = batch.get(ArrowPayloadType::MetricAttrs).unwrap();
        assert_eq!(result_metrics_attrs_rb, &expected_metrics_attrs_rb);

        // expected scope attrs
        //
        // original parent_id --> remapped parent_id, val --> quasi-delta parent ID
        // 0 -> 0, "a" -> 0
        // 2 -> 1, "a" -> 1
        // 1 -> 2, "a" -> 1
        // 3 -> 3, "a" -> 1
        // 1 -> 2, "b" -> 2
        // 1 -> 2, "b" -> 0
        // 3 -> 3, "b" -> 1
        // 2 -> 1, "c" -> 1
        let expected_scope_attrs_rb = attrs_from_data::<UInt16Type>(
            vec![
                (0, "a"),
                (1, "a"),
                (1, "a"),
                (1, "a"),
                (2, "b"),
                (0, "b"),
                (1, "b"),
                (1, "c"),
            ],
            consts::metadata::encodings::QUASI_DELTA,
        );
        let result_scope_attrs_rb = batch.get(ArrowPayloadType::ScopeAttrs).unwrap();
        assert_eq!(result_scope_attrs_rb, &expected_scope_attrs_rb);

        // expected resource attrs
        //
        // note that because the record batch gets sorted by resource ID as the primary sort column
        // that there are no remapped IDs, so this is just the original resource attribute batch
        // sorted
        //
        // parent_id, val -> quasi-delta parent ID
        // 0, a -> 0
        // 1, a -> 1
        // 0, b -> 0
        // 1, b -> 1
        // 0, c -> 0
        // 1, c -> 1
        // 1, c -> 0
        //
        let expected_resource_attrs_rb = attrs_from_data::<UInt16Type>(
            vec![
                (0, "a"),
                (1, "a"),
                (0, "b"),
                (1, "b"),
                (0, "c"),
                (1, "c"),
                (0, "c"),
            ],
            consts::metadata::encodings::QUASI_DELTA,
        );
        let result_resource_attrs_rb = batch.get(ArrowPayloadType::ResourceAttrs).unwrap();
        assert_eq!(result_resource_attrs_rb, &expected_resource_attrs_rb);

        // expected metrics data points data
        //
        // after sorting the data points by parent ID, and remapping the ID column, we end up
        // with plain-encoded IDs like follows:
        //
        // id:     parent_id
        // 0 -> 0,  9 -> 0
        // 1 -> 1,  5 -> 1
        // 4 -> 2,  1 -> 2
        // 3 -> 3,  7 -> 5
        // 2 -> 4,  2 -> 7

        let expected_data_points_data = [(0, 0), (1, 1), (1, 1), (1, 3), (1, 2)];

        let ids = UInt32Array::from_iter_values(expected_data_points_data.iter().map(|d| d.0));
        let parent_ids =
            UInt16Array::from_iter_values(expected_data_points_data.iter().map(|d| d.1));

        let expected_data_points_schema = Arc::new(Schema::new(vec![
            Field::new(consts::ID, DataType::UInt32, false)
                .with_encoding(consts::metadata::encodings::DELTA),
            Field::new(consts::PARENT_ID, DataType::UInt16, false)
                .with_encoding(consts::metadata::encodings::DELTA),
        ]));
        let expected_data_points_rb = RecordBatch::try_new(
            expected_data_points_schema,
            vec![Arc::new(ids), Arc::new(parent_ids)],
        )
        .unwrap();

        for payload_type in [
            ArrowPayloadType::SummaryDataPoints,
            ArrowPayloadType::NumberDataPoints,
            ArrowPayloadType::HistogramDataPoints,
            ArrowPayloadType::ExpHistogramDataPoints,
        ] {
            let result_data_points = batch.get(payload_type).unwrap();
            assert_eq!(result_data_points, &expected_data_points_rb);
        }

        // expected data points attributes
        //
        // after remapping the IDs, and sorting by types/keys/values we end up with data like this:
        //
        // parent_id -> remapped parent id, value -> quasi-delta encoded parent ID
        // 1 -> 1, "a" ->  1
        // 3 -> 3, "a" ->  2
        // 2 -> 4, "a" ->  1
        // 0 -> 0, "b" ->  0
        // 1 -> 1, "b" ->  1
        // 3 -> 3, "b" ->  2
        // 2 -> 4, "c" ->  4
        // 0 -> 0, "d" ->  0
        let expected_dp_attrs_rb = attrs_from_data::<UInt32Type>(
            vec![
                (1, "a"),
                (2, "a"),
                (1, "a"),
                (0, "b"),
                (1, "b"),
                (2, "b"),
                (4, "c"),
                (0, "d"),
            ],
            consts::metadata::encodings::QUASI_DELTA,
        );

        for payload_type in [
            ArrowPayloadType::SummaryDpAttrs,
            ArrowPayloadType::NumberDpAttrs,
            ArrowPayloadType::HistogramDpAttrs,
            ArrowPayloadType::ExpHistogramDpAttrs,
        ] {
            let result_dp_attrs_rb = batch.get(payload_type).unwrap();
            assert_eq!(result_dp_attrs_rb, &expected_dp_attrs_rb);
        }

        // expected exemplar data:
        //
        // After remapping the parent IDs, sorting by type, value, parent ID, then encoding the
        // ID column, we end up with data like:
        //
        //  id      int val,  double val, parent_id, quasi-delta parent id
        // 1 -> 0,  1,        None,       1 -> 1     1
        // 6 -> 1,  2,        None,       4 -> 2     2
        // 2 -> 2,  3,        None,       3 -> 3     3
        // 4 -> 3,  4,        None,       4 -> 2     2
        // 5 -> 4,  None,     1.0,        1 -> 1     1
        // 3 -> 5,  None,     2.0,        3 -> 3     3
        // 0 -> 6,  None,     3.0,        4 -> 2     2
        // 7 -> 7,  None,     3.0,        2 -> 4     2
        // 8 -> 8   None,     None,       1 -> 1     1
        // 9 -> 9   None,     None,       2 -> 4     3

        let expected_exemplar_data = vec![
            (0, Some(1), None, 1),
            (1, Some(2), None, 2),
            (1, Some(3), None, 3),
            (1, Some(4), None, 2),
            (1, None, Some(1.0), 1),
            (1, None, Some(2.0), 3),
            (1, None, Some(3.0), 2),
            (1, None, Some(3.0), 2),
            (1, None, None, 1),
            (1, None, None, 3),
        ];
        let exemplar_ids =
            UInt32Array::from_iter_values(expected_exemplar_data.iter().map(|d| d.0));
        let exemplar_int_vals = Int64Array::from_iter(expected_exemplar_data.iter().map(|d| d.1));
        let exemplar_double_vals =
            Float64Array::from_iter(expected_exemplar_data.iter().map(|d| d.2));
        let exemplar_parent_ids =
            UInt32Array::from_iter_values(expected_exemplar_data.iter().map(|d| d.3));

        let expected_exemplar_schema = Arc::new(Schema::new(vec![
            Field::new(consts::ID, DataType::UInt32, false)
                .with_encoding(consts::metadata::encodings::DELTA),
            Field::new(consts::INT_VALUE, DataType::Int64, true),
            Field::new(consts::DOUBLE_VALUE, DataType::Float64, true),
            Field::new(consts::PARENT_ID, DataType::UInt32, false)
                .with_encoding(consts::metadata::encodings::QUASI_DELTA),
        ]));

        let expected_exemplar_rb = RecordBatch::try_new(
            expected_exemplar_schema,
            vec![
                Arc::new(exemplar_ids),
                Arc::new(exemplar_int_vals),
                Arc::new(exemplar_double_vals),
                Arc::new(exemplar_parent_ids),
            ],
        )
        .unwrap();

        for payload_type in [
            ArrowPayloadType::NumberDpExemplars,
            ArrowPayloadType::HistogramDpExemplars,
            ArrowPayloadType::ExpHistogramDpExemplars,
        ] {
            let result_exemplar_rb = batch.get(payload_type).unwrap();
            assert_eq!(result_exemplar_rb, &expected_exemplar_rb);
        }

        // expected exemplar attributes:
        //
        // original parent_id --> remapped parent_id, val --> quasi-delta parent ID
        // 1 -> 0, "a" -> 0
        // 4 -> 3, "a" -> 3
        // 3 -> 5, "a" -> 2
        // 0 -> 6, "a" -> 1
        // 2 -> 2, "b" -> 2
        // 0 -> 6, "b" -> 4
        // 9 -> 9, "b" -> 3
        // 1 -> 0, "c" -> 0
        // 8 -> 8, "d" -> 8

        let expected_exemplar_attrs_rb = attrs_from_data::<UInt32Type>(
            vec![
                (0, "a"),
                (3, "a"),
                (2, "a"),
                (1, "a"),
                (2, "b"),
                (4, "b"),
                (3, "b"),
                (0, "c"),
                (8, "d"),
            ],
            consts::metadata::encodings::QUASI_DELTA,
        );
        for payload_type in [
            ArrowPayloadType::NumberDpExemplarAttrs,
            ArrowPayloadType::HistogramDpExemplarAttrs,
            ArrowPayloadType::ExpHistogramDpExemplarAttrs,
        ] {
            let result_exemplar_attrs_rb = batch.get(payload_type).unwrap();
            assert_eq!(result_exemplar_attrs_rb, &expected_exemplar_attrs_rb);
        }
    }

    // Tests to catch trait implementation issues
    #[test]
    fn test_logs_trait_implementation() {
        let mut logs = Logs::new();

        assert_eq!(Logs::COUNT, 4); // Logs should have 4 batches

        // Test batches() and batches_mut()
        assert_eq!(logs.batches().len(), Logs::COUNT);
        assert_eq!(logs.batches_mut().len(), Logs::COUNT);

        // Test into_batches() - this would have caught the original compilation error
        let batches = logs.clone().into_batches();
        assert_eq!(batches.len(), Logs::COUNT);
    }

    #[test]
    fn test_metrics_trait_implementation() {
        let mut metrics = Metrics::new();

        assert_eq!(Metrics::COUNT, 19); // Metrics should have 19 batches

        // Test batches() and batches_mut()
        assert_eq!(metrics.batches().len(), Metrics::COUNT);
        assert_eq!(metrics.batches_mut().len(), Metrics::COUNT);

        // Test into_batches() - this would have caught the original compilation error
        let batches = metrics.clone().into_batches();
        assert_eq!(batches.len(), Metrics::COUNT);
    }

    #[test]
    fn test_traces_trait_implementation() {
        let mut traces = Traces::new();

        assert_eq!(Traces::COUNT, 8); // Traces should have 8 batches

        // Test batches() and batches_mut()
        assert_eq!(traces.batches().len(), Traces::COUNT);
        assert_eq!(traces.batches_mut().len(), Traces::COUNT);

        // Test into_batches() - this would have caught the original compilation error
        let batches = traces.clone().into_batches();
        assert_eq!(batches.len(), Traces::COUNT);
    }

    #[test]
    fn test_service_type_validation_comprehensive() {
        use ArrowPayloadType::*;
        struct SignalTestCase {
            signal_name: &'static str,
            valid_types: &'static [ArrowPayloadType],
            invalid_types: &'static [ArrowPayloadType],
        }

        let test_cases = [
            SignalTestCase {
                signal_name: "Logs",
                valid_types: &[ResourceAttrs, ScopeAttrs, Logs, LogAttrs],
                invalid_types: &[
                    Unknown,
                    UnivariateMetrics,
                    NumberDataPoints,
                    SummaryDataPoints,
                    HistogramDataPoints,
                    ExpHistogramDataPoints,
                    NumberDpAttrs,
                    SummaryDpAttrs,
                    HistogramDpAttrs,
                    ExpHistogramDpAttrs,
                    NumberDpExemplars,
                    HistogramDpExemplars,
                    ExpHistogramDpExemplars,
                    NumberDpExemplarAttrs,
                    HistogramDpExemplarAttrs,
                    ExpHistogramDpExemplarAttrs,
                    MultivariateMetrics,
                    MetricAttrs,
                    Spans,
                    SpanAttrs,
                    SpanEvents,
                    SpanLinks,
                    SpanEventAttrs,
                    SpanLinkAttrs,
                ],
            },
            SignalTestCase {
                signal_name: "Traces",
                valid_types: &[
                    ResourceAttrs,
                    ScopeAttrs,
                    Spans,
                    SpanAttrs,
                    SpanEvents,
                    SpanLinks,
                    SpanEventAttrs,
                    SpanLinkAttrs,
                ],
                invalid_types: &[
                    Unknown,
                    UnivariateMetrics,
                    NumberDataPoints,
                    SummaryDataPoints,
                    HistogramDataPoints,
                    ExpHistogramDataPoints,
                    NumberDpAttrs,
                    SummaryDpAttrs,
                    HistogramDpAttrs,
                    ExpHistogramDpAttrs,
                    NumberDpExemplars,
                    HistogramDpExemplars,
                    ExpHistogramDpExemplars,
                    NumberDpExemplarAttrs,
                    HistogramDpExemplarAttrs,
                    ExpHistogramDpExemplarAttrs,
                    MultivariateMetrics,
                    MetricAttrs,
                    Logs,
                    LogAttrs,
                ],
            },
            SignalTestCase {
                signal_name: "Metrics",
                valid_types: &[
                    ResourceAttrs,
                    ScopeAttrs,
                    UnivariateMetrics,
                    NumberDataPoints,
                    SummaryDataPoints,
                    HistogramDataPoints,
                    ExpHistogramDataPoints,
                    NumberDpAttrs,
                    SummaryDpAttrs,
                    HistogramDpAttrs,
                    ExpHistogramDpAttrs,
                    NumberDpExemplars,
                    HistogramDpExemplars,
                    ExpHistogramDpExemplars,
                    NumberDpExemplarAttrs,
                    HistogramDpExemplarAttrs,
                    ExpHistogramDpExemplarAttrs,
                    MultivariateMetrics,
                    MetricAttrs,
                ],
                invalid_types: &[
                    Unknown,
                    Logs,
                    LogAttrs,
                    Spans,
                    SpanAttrs,
                    SpanEvents,
                    SpanLinks,
                    SpanEventAttrs,
                    SpanLinkAttrs,
                ],
            },
        ];

        for case in test_cases {
            for &valid_type in case.valid_types {
                assert!(is_valid_for_service(case.signal_name, valid_type));
            }

            for &invalid_type in case.invalid_types {
                assert!(!is_valid_for_service(case.signal_name, invalid_type));
            }
        }

        fn is_valid_for_service(service: &str, payload_type: ArrowPayloadType) -> bool {
            match service {
                "Logs" => super::Logs::is_valid_type(payload_type),
                "Traces" => Traces::is_valid_type(payload_type),
                "Metrics" => Metrics::is_valid_type(payload_type),
                _ => unreachable!("Unknown service name"),
            }
        }
    }
}<|MERGE_RESOLUTION|>--- conflicted
+++ resolved
@@ -3,6 +3,7 @@
 
 //! This module contains various types and methods for interacting with and manipulating
 //! OTAP data / record batches
+
 use arrow::array::RecordBatch;
 use otap_df_config::SignalType;
 use transform::transport_optimize::{
@@ -18,9 +19,6 @@
 };
 
 pub mod batching;
-#[cfg(test)]
-mod batching_tests;
-
 /// filter support for the filter processor
 pub mod filter;
 pub mod groups;
@@ -95,11 +93,7 @@
         }
     }
 
-<<<<<<< HEAD
-    /// TODO: Rename signal_type()
-=======
     /// The signal type of this data.
->>>>>>> 4cf98028
     #[must_use]
     const fn signal_type(&self) -> SignalType {
         match self {
