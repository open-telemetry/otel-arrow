--- conflicted
+++ resolved
@@ -86,27 +86,6 @@
 
 /// Protocol message data of some type.
 ///
-<<<<<<< HEAD
-/// Generally, callers should to use of OtlpProtoBytes type defined in
-/// crate::otlp instead, this is only useful where proto::Message
-/// objects are required, which is almost always in testing, see e.g.,
-/// otap-df-otap's fake_signal_generator and debug_processor.
-///
-/// TODO: Maybe add a similar type for OtlpExportMessage, which use
-/// the ::collector request types, are otherwise identical.
-#[derive(Clone, Debug)]
-pub enum OtlpProtoMessage {
-    /// metrics pdata
-    Metrics(opentelemetry::metrics::v1::MetricsData),
-    /// traces pdata
-    Traces(opentelemetry::trace::v1::TracesData),
-    /// log pdata
-    Logs(opentelemetry::logs::v1::LogsData),
-}
-
-impl OtlpProtoMessage {
-    /// Compute the batch length
-=======
 /// Generally, callers should use the OtlpProtoBytes type defined in
 /// crate::otlp instead, this is only useful where proto::Message
 /// objects are required. OtlpProtoBytes has an efficient translation
@@ -138,7 +117,6 @@
     /// function; we may conceive of renaming all of these methods to
     /// be more descriptive, for example num_items() or batch_items()
     /// which is a standard concept in Collector batch configuration.
->>>>>>> 4cf98028
     #[must_use]
     pub fn batch_length(&self) -> usize {
         match self {
