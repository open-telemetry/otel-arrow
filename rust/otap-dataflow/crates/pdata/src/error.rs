// Copyright The OpenTelemetry Authors
// SPDX-License-Identifier: Apache-2.0

//! Error and result types

use crate::otlp::metrics::MetricType;
use crate::{
    otlp::attributes::AttributeValueType, proto::opentelemetry::arrow::v1::ArrowPayloadType,
};
use arrow::datatypes::DataType;
use arrow::error::ArrowError;
use num_enum::TryFromPrimitiveError;
use std::num::TryFromIntError;

/// Result type
pub type Result<T> = std::result::Result<T, Error>;

/// Errors related to OTAP or OTLP pipeline data
#[derive(thiserror::Error, Debug)]
#[allow(missing_docs)]
pub enum Error {
    #[error("Cannot find column: {}", name)]
    ColumnNotFound { name: String },

    #[error(
        "Column `{}` data type mismatch, expect: {}, actual: {}",
        name,
        expect,
        actual
    )]
    ColumnDataTypeMismatch {
        name: String,
        expect: DataType,
        actual: DataType,
    },

    #[error("Failed to compare two columns with unequal length")]
    ColumnLengthMismatch { source: ArrowError },

    #[error("Cannot recognize metric type: {metric_type}: {error}")]
    UnrecognizedMetricType {
        metric_type: i32,
        error: TryFromPrimitiveError<MetricType>,
    },

    #[error("Unable to handle empty metric type")]
    EmptyMetricType,

    #[error("Cannot recognize attribute value type")]
    UnrecognizedAttributeValueType {
        #[from]
        error: TryFromPrimitiveError<AttributeValueType>,
    },

    #[error("Invalid bytes for serialized attribute value")]
    InvalidSerializedAttributeBytes {
        source: ciborium::de::Error<std::io::Error>,
    },

    #[error("Invalid serialized integer attribute value")]
    InvalidSerializedIntAttributeValue { source: TryFromIntError },

    #[error(
        "Invalid serialized map key type, expected: String, actual: {:?}",
        actual
    )]
    InvalidSerializedMapKeyType { actual: ciborium::Value },

    #[error("Serialized attribute {:?} is not supported", actual)]
    UnsupportedSerializedAttributeValue { actual: ciborium::Value },

    #[error("Invalid exemplar data, message: {}", message)]
    InvalidExemplarData { message: String },

    #[error("Invalid span id in exemplar data, message: {}", message)]
    InvalidSpanId { message: String },

    #[error("Invalid trace id in exemplar data, message: {}", message)]
    InvalidTraceId { message: String },

    #[error("Invalid trace id in exemplar data, message: {}", message)]
    InvalidQuantileType { message: String },

    #[error(
        "Invalid List array data type, expect one of {:?}, actual {}",
        expect_oneof,
        actual
    )]
    InvalidListArray {
        expect_oneof: Vec<DataType>,
        actual: DataType,
    },

    #[error("Invalid attribute transform: {}", reason)]
    InvalidAttributeTransform { reason: String },

    #[error("Unsupported parent id type. Expected u16 or u32, got: {}", actual)]
    UnsupportedParentIdType { actual: DataType },

    #[error("Unsupported payload type, got: {}", actual)]
    UnsupportedPayloadType { actual: i32 },

    #[error("Failed to build stream reader")]
    BuildStreamReader { source: ArrowError },

    #[error("Failed to build stream writer")]
    BuildStreamWriter { source: ArrowError },

    #[error("Failed to read record batch")]
    ReadRecordBatch { source: ArrowError },

    #[error("Failed to write record batch")]
    WriteRecordBatch { source: ArrowError },

    #[error("Failed to batch OTAP data")]
    Batching { source: ArrowError },

    #[error("Batch is empty")]
    EmptyBatch,

    #[error("RecordBatch not found: {:?}", payload_type)]
    RecordBatchNotFound { payload_type: ArrowPayloadType },
    #[error("Log record not found")]
    LogRecordNotFound,

    #[error("Metric record not found")]
    MetricRecordNotFound,

    #[error("Span record not found")]
    SpanRecordNotFound,

    #[error("Record batch is in unexpected state. reason: {}", reason)]
    UnexpectedRecordBatchState { reason: String },

    #[error(
        "Unsupported dictionary key type, expect one of {:?}, actual {}",
        expect_oneof,
        actual
    )]
    UnsupportedDictionaryKeyType {
        expect_oneof: Vec<DataType>,
        actual: DataType,
    },

    #[error(
        "Unsupported dictionary value type. expect {:?}, actual {}",
        expect_oneof,
        actual
    )]
    UnsupportedDictionaryValueType {
        expect_oneof: Vec<DataType>,
        actual: DataType,
    },

    #[error("Unsupported string column type, given: {}", data_type)]
    UnsupportedStringColumnType { data_type: DataType },

    #[error("Unsupported string dictionary key type, given: {}", data_type)]
    UnsupportedStringDictKeyType { data_type: DataType },

    #[error("Found duplicate field name: {}", name)]
    DuplicateFieldName { name: String },

    #[error(
        "Invalid byte slice for ID, expect len: {} ,given len: {}",
        expected,
        given
    )]
    InvalidId { expected: usize, given: usize },

<<<<<<< HEAD
    #[error("Mixed signals")]
    MixedSignals,
=======
    #[error("Encoding error: {}", error)]
    Encoding {
        #[from]
        error: crate::encode::Error,
    },
>>>>>>> ba0400f9
}<|MERGE_RESOLUTION|>--- conflicted
+++ resolved
@@ -168,14 +168,12 @@
     )]
     InvalidId { expected: usize, given: usize },
 
-<<<<<<< HEAD
     #[error("Mixed signals")]
     MixedSignals,
-=======
+
     #[error("Encoding error: {}", error)]
     Encoding {
         #[from]
         error: crate::encode::Error,
     },
->>>>>>> ba0400f9
 }