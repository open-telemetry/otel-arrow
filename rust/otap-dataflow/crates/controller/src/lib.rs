// Copyright The OpenTelemetry Authors
// SPDX-License-Identifier: Apache-2.0

//! OTAP Dataflow Engine Controller
//!
//! This controller manages and monitors the execution of pipelines within the current process.
//! It uses a thread-per-core model, where each thread is pinned to a specific CPU core.
//! This approach maximizes multi-core efficiency and reduces contention between threads,
//! ensuring that each pipeline runs on a dedicated core for predictable and optimal CPU usage.
//!
//! Future work includes:
//! - TODO: Status and health checks for pipelines
//! - TODO: Graceful shutdown of pipelines
//! - TODO: Auto-restart threads in case of panic
//! - TODO: Live pipeline updates
//! - TODO: Better resource control
//! - TODO: Monitoring
//! - TODO: Support pipeline groups

use crate::error::Error;
use crate::thread_task::spawn_thread_local_task;
use core_affinity::CoreId;
use otap_df_config::engine::HttpAdminSettings;
use otap_df_config::{
    PipelineGroupId, PipelineId,
    pipeline::PipelineConfig,
    pipeline_group::{CoreAllocation, Quota},
};
use otap_df_engine::PipelineFactory;
use otap_df_engine::context::{ControllerContext, PipelineContext};
use otap_df_telemetry::MetricsSystem;
use otap_df_telemetry::reporter::MetricsReporter;
use std::thread;
use core_affinity::CoreId;
use otap_df_engine::control::{pipeline_ctrl_msg_channel, PipelineCtrlMsgReceiver, PipelineCtrlMsgSender};
use otap_df_state::DeployedPipelineKey;
use otap_df_state::observed_store::{ObservedEvent, ObservedStore};

/// Error types and helpers for the controller module.
pub mod error;
/// Utilities to spawn async tasks on dedicated threads with graceful shutdown.
pub mod thread_task;

/// Controller for managing pipelines in a thread-per-core model.
///
/// # Thread Safety
/// This struct is designed to be used in multi-threaded contexts. Each pipeline is run on a
/// dedicated thread pinned to a CPU core.
/// Intended for use as a long-lived process controller.
pub struct Controller<PData: 'static + Clone + Send + Sync + std::fmt::Debug> {
    /// The pipeline factory used to build runtime pipelines.
    pipeline_factory: &'static PipelineFactory<PData>,
}

impl<PData: 'static + Clone + Send + Sync + std::fmt::Debug> Controller<PData> {
    /// Creates a new controller with the given pipeline factory.
    pub fn new(pipeline_factory: &'static PipelineFactory<PData>) -> Self {
        Self { pipeline_factory }
    }

    /// Starts the controller with the given pipeline configuration and quota.
    pub fn run_forever(
        &self,
        pipeline_group_id: PipelineGroupId,
        pipeline_id: PipelineId,
        pipeline: PipelineConfig,
        quota: Quota,
        admin_settings: HttpAdminSettings,
    ) -> Result<(), Error> {
        // Initialize a global metrics system and reporter.
        // ToDo A hierarchical metrics system will be implemented to better support hardware with multiple NUMA nodes.
        let metrics_system = MetricsSystem::default();
        let metrics_reporter = metrics_system.reporter();
        let controller_ctx = ControllerContext::new(metrics_system.registry());

        // Start the metrics aggregation
        let metrics_registry = metrics_system.registry();
        let metrics_agg_handle =
            spawn_thread_local_task("metrics-aggregator", move |cancellation_token| {
                metrics_system.run(cancellation_token)
            })?;

        // Start one thread per requested core
        // Get available CPU cores for pinning
        let requested_cores = Self::select_cores_for_quota(
            core_affinity::get_core_ids().ok_or_else(|| Error::CoreDetectionUnavailable)?,
            quota,
        )?;
        let mut threads = Vec::with_capacity(requested_cores.len());
        let observed_store = ObservedStore::default();
        let mut ctrl_msg_senders = Vec::with_capacity(requested_cores.len());

        // ToDo Support multiple pipeline groups in the future.

        for (thread_id, core_id) in requested_cores.into_iter().enumerate() {
            let pipeline_key = DeployedPipelineKey {
                pipeline_group_id: pipeline_group_id.clone(),
                pipeline_id: pipeline_id.clone(),
                core_id: core_id.id,
            };
            observed_store.record(ObservedEvent::pipeline_pending(pipeline_key.clone()));
            let (pipeline_ctrl_msg_tx, pipeline_ctrl_msg_rx) = pipeline_ctrl_msg_channel(
                pipeline
                    .pipeline_settings()
                    .default_pipeline_ctrl_msg_channel_size,
            );
            ctrl_msg_senders.push(pipeline_ctrl_msg_tx.clone());

            let pipeline_config = pipeline.clone();
            let pipeline_factory = self.pipeline_factory;
            let pipeline_handle = controller_ctx.pipeline_context_with(
                pipeline_group_id.clone(),
                pipeline_id.clone(),
                core_id.id,
                thread_id,
            );
            let metrics_reporter = metrics_reporter.clone();

            let thread_name = format!("pipeline-core-{}", core_id.id);
            let observed_store = observed_store.clone();
            let handle = thread::Builder::new()
                .name(thread_name.clone())
                .spawn(move || {
                    Self::run_pipeline_thread(
                        pipeline_key,
                        core_id,
                        pipeline_config,
                        pipeline_factory,
                        pipeline_handle,
                        observed_store,
                        metrics_reporter,
                        pipeline_ctrl_msg_tx,
                        pipeline_ctrl_msg_rx,
                    )
                })
                .map_err(|e| Error::ThreadSpawnError {
                    thread_name: thread_name.clone(),
                    source: e,
                })?;

            threads.push((thread_name, thread_id, core_id.id, handle));
        }

        // Drop the original metrics sender so only pipeline threads hold references
        drop(metrics_reporter);

        // Start the admin HTTP server
        let observed_store_admin = observed_store.clone();
        let admin_server_handle =
            spawn_thread_local_task("http-admin", move |cancellation_token| {
                otap_df_admin::run(
                    admin_settings,
                    observed_store_admin,
                    ctrl_msg_senders,
                    metrics_registry,
                    cancellation_token,
                )
            })?;

        // Wait for all pipeline threads to finish and collect their results
        let mut results = Vec::with_capacity(threads.len());
        for (thread_name, thread_id, core_id, handle) in threads {
            let pipeline_key = DeployedPipelineKey {
                pipeline_group_id: pipeline_group_id.clone(),
                pipeline_id: pipeline_id.clone(),
                core_id,
            };
            match handle.join() {
                Ok(Ok(result)) => {
                    observed_store.record(ObservedEvent::pipeline_stopped(pipeline_key));
                    results.push(Ok(result));
                }
                Ok(Err(e)) => {
                    observed_store.record(ObservedEvent::pipeline_failed(pipeline_key));
                    results.push(Err(e));
                }
                Err(e) => {
                    observed_store.record(ObservedEvent::pipeline_failed(pipeline_key));
                    // Thread join failed, handle the error
                    return Err(Error::ThreadPanic {
                        thread_name,
                        thread_id,
                        core_id,
                        panic_message: format!("{e:?}"),
                    });
                }
            }
        }

        // ToDo Add CTRL-C handler to initiate graceful shutdown of pipelines and admin server.

        // In this project phase (alpha), we park the main thread indefinitely. This is useful for
        // debugging and demonstration purposes. The following admin endpoints can be used to
        // inspect the observed state and metrics while the pipelines are running.
        thread::park();

        // All pipelines have finished; shut down the admin HTTP server and metric aggregator gracefully.
        admin_server_handle.shutdown_and_join()?;
        metrics_agg_handle.shutdown_and_join()?;

        Ok(())
    }

    /// Selects which CPU cores to use based on the given quota configuration.
    fn select_cores_for_quota(
        mut available_core_ids: Vec<CoreId>,
        quota: Quota,
    ) -> Result<Vec<CoreId>, Error> {
        available_core_ids.sort_by_key(|c| c.id);

        match quota.core_allocation {
            CoreAllocation::AllCores => Ok(available_core_ids),
            CoreAllocation::CoreCount { count } => {
                let count = if count == 0 {
                    available_core_ids.len()
                } else {
                    count.min(available_core_ids.len())
                };
                Ok(available_core_ids.into_iter().take(count).collect())
            }
            CoreAllocation::CoreRange { start, end } => {
                // Validate range
                if start > end {
                    return Err(Error::InvalidCoreRange {
                        start,
                        end,
                        message: "Start of range is greater than end".to_owned(),
                        available: available_core_ids.iter().map(|c| c.id).collect(),
                    });
                }

                // Filter cores in range
                let selected: Vec<_> = available_core_ids
                    .into_iter()
                    .filter(|c| c.id >= start && c.id <= end)
                    .collect();

                if selected.is_empty() {
                    return Err(Error::InvalidCoreRange {
                        start,
                        end,
                        message: "No available cores in the specified range".to_owned(),
                        available: core_affinity::get_core_ids()
                            .unwrap_or_default()
                            .iter()
                            .map(|c| c.id)
                            .collect(),
                    });
                }

                Ok(selected)
            }
        }
    }

    /// Runs a single pipeline in the current thread.
    fn run_pipeline_thread(
<<<<<<< HEAD
        pipeline_key: DeployedPipelineKey,
=======
>>>>>>> 8b0135b6
        core_id: CoreId,
        pipeline_config: PipelineConfig,
        pipeline_factory: &'static PipelineFactory<PData>,
        pipeline_handle: PipelineContext,
        observed_store: ObservedStore,
        metrics_reporter: MetricsReporter,
        pipeline_ctrl_msg_tx: PipelineCtrlMsgSender,
        pipeline_ctrl_msg_rx: PipelineCtrlMsgReceiver,
    ) -> Result<Vec<()>, Error> {
        // Pin thread to specific core
        if !core_affinity::set_for_current(core_id) {
            // Continue execution even if pinning fails.
            // This is acceptable because the OS will still schedule the thread, but performance may be less predictable.
            // ToDo Add a warning here once logging is implemented.
        }

        // Build the runtime pipeline from the configuration
        let runtime_pipeline = pipeline_factory
            .build(pipeline_handle, pipeline_config.clone())
            .map_err(|e| Error::PipelineRuntimeError {
                source: Box::new(e),
            })?;

        // Start the pipeline (this will use the current thread's Tokio runtime)
        runtime_pipeline
<<<<<<< HEAD
            .run_forever(pipeline_key, observed_store, metrics_reporter, pipeline_ctrl_msg_tx, pipeline_ctrl_msg_rx)
            .map_err(|e| error::Error::PipelineRuntimeError {
=======
            .run_forever(metrics_reporter, pipeline_ctrl_msg_tx, pipeline_ctrl_msg_rx)
            .map_err(|e| Error::PipelineRuntimeError {
>>>>>>> 8b0135b6
                source: Box::new(e),
            })
    }
}

#[cfg(test)]
mod tests {
    use super::*;

    fn available_core_ids() -> Vec<CoreId> {
        vec![
            CoreId { id: 0 },
            CoreId { id: 1 },
            CoreId { id: 2 },
            CoreId { id: 3 },
            CoreId { id: 4 },
            CoreId { id: 5 },
            CoreId { id: 6 },
            CoreId { id: 7 },
        ]
    }

    fn to_ids(v: &[CoreId]) -> Vec<usize> {
        v.iter().map(|c| c.id).collect()
    }

    #[test]
    fn select_all_cores_by_default() {
        let quota = Quota {
            core_allocation: CoreAllocation::AllCores,
        };
        let available_core_ids = available_core_ids();
        let expected_core_ids = available_core_ids.clone();
        let result = Controller::<()>::select_cores_for_quota(available_core_ids, quota).unwrap();
        assert_eq!(to_ids(&result), to_ids(&expected_core_ids));
    }

    #[test]
    fn select_limited_by_num_cores() {
        let quota = Quota {
            core_allocation: CoreAllocation::CoreCount { count: 4 },
        };
        let available_core_ids = available_core_ids();
        let result =
            Controller::<()>::select_cores_for_quota(available_core_ids.clone(), quota).unwrap();
        assert_eq!(result.len(), 4);
        let expected_ids: Vec<usize> = available_core_ids
            .into_iter()
            .take(4)
            .map(|c| c.id)
            .collect();
        assert_eq!(to_ids(&result), expected_ids);
    }

    #[test]
    fn select_with_valid_single_core_range() {
        let available_core_ids = available_core_ids();
        let first_id = available_core_ids[0].id;
        let quota = Quota {
            core_allocation: CoreAllocation::CoreRange {
                start: first_id,
                end: first_id,
            },
        };
        let result = Controller::<()>::select_cores_for_quota(available_core_ids, quota).unwrap();
        assert_eq!(to_ids(&result), vec![first_id]);
    }

    #[test]
    fn select_with_valid_multi_core_range() {
        let quota = Quota {
            core_allocation: CoreAllocation::CoreRange { start: 2, end: 5 },
        };
        let available_core_ids = available_core_ids();
        let result = Controller::<()>::select_cores_for_quota(available_core_ids, quota).unwrap();
        assert_eq!(to_ids(&result), vec![2, 3, 4, 5]);
    }

    #[test]
    fn select_with_inverted_range_errors() {
        let quota = Quota {
            core_allocation: CoreAllocation::CoreRange { start: 2, end: 1 },
        };
        let available_core_ids = available_core_ids();
        let err = Controller::<()>::select_cores_for_quota(available_core_ids, quota).unwrap_err();
        match err {
            Error::InvalidCoreRange { start, end, .. } => {
                assert_eq!(start, 2);
                assert_eq!(end, 1);
            }
            other => panic!("unexpected error: {other:?}"),
        }
    }

    #[test]
    fn select_with_out_of_bounds_range_errors() {
        let start = 100;
        let end = 110;
        let quota = Quota {
            core_allocation: CoreAllocation::CoreRange { start, end },
        };
        let available_core_ids = available_core_ids();
        let err = Controller::<()>::select_cores_for_quota(available_core_ids, quota).unwrap_err();
        match err {
            Error::InvalidCoreRange {
                start: s, end: e, ..
            } => {
                assert_eq!(s, start);
                assert_eq!(e, end);
            }
            other => panic!("unexpected error: {other:?}"),
        }
    }

    #[test]
    fn select_with_zero_count_uses_all_cores() {
        let quota = Quota {
            core_allocation: CoreAllocation::CoreCount { count: 0 },
        };
        let available_core_ids = available_core_ids();
        let expected_core_ids = available_core_ids.clone();
        let result = Controller::<()>::select_cores_for_quota(available_core_ids, quota).unwrap();
        assert_eq!(to_ids(&result), to_ids(&expected_core_ids));
    }
}<|MERGE_RESOLUTION|>--- conflicted
+++ resolved
@@ -255,10 +255,7 @@
 
     /// Runs a single pipeline in the current thread.
     fn run_pipeline_thread(
-<<<<<<< HEAD
         pipeline_key: DeployedPipelineKey,
-=======
->>>>>>> 8b0135b6
         core_id: CoreId,
         pipeline_config: PipelineConfig,
         pipeline_factory: &'static PipelineFactory<PData>,
@@ -284,13 +281,8 @@
 
         // Start the pipeline (this will use the current thread's Tokio runtime)
         runtime_pipeline
-<<<<<<< HEAD
             .run_forever(pipeline_key, observed_store, metrics_reporter, pipeline_ctrl_msg_tx, pipeline_ctrl_msg_rx)
             .map_err(|e| error::Error::PipelineRuntimeError {
-=======
-            .run_forever(metrics_reporter, pipeline_ctrl_msg_tx, pipeline_ctrl_msg_rx)
-            .map_err(|e| Error::PipelineRuntimeError {
->>>>>>> 8b0135b6
                 source: Box::new(e),
             })
     }
