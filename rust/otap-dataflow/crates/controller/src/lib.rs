--- conflicted
+++ resolved
@@ -99,7 +99,6 @@
 
         // Start one thread per core
         let mut threads = Vec::with_capacity(requested_cores.len());
-<<<<<<< HEAD
         let mut controller_state = observed_state::ControllerState::default();
         let mut ctrl_msg_senders = Vec::with_capacity(requested_cores.len());
 
@@ -108,10 +107,6 @@
         let pipeline_group_key =
             controller_state.record_pipeline_group(pipeline_group_id.clone());
 
-=======
-        let mut ctrl_msg_senders = Vec::with_capacity(requested_cores.len());
-
->>>>>>> a515e3d5
         for (thread_id, core_id) in requested_cores.into_iter().enumerate() {
             let (pipeline_ctrl_msg_tx, pipeline_ctrl_msg_rx) = pipeline_ctrl_msg_channel(
                 pipeline
@@ -142,11 +137,7 @@
                         pipeline_handle,
                         metrics_reporter,
                         pipeline_ctrl_msg_tx,
-<<<<<<< HEAD
-                        pipeline_ctrl_msg_rx
-=======
                         pipeline_ctrl_msg_rx,
->>>>>>> a515e3d5
                     )
                 })
                 .map_err(|e| error::Error::ThreadSpawnError {
@@ -163,14 +154,6 @@
         // Start the admin HTTP server
         let admin_server_handle =
             spawn_thread_local_task("http-admin", move |cancellation_token| {
-<<<<<<< HEAD
-                otap_df_admin::run(admin_settings, ctrl_msg_senders, metrics_registry, cancellation_token)
-            })?;
-
-        // Wait for all pipeline threads to finish
-        let mut results = Vec::with_capacity(threads.len());
-        // ToDo We should collect all the errors and wait for all threads to finish instead of bailing out on the first error.
-=======
                 otap_df_admin::run(
                     admin_settings,
                     ctrl_msg_senders,
@@ -181,7 +164,6 @@
 
         // Wait for all pipeline threads to finish and collect their results
         let mut results = Vec::with_capacity(threads.len());
->>>>>>> a515e3d5
         for (thread_name, thread_id, core_id, handle) in threads {
             match handle.join() {
                 Ok(result) => {
@@ -199,13 +181,6 @@
             }
         }
 
-<<<<<<< HEAD
-        // For now, we just print the results of the pipelines and park the main thread indefinitely.
-        // This is useful for debugging and demonstration purposes.
-        // ToDo A better option will be to progressively update the controller state.
-        // ToDo CTRL-C handler to initiate graceful shutdown of pipelines and admin server.
-        dbg!(&results);
-=======
         // In this project phase (alpha), we just print the results of the pipelines and park the
         // main thread indefinitely. This is useful for debugging and demonstration purposes.
         // We can for example use the shutdown endpoint and still inspect the metrics.
@@ -215,7 +190,6 @@
         {
             dbg!(&results);
         }
->>>>>>> a515e3d5
         thread::park();
 
         // All pipelines have finished; shut down the admin HTTP server and metric aggregator gracefully.
@@ -233,11 +207,7 @@
         pipeline_handle: PipelineContext,
         metrics_reporter: MetricsReporter,
         pipeline_ctrl_msg_tx: PipelineCtrlMsgSender,
-<<<<<<< HEAD
-        pipeline_ctrl_msg_rx: PipelineCtrlMsgReceiver
-=======
         pipeline_ctrl_msg_rx: PipelineCtrlMsgReceiver,
->>>>>>> a515e3d5
     ) -> Result<Vec<()>, error::Error> {
         // Pin thread to specific core
         if !core_affinity::set_for_current(core_id) {
@@ -254,18 +224,9 @@
             })?;
 
         // Start the pipeline (this will use the current thread's Tokio runtime)
-<<<<<<< HEAD
-        runtime_pipeline.run_forever(
-            metrics_reporter,
-            pipeline_ctrl_msg_tx,
-            pipeline_ctrl_msg_rx
-        ).map_err(|e| {
-            error::Error::PipelineRuntimeError {
-=======
         runtime_pipeline
             .run_forever(metrics_reporter, pipeline_ctrl_msg_tx, pipeline_ctrl_msg_rx)
             .map_err(|e| error::Error::PipelineRuntimeError {
->>>>>>> a515e3d5
                 source: Box::new(e),
             })
     }
