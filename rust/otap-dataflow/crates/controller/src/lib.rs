--- conflicted
+++ resolved
@@ -131,16 +131,11 @@
             threads.push((core_id.id, handle));
         }
 
-<<<<<<< HEAD
         // Drop the original metrics sender so only pipeline threads hold references
         drop(metrics_reporter);
 
         // Wait for all pipeline threads to finish
-        for (thread_id, handle) in threads.into_iter().enumerate() {
-=======
-        // Wait for all threads to finish
         for (core_id, handle) in threads {
->>>>>>> 132ecad3
             match handle.join() {
                 Ok(Ok(_)) => {
                     // Thread completed successfully
@@ -150,17 +145,9 @@
                 }
                 Err(e) => {
                     // Thread join failed, handle the error
-<<<<<<< HEAD
                     return Err(error::Error::ThreadPanic {
-                        thread_id,
+                        core_id,
                         panic_message: format!("{e:?}"),
-=======
-                    return Err(error::Error::InternalError {
-                        message: format!(
-                            "Failed to join thread pipeline-core-{}: {:?}",
-                            core_id, e
-                        ),
->>>>>>> 132ecad3
                     });
                 }
             }
@@ -178,13 +165,9 @@
         core_id: core_affinity::CoreId,
         pipeline_config: PipelineConfig,
         pipeline_factory: &'static PipelineFactory<PData>,
-<<<<<<< HEAD
         pipeline_handle: PipelineContext,
         metrics_reporter: MetricsReporter,
     ) -> Result<Vec<()>, error::Error> {
-=======
-    ) -> Result<(), error::Error> {
->>>>>>> 132ecad3
         // Pin thread to specific core
         if !core_affinity::set_for_current(core_id) {
             // Continue execution even if pinning fails.
