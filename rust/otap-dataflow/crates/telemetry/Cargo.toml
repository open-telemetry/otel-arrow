[package]
name = "otap-df-telemetry"
description = "Type-safe and NUMA-aware telemetry SDK"
version.workspace = true
authors.workspace = true
repository.workspace = true
license.workspace = true
publish.workspace = true
edition.workspace = true
rust-version.workspace = true

[lints]
workspace = true

[features]
testing = []
unsafe-optimizations = ["unchecked-index", "unchecked-arithmetic"]
unchecked-index = []
unchecked-arithmetic = []

[dependencies]
axum = { workspace = true }
otap-df-config = { workspace = true }
otap-df-pdata = { workspace = true }
flume = { workspace = true }
tokio = { workspace = true }
tokio-util = { workspace = true }
serde_yaml = { workspace = true }
thiserror = { workspace = true }
slotmap = { workspace = true }
parking_lot = { workspace = true }
prometheus = { workspace = true }
serde = { workspace = true }
tonic = { workspace = true, optional = true }
opentelemetry = { workspace = true }
opentelemetry_sdk = { workspace = true }
opentelemetry-stdout = { workspace = true }
opentelemetry-otlp = { workspace = true, features = ["grpc-tonic", "metrics", "logs"] }
<<<<<<< HEAD
opentelemetry-proto = { workspace = true }
opentelemetry-appender-tracing = { workspace = true }
tracing = { workspace = true }
tracing-subscriber = { workspace = true, features = ["env-filter","registry", "std", "fmt"] }
prost = { workspace = true }
=======
opentelemetry-prometheus = { workspace = true }
opentelemetry-appender-tracing = { workspace = true }
tracing = { workspace = true }
tracing-subscriber = { workspace = true, features = ["env-filter","registry", "std", "fmt"] }

[dev-dependencies]
tower = { workspace = true }
>>>>>>> 2584e4b4
<|MERGE_RESOLUTION|>--- conflicted
+++ resolved
@@ -36,18 +36,15 @@
 opentelemetry_sdk = { workspace = true }
 opentelemetry-stdout = { workspace = true }
 opentelemetry-otlp = { workspace = true, features = ["grpc-tonic", "metrics", "logs"] }
-<<<<<<< HEAD
 opentelemetry-proto = { workspace = true }
 opentelemetry-appender-tracing = { workspace = true }
 tracing = { workspace = true }
 tracing-subscriber = { workspace = true, features = ["env-filter","registry", "std", "fmt"] }
 prost = { workspace = true }
-=======
 opentelemetry-prometheus = { workspace = true }
 opentelemetry-appender-tracing = { workspace = true }
 tracing = { workspace = true }
 tracing-subscriber = { workspace = true, features = ["env-filter","registry", "std", "fmt"] }
 
 [dev-dependencies]
-tower = { workspace = true }
->>>>>>> 2584e4b4
+tower = { workspace = true }