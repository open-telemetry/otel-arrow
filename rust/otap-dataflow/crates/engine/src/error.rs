--- conflicted
+++ resolved
@@ -126,14 +126,13 @@
         error: String,
     },
 
-<<<<<<< HEAD
     /// A Wrapper for the pdata conversion errors
     #[error("Internal error occurred transforming pdata: {error}")]
     PdataConversionError {
         /// The error that occurred
         error: String,
     },
-=======
+  
     /// Unknown exporter plugin.
     #[error("Unknown exporter plugin `{plugin_urn}`")]
     UnknownExporter {
@@ -191,5 +190,4 @@
         /// A list of errors that occurred during the execution of the pipeline.
         errors: Vec<Error<T>>,
     },
->>>>>>> 3fdce22c
 }