--- conflicted
+++ resolved
@@ -48,41 +48,12 @@
 ///
 /// Receivers are responsible for accepting data from external sources and converting
 /// it into messages that can be processed by the pipeline.
-<<<<<<< HEAD
-///
-/// # Lifecycle
-///
-/// 1. The receiver is instantiated and configured
-/// 2. The `start` method is called, which begins the receiver's operation
-/// 3. The receiver processes both internal control messages and external data
-/// 4. The receiver shuts down when it receives a `Shutdown` control message or encounters a fatal error
-///
-/// # Thread Safety
-///
-/// Note that this trait uses `#[async_trait(?Send)]`, meaning implementations
-/// are not required to be thread-safe. To ensure scalability, the pipeline engine will start
-/// multiple instances of the same pipeline in parallel, each with its own receiver instance.
-///
-/// Through the `Mode` type parameter, receivers can be configured to be either thread-local (`LocalMode`)
-/// or thread-safe (`SendableMode`). This allows you to choose the appropriate threading model based on
-/// your receiver's requirements and performance considerations.
-#[async_trait( ? Send)]
-pub trait Receiver {
-    /// The type of messages processed by the receiver.
-    type PData;
-
-    /// The threading mode used by this receiver
-    type Mode: ThreadMode;
-
-    /// Starts the receiver and begins processing incoming data and control messages.
-=======
 #[async_trait( ? Send)]
 pub trait Receiver<PData, EF = NotSendEffectHandler<PData>>
 where
     EF: EffectHandlerTrait<PData>,
 {
     /// Starts the receiver and begins processing incoming external data and control messages.
->>>>>>> af29e276
     ///
     /// The pipeline engine will call this function to start the receiver in a separate task.
     /// Receivers are assigned their own dedicated task at pipeline initialization because their
@@ -105,11 +76,7 @@
     ///
     /// - `ctrl_msg_chan`: A channel to receive control messages.
     /// - `effect_handler`: A handler to perform side effects such as opening a listener.
-<<<<<<< HEAD
-    ///    This can be either Send or !Send depending on the receiver's Mode type.
-=======
     ///    This can be either Send or !Send depending on the `EF` generic parameter.
->>>>>>> af29e276
     ///
     /// # Errors
     ///
@@ -121,13 +88,8 @@
     async fn start(
         self: Box<Self>,
         ctrl_msg_chan: ControlMsgChannel,
-<<<<<<< HEAD
-        effect_handler: EffectHandler<Self::PData, Self::Mode>,
-    ) -> Result<(), Error<Self::PData>>;
-=======
         effect_handler: EF,
     ) -> Result<(), Error<PData>>;
->>>>>>> af29e276
 }
 
 /// A channel for receiving control messages.
@@ -155,108 +117,6 @@
     }
 }
 
-<<<<<<< HEAD
-/// Defines the thread-safety behavior for a pipeline component.
-///
-/// The `ThreadMode` trait is a crucial abstraction that allows components (receivers, processors, exporters)
-/// to specify their threading behavior. By implementing either `LocalMode` (!Send) or `SendableMode` (Send),
-/// components can declare whether they can be safely sent across thread boundaries.
-///
-/// For this project, `LocalMode` is the preferred and recommended mode for most components.
-/// `SendableMode` exists primarily to support specific implementations that cannot use `LocalMode`,
-/// such as OTLP Receivers based on Tonic GRPC services (which don't yet support ?Send trait declarations,
-/// see <https://github.com/hyperium/tonic/issues/2171>).
-///
-/// General guidelines for choosing a mode:
-/// - Use `LocalMode` for most components (preferred for this project)
-/// - Use `SendableMode` only when integrating with libraries that require Send traits
-pub trait ThreadMode: Clone + 'static {
-    /// The reference type used for the node name.
-    type NameRef: AsRef<str> + Clone;
-}
-
-/// Marker trait for Send-supporting handlers.
-///
-/// Components that implement this trait can safely be sent across thread boundaries.
-/// This enables greater parallelism in pipeline execution at the potential cost of
-/// synchronization overhead.
-pub trait SendMode: ThreadMode {}
-
-/// A thread-local (non-Send) mode for effect handlers.
-///
-/// Components using `LocalMode` are restricted to the thread they were created on,
-/// but can use non-Send dependencies like `Rc` and avoid synchronization overhead.
-/// This is the default and preferred mode for this project.
-#[derive(Clone, Debug)]
-pub struct LocalMode;
-
-impl ThreadMode for LocalMode {
-    type NameRef = Rc<str>;
-}
-
-/// A thread-safe (Send) mode for effect handlers.
-///
-/// Components using `SendableMode` can be sent across thread boundaries,
-/// enabling greater parallelism. They use thread-safe dependencies like `Arc`
-/// instead of `Rc` and must ensure all their state is `Send + Sync`.
-#[derive(Clone, Debug)]
-pub struct SendableMode;
-
-impl ThreadMode for SendableMode {
-    type NameRef = Arc<str>;
-}
-
-impl SendMode for SendableMode {}
-
-/// Handles side effects such as opening network listeners or sending messages.
-///
-/// The `Msg` type parameter represents the type of message the receiver
-/// will eventually produce, while the `Mode` type parameter determines the threading behavior.
-///
-/// # Thread Safety Options
-///
-/// - `EffectHandler<Msg, LocalMode>`: For thread-local (!Send) receivers. Uses `Rc` internally and is
-///   the default for backward compatibility. Created with `EffectHandler::new()`.
-/// - `EffectHandler<Msg, SendableMode>`: For thread-safe (Send) receivers. Uses `Arc` internally and
-///   supports sending across thread boundaries. Created with `EffectHandler::new_sendable()`.
-///
-/// Choose the appropriate mode based on your component's requirements. Use `LocalMode` when thread safety
-/// isn't needed or when using !Send dependencies, and `SendableMode` when the component must be shared
-/// across threads.
-///
-/// Note for implementers: The `EffectHandler` is designed to be cloned and shared across tasks
-/// so the cost of cloning should be minimal.
-pub struct EffectHandler<Msg, Mode: ThreadMode = LocalMode> {
-    /// The name of the receiver.
-    receiver_name: Mode::NameRef,
-
-    /// A sender used to forward messages from the receiver.
-    msg_sender: mpsc::Sender<Msg>,
-
-    /// Marker for the thread mode.
-    _mode: PhantomData<Mode>,
-}
-
-impl<Msg, Mode: ThreadMode> Clone for EffectHandler<Msg, Mode> {
-    fn clone(&self) -> Self {
-        EffectHandler {
-            receiver_name: self.receiver_name.clone(),
-            msg_sender: self.msg_sender.clone(),
-            _mode: PhantomData,
-        }
-    }
-}
-
-// Implementation for any mode
-impl<Msg, Mode: ThreadMode> EffectHandler<Msg, Mode> {
-    /// Returns the name of the receiver associated with this handler.
-    #[must_use]
-    pub fn receiver_name(&self) -> NodeName {
-        // Convert to NodeName (Rc<str>) to maintain compatibility with existing API
-        let s = self.receiver_name.as_ref();
-        Rc::from(s)
-    }
-=======
 /// Handles side effects for the receiver such as opening network listeners or sending messages.
 ///
 /// The `PData` type parameter represents the type of message the receiver will produce.
@@ -274,41 +134,17 @@
 pub trait EffectHandlerTrait<PData> {
     /// Returns the name of the receiver associated with this handler.
     fn receiver_name(&self) -> &str;
->>>>>>> af29e276
 
     /// Sends a message to the next node(s) in the pipeline.
     ///
     /// # Errors
     ///
-<<<<<<< HEAD
-    /// Returns an [`Error::ReceiverError`] if the message could not be sent.
-    pub async fn send_message(&self, data: Msg) -> Result<(), Error<Msg>> {
-        self.msg_sender.send_async(data).await?;
-        Ok(())
-    }
-}
-
-// Implementation specific to LocalMode (default, non-Send)
-impl<Msg> EffectHandler<Msg, LocalMode> {
-    /// Creates a new local (non-Send) `EffectHandler` with the given receiver name.
-    /// This is the default mode that maintains backward compatibility.
-    pub fn new<S: AsRef<str>>(receiver_name: S, msg_sender: mpsc::Sender<Msg>) -> Self {
-        EffectHandler {
-            receiver_name: Rc::from(receiver_name.as_ref()),
-            msg_sender,
-            _mode: PhantomData,
-        }
-    }
-
-    /// Creates a non-blocking TCP listener on the given address with `SO_REUSE` settings.
-=======
     /// Returns an [`Error::ChannelSendError`] if the message could not be sent.
     async fn send_message(&self, data: PData) -> Result<(), Error<PData>>;
 
     /// Creates a non-blocking TCP listener on the given address with socket options defined by the
     /// pipeline engine implementation. It's important for receiver implementer to create TCP
     /// listeners via this method to ensure the scalability and the serviceability of the pipeline.
->>>>>>> af29e276
     ///
     /// # Errors
     ///
@@ -348,77 +184,6 @@
     }
 }
 
-<<<<<<< HEAD
-// Implementation for SendableMode (Send)
-impl<Msg: Send + 'static> EffectHandler<Msg, SendableMode> {
-    /// Creates a new thread-safe (Send) `EffectHandler` with the given receiver name.
-    /// Use this when you need an EffectHandler that can be sent across thread boundaries.
-    pub fn new_sendable<S: AsRef<str>>(receiver_name: S, msg_sender: mpsc::Sender<Msg>) -> Self {
-        EffectHandler {
-            receiver_name: Arc::from(receiver_name.as_ref()),
-            msg_sender,
-            _mode: PhantomData,
-        }
-    }
-
-    /// Creates a non-blocking TCP listener on the given address with `SO_REUSE` settings.
-    ///
-    /// # Errors
-    ///
-    /// Returns an [`Error::IoError`] if any step in the process fails.
-    pub fn tcp_listener(&self, addr: SocketAddr) -> Result<TcpListener, Error<Msg>> {
-        // Helper function to convert errors - not using a closure to avoid move issues
-        let name = self.receiver_name.to_string(); // Convert to owned String for thread safety
-        let make_err = |error: std::io::Error| Error::IoError {
-            node: Rc::from(name.as_str()),
-            error,
-        };
-
-        // Create a SO_REUSEADDR + SO_REUSEPORT listener.
-        let sock = match socket2::Socket::new(
-            match addr {
-                SocketAddr::V4(_) => socket2::Domain::IPV4,
-                SocketAddr::V6(_) => socket2::Domain::IPV6,
-            },
-            socket2::Type::STREAM,
-            None,
-        ) {
-            Ok(s) => s,
-            Err(e) => return Err(make_err(e)),
-        };
-
-        // Allows multiple sockets to bind to an address/port combination even if a socket in the
-        // TIME_WAIT state currently occupies that combination.
-        // Goal: Restarting the server quickly without waiting for the OS to release a port.
-        if let Err(e) = sock.set_reuse_address(true) {
-            return Err(make_err(e));
-        }
-
-        // Explicitly allows multiple sockets to simultaneously bind and listen to the exact same
-        // IP and port. Incoming connections or packets are distributed between the sockets
-        // (load balancing).
-        // Goal: Load balancing incoming connections.
-        if let Err(e) = sock.set_reuse_port(true) {
-            return Err(make_err(e));
-        }
-
-        if let Err(e) = sock.set_nonblocking(true) {
-            return Err(make_err(e));
-        }
-
-        if let Err(e) = sock.bind(&addr.into()) {
-            return Err(make_err(e));
-        }
-
-        if let Err(e) = sock.listen(8192) {
-            return Err(make_err(e));
-        }
-
-        match TcpListener::from_std(sock.into()) {
-            Ok(listener) => Ok(listener),
-            Err(e) => Err(make_err(e)),
-        }
-=======
     // More methods will be added in the future as needed.
 }
 
@@ -463,7 +228,6 @@
     async fn send_message(&self, data: PData) -> Result<(), Error<PData>> {
         self.msg_sender.send_async(data).await?;
         Ok(())
->>>>>>> af29e276
     }
 }
 
@@ -603,12 +367,6 @@
 
 #[cfg(test)]
 mod tests {
-<<<<<<< HEAD
-    use super::ControlMsgChannel;
-    use crate::receiver::{EffectHandler, Error, LocalMode, Receiver};
-    use crate::testing::receiver::ReceiverTestRuntime;
-    use crate::testing::{CtrMsgCounters, TestMsg};
-=======
     use super::{
         ControlMsgChannel, EffectHandlerTrait, NotSendEffectHandler, ReceiverWrapper,
         SendEffectHandler,
@@ -616,7 +374,6 @@
     use crate::receiver::{Error, Receiver};
     use crate::testing::receiver::{NotSendValidateContext, TestContext, TestRuntime};
     use crate::testing::{CtrlMsgCounters, TestMsg, exec_in_send_env};
->>>>>>> af29e276
     use async_trait::async_trait;
     use serde_json::Value;
     use std::future::Future;
@@ -637,12 +394,6 @@
         port_notifier: oneshot::Sender<SocketAddr>,
     }
 
-<<<<<<< HEAD
-    #[async_trait(?Send)]
-    impl Receiver for TestReceiver {
-        type PData = TestMsg;
-        type Mode = LocalMode;
-=======
     impl<EF> GenericTestReceiver<EF> {
         /// Creates a new test node
         pub fn new(
@@ -655,7 +406,6 @@
                 port_notifier,
             }
         }
->>>>>>> af29e276
 
         /// Creates a new test node which requires a [`Send`] effect handler
         pub fn with_send_effect_handler(
@@ -679,13 +429,8 @@
         async fn start(
             self: Box<Self>,
             ctrl_msg_recv: ControlMsgChannel,
-<<<<<<< HEAD
-            effect_handler: EffectHandler<Self::PData, Self::Mode>,
-        ) -> Result<(), Error<Self::PData>> {
-=======
             effect_handler: EF,
         ) -> Result<(), Error<TestMsg>> {
->>>>>>> af29e276
             // Bind to an ephemeral port.
             let addr: SocketAddr = "127.0.0.1:0".parse().unwrap();
             let listener = effect_handler.tcp_listener(addr)?;
