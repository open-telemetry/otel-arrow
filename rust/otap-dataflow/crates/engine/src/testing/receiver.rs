// Copyright The OpenTelemetry Authors
// SPDX-License-Identifier: Apache-2.0

//! Test utilities for receivers.
//!
//! These utilities are designed to make testing receivers simpler by abstracting away common
//! setup and lifecycle management.

use crate::config::ReceiverConfig;
use crate::control::{
    Controllable, NodeControlMsg, PipelineCtrlMsgReceiver, pipeline_ctrl_msg_channel,
};
use crate::error::Error;
use crate::local::message::{LocalReceiver, LocalSender};
use crate::message::{Receiver, Sender};
use crate::node::NodeWithPDataSender;
use crate::receiver::ReceiverWrapper;
use crate::shared::message::{SharedReceiver, SharedSender};
use crate::testing::{CtrlMsgCounters, setup_test_runtime};
use otap_df_channel::error::RecvError;
use otap_df_telemetry::reporter::MetricsReporter;
use serde_json::Value;
use std::fmt::Debug;
use std::future::Future;
use std::marker::PhantomData;
use std::time::{Duration, Instant};
use tokio::task::LocalSet;
use tokio::time::sleep;

/// Context used during the test phase of a test.
pub struct TestContext<PData> {
    /// Sender for control messages
    control_sender: Sender<NodeControlMsg<PData>>,
}

/// Context used during the validation phase of a test (!Send context).
pub struct NotSendValidateContext<PData> {
    pdata_receiver: Receiver<PData>,
    counters: CtrlMsgCounters,
    control_sender: Sender<NodeControlMsg<PData>>,
}

/// Context used during the validation phase of a test (Send context).
pub struct SendValidateContext<PData> {
    pdata_receiver: tokio::sync::mpsc::Receiver<PData>,
    counters: CtrlMsgCounters,
}

impl<PData> TestContext<PData> {
    /// Sends a control message to the receiver.
    pub async fn send_control_msg(&self, msg: NodeControlMsg<PData>) -> Result<(), Error> {
        self.control_sender
            .send(msg)
            .await
            .map_err(|e| Error::PipelineControlMsgError {
                error: e.to_string(),
            })
    }

    /// Sends a timer tick control message.
    pub async fn send_timer_tick(&self) -> Result<(), Error> {
        self.send_control_msg(NodeControlMsg::TimerTick {}).await
    }

    /// Sends a config control message.
    pub async fn send_config(&self, config: Value) -> Result<(), Error> {
        self.send_control_msg(NodeControlMsg::Config { config })
            .await
    }

    /// Sends a shutdown control message.
<<<<<<< HEAD
    pub async fn send_shutdown(&self, deadline: Duration, reason: &str) -> Result<(), Error> {
        self.send_control_msg(NodeControlMsg::Shutdown {
            deadline,
            reason: reason.to_owned(),
        })
        .await
=======
    ///
    /// # Errors
    ///
    /// Returns an error if the message could not be sent.
    pub async fn send_shutdown(&self, deadline: Instant, reason: &str) -> Result<(), Error> {
        self.control_sender
            .send(NodeControlMsg::Shutdown {
                deadline,
                reason: reason.to_owned(),
            })
            .await
            // Drop the SendError
            .map_err(|e| Error::PipelineControlMsgError {
                error: e.to_string(),
            })
>>>>>>> 457e0325
    }

    /// Sleeps for the specified duration.
    pub async fn sleep(&self, duration: Duration) {
        sleep(duration).await;
    }
}

impl<PData> NotSendValidateContext<PData> {
    /// Receives a pdata message produced by the receiver.
    pub async fn recv(&mut self) -> Result<PData, RecvError> {
        self.pdata_receiver.recv().await
    }

    /// Returns the control message counters.
    #[must_use]
    pub fn counters(&self) -> CtrlMsgCounters {
        self.counters.clone()
    }

    /// Sends a control message to the receiver (e.g., Ack, Nack).
    ///
    /// This is useful for injecting control messages during concurrent validation,
    /// such as sending Ack/Nack messages in response to received pdata.
    pub async fn send_control_msg(&self, msg: NodeControlMsg<PData>) -> Result<(), Error> {
        self.control_sender
            .send(msg)
            .await
            .map_err(|e| Error::PipelineControlMsgError {
                error: e.to_string(),
            })
    }
}

impl<PData> SendValidateContext<PData> {
    /// Receives a pdata message produced by the receiver.
    pub async fn recv(&mut self) -> Result<PData, Error> {
        self.pdata_receiver
            .recv()
            .await
            .ok_or(Error::ChannelRecvError(RecvError::Closed))
    }

    /// Returns the control message counters.
    #[must_use]
    pub fn counters(&self) -> CtrlMsgCounters {
        self.counters.clone()
    }
}

/// A test runtime for simplifying receiver tests.
///
/// This structure encapsulates the common setup logic needed for testing receivers,
/// including channel creation, receiver instantiation, and task management.
pub struct TestRuntime<PData> {
    /// The configuration for the receiver
    config: ReceiverConfig,

    /// Runtime instance
    rt: tokio::runtime::Runtime,
    /// Local task set for non-Send futures
    local_tasks: LocalSet,

    /// Message counter for tracking processed messages
    counter: CtrlMsgCounters,

    _pd: PhantomData<PData>,
}

/// Data and operations for the test phase of a receiver.
pub struct TestPhase<PData> {
    /// Runtime instance
    rt: tokio::runtime::Runtime,
    /// Local task set for non-Send futures
    local_tasks: LocalSet,

    control_sender: Sender<NodeControlMsg<PData>>,
    receiver: ReceiverWrapper<PData>,
    counters: CtrlMsgCounters,
}

/// Data and operations for the validation phase of a receiver.
pub struct ValidationPhase<PData> {
    /// Runtime instance
    rt: tokio::runtime::Runtime,
    /// Local task set for non-Send futures
    local_tasks: LocalSet,

    counters: CtrlMsgCounters,

    pdata_receiver: Receiver<PData>,

    /// Control sender for injecting control messages during validation
    control_sender: Sender<NodeControlMsg<PData>>,

    /// Join handle for the running the receiver task
    run_receiver_handle: tokio::task::JoinHandle<()>,

    /// Join handle for the running the test task
    run_test_handle: tokio::task::JoinHandle<()>,

    // ToDo implement support for pipeline control messages in a future PR.
    #[allow(unused_variables)]
    #[allow(dead_code)]
    pipeline_ctrl_msg_receiver: PipelineCtrlMsgReceiver<PData>,
}

impl<PData: Clone + Debug + 'static> TestRuntime<PData> {
    /// Creates a new test runtime with channels of the specified capacity.
    #[must_use]
    pub fn new() -> Self {
        let config = ReceiverConfig::new("test_receiver");
        let (rt, local_tasks) = setup_test_runtime();

        Self {
            config,
            rt,
            local_tasks,
            counter: CtrlMsgCounters::new(),
            _pd: PhantomData,
        }
    }

    /// Returns the current receiver configuration.
    pub fn config(&self) -> &ReceiverConfig {
        &self.config
    }

    /// Returns the message counter.
    pub fn counters(&self) -> CtrlMsgCounters {
        self.counter.clone()
    }

    /// Sets the receiver for the test runtime and returns a test phase.
    pub fn set_receiver(self, receiver: ReceiverWrapper<PData>) -> TestPhase<PData> {
        let control_sender = receiver.control_sender();
        TestPhase {
            rt: self.rt,
            local_tasks: self.local_tasks,
            receiver,
            control_sender,
            counters: self.counter,
        }
    }
}

impl<PData: Clone + Debug + 'static> Default for TestRuntime<PData> {
    fn default() -> Self {
        Self::new()
    }
}

impl<PData: Debug + 'static> TestPhase<PData> {
    /// Starts the test scenario by executing the provided function with the test context.
    pub fn run_test<F, Fut>(mut self, f: F) -> ValidationPhase<PData>
    where
        F: FnOnce(TestContext<PData>) -> Fut + 'static,
        Fut: Future<Output = ()> + 'static,
    {
        let (node_id, pdata_sender, pdata_receiver) = match &self.receiver {
            ReceiverWrapper::Local {
                node_id,
                runtime_config,
                ..
            } => {
                let (sender, receiver) = otap_df_channel::mpsc::Channel::new(
                    runtime_config.output_pdata_channel.capacity,
                );
                (
                    node_id.clone(),
                    Sender::Local(LocalSender::MpscSender(sender)),
                    Receiver::Local(LocalReceiver::MpscReceiver(receiver)),
                )
            }
            ReceiverWrapper::Shared {
                node_id,
                runtime_config,
                ..
            } => {
                let (sender, receiver) =
                    tokio::sync::mpsc::channel(runtime_config.output_pdata_channel.capacity);
                (
                    node_id.clone(),
                    Sender::Shared(SharedSender::MpscSender(sender)),
                    Receiver::Shared(SharedReceiver::MpscReceiver(receiver)),
                )
            }
        };
        let (pipeline_ctrl_msg_tx, pipeline_ctrl_msg_rx) = pipeline_ctrl_msg_channel(10);

        self.receiver
            .set_pdata_sender(node_id, "".into(), pdata_sender)
            .expect("Failed to set pdata sender");

<<<<<<< HEAD
        let control_sender_for_validation = self.control_sender.clone();

=======
        let (_metrics_rx, metrics_reporter) = MetricsReporter::create_new_and_receiver(1);
        let final_metrics_reporter = metrics_reporter.clone();
>>>>>>> 457e0325
        let run_receiver_handle = self.local_tasks.spawn_local(async move {
            let terminal_state = self
                .receiver
                .start(pipeline_ctrl_msg_tx, metrics_reporter)
                .await
                .expect("Receiver event loop failed");

            for snapshot in terminal_state.into_metrics() {
                let _ = final_metrics_reporter.try_report_snapshot(snapshot);
            }
        });

        let control_sender_for_test = self.control_sender.clone();
        let context = TestContext {
            control_sender: control_sender_for_test,
        };
        let run_test_handle = self.local_tasks.spawn_local(async move {
            f(context).await;
        });
        ValidationPhase {
            rt: self.rt,
            local_tasks: self.local_tasks,
            counters: self.counters,
            pdata_receiver,
            control_sender: control_sender_for_validation,
            run_receiver_handle,
            run_test_handle,
            pipeline_ctrl_msg_receiver: pipeline_ctrl_msg_rx,
        }
    }
}

impl<PData> ValidationPhase<PData> {
    /// Runs all spawned tasks to completion, then executes the validation sequentially.
    ///
    /// This is the traditional approach where validation runs after the test scenario
    /// completes. Use this when the validation needs to check final state after all
    /// test operations are done.
    ///
    /// # Type Parameters
    ///
    /// * `F` - A function that creates a future with access to the test context.
    /// * `Fut` - The future type returned by the function.
    /// * `T` - The output type of the future.
    ///
    /// # Returns
    ///
    /// The result of the provided future.
    pub fn run_validation<F, Fut, T>(self, future_fn: F) -> T
    where
        F: FnOnce(NotSendValidateContext<PData>) -> Fut,
        Fut: Future<Output = T>,
    {
        let ValidationPhase {
            rt,
            local_tasks,
            counters,
            pdata_receiver,
            run_receiver_handle,
            run_test_handle,
            pipeline_ctrl_msg_receiver: _,
        } = self;

        let context = NotSendValidateContext {
<<<<<<< HEAD
            pdata_receiver: self.pdata_receiver,
            counters: self.counters,
            control_sender: self.control_sender,
        };

        // Run all spawned tasks (receiver and test scenario) to completion
        self.rt.block_on(self.local_tasks);
=======
            pdata_receiver,
            counters,
        };

        // First run all the spawned tasks to completion
        rt.block_on(local_tasks);
>>>>>>> 457e0325

        rt.block_on(run_receiver_handle)
            .expect("Receiver task failed");

        rt.block_on(run_test_handle).expect("Test task failed");

        // Then run the validation future with the test context
        rt.block_on(future_fn(context))
    }

    /// Runs validation concurrently with the test scenario.
    ///
    /// This is useful when the validation needs to interact with the test scenario
    /// in real-time, such as sending Ack/Nack messages while the scenario is running.
    /// Use this when the validation must respond to messages as they arrive, not just
    /// check final state.
    ///
    /// # Type Parameters
    ///
    /// * `F` - A function that creates a future with access to the test context.
    /// * `Fut` - The future type returned by the function.
    /// * `T` - The output type of the future.
    ///
    /// # Returns
    ///
    /// The result of the provided future.
    pub fn run_validation_concurrent<F, Fut, T>(self, future_fn: F) -> T
    where
        F: FnOnce(NotSendValidateContext<PData>) -> Fut + 'static,
        Fut: Future<Output = T> + 'static,
        T: 'static,
    {
        let context = NotSendValidateContext {
            pdata_receiver: self.pdata_receiver,
            counters: self.counters,
            control_sender: self.control_sender,
        };

        // Spawn the validation task to run concurrently with test scenario
        let validation_handle = self.local_tasks.spawn_local(future_fn(context));

        // Run all spawned tasks concurrently until completion
        self.rt.block_on(self.local_tasks);

        // Wait for receiver and test to complete
        self.rt
            .block_on(self.run_receiver_handle)
            .expect("Receiver task failed");

        self.rt
            .block_on(self.run_test_handle)
            .expect("Test task failed");

        // Return the validation result
        self.rt
            .block_on(validation_handle)
            .expect("Validation task failed")
    }
}<|MERGE_RESOLUTION|>--- conflicted
+++ resolved
@@ -69,30 +69,17 @@
     }
 
     /// Sends a shutdown control message.
-<<<<<<< HEAD
-    pub async fn send_shutdown(&self, deadline: Duration, reason: &str) -> Result<(), Error> {
-        self.send_control_msg(NodeControlMsg::Shutdown {
-            deadline,
-            reason: reason.to_owned(),
-        })
-        .await
-=======
     ///
     /// # Errors
     ///
     /// Returns an error if the message could not be sent.
     pub async fn send_shutdown(&self, deadline: Instant, reason: &str) -> Result<(), Error> {
         self.control_sender
-            .send(NodeControlMsg::Shutdown {
+            .send_control_msg(NodeControlMsg::Shutdown {
                 deadline,
                 reason: reason.to_owned(),
             })
             .await
-            // Drop the SendError
-            .map_err(|e| Error::PipelineControlMsgError {
-                error: e.to_string(),
-            })
->>>>>>> 457e0325
     }
 
     /// Sleeps for the specified duration.
@@ -287,13 +274,11 @@
             .set_pdata_sender(node_id, "".into(), pdata_sender)
             .expect("Failed to set pdata sender");
 
-<<<<<<< HEAD
         let control_sender_for_validation = self.control_sender.clone();
 
-=======
         let (_metrics_rx, metrics_reporter) = MetricsReporter::create_new_and_receiver(1);
         let final_metrics_reporter = metrics_reporter.clone();
->>>>>>> 457e0325
+
         let run_receiver_handle = self.local_tasks.spawn_local(async move {
             let terminal_state = self
                 .receiver
@@ -358,22 +343,13 @@
         } = self;
 
         let context = NotSendValidateContext {
-<<<<<<< HEAD
             pdata_receiver: self.pdata_receiver,
             counters: self.counters,
             control_sender: self.control_sender,
         };
 
-        // Run all spawned tasks (receiver and test scenario) to completion
-        self.rt.block_on(self.local_tasks);
-=======
-            pdata_receiver,
-            counters,
-        };
-
         // First run all the spawned tasks to completion
         rt.block_on(local_tasks);
->>>>>>> 457e0325
 
         rt.block_on(run_receiver_handle)
             .expect("Receiver task failed");
