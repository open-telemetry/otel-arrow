// SPDX-License-Identifier: Apache-2.0

//! Test utilities for receivers.
//!
//! These utilities are designed to make testing receivers simpler by abstracting away common
//! setup and lifecycle management.

<<<<<<< HEAD
use crate::message::ControlMsg;
use crate::receiver::{ControlMsgChannel, LocalMode, Receiver};
use crate::testing::{CtrMsgCounters, TestMsg, create_test_channel, setup_test_runtime};
use otap_df_channel::error::SendError;
=======
use crate::config::ReceiverConfig;
use crate::error::Error;
use crate::message::{ControlMsg, PDataReceiver};
use crate::receiver::{ControlMsgChannel, ReceiverWrapper};
use crate::testing::{CtrlMsgCounters, create_not_send_channel, setup_test_runtime};
use otap_df_channel::error::RecvError;
>>>>>>> af29e276
use otap_df_channel::mpsc;
use serde_json::Value;
use std::fmt::Debug;
use std::marker::PhantomData;
use std::time::Duration;
use tokio::task::LocalSet;
use tokio::time::sleep;

/// Context used during the test phase of a test.
pub struct TestContext {
    /// Sender for control messages
    control_sender: mpsc::Sender<ControlMsg>,
}

/// Context used during the validation phase of a test (!Send context).
pub struct NotSendValidateContext<PData> {
    pdata_receiver: PDataReceiver<PData>,
    counters: CtrlMsgCounters,
}

/// Context used during the validation phase of a test (Send context).
pub struct SendValidateContext<PData> {
    pdata_receiver: tokio::sync::mpsc::Receiver<PData>,
    counters: CtrlMsgCounters,
}

impl TestContext {
    /// Sends a timer tick control message.
    ///
    /// # Errors
    ///
    /// Returns an error if the message could not be sent.
    pub async fn send_timer_tick(&self) -> Result<(), Error<ControlMsg>> {
        self.control_sender
            .send_async(ControlMsg::TimerTick {})
            .await
            .map_err(|e| Error::ChannelSendError(e))
    }

    /// Sends a config control message.
    ///
    /// # Errors
    ///
    /// Returns an error if the message could not be sent.
    pub async fn send_config(&self, config: Value) -> Result<(), Error<ControlMsg>> {
        self.control_sender
            .send_async(ControlMsg::Config { config })
            .await
            .map_err(|e| Error::ChannelSendError(e))
    }

    /// Sends a shutdown control message.
    ///
    /// # Errors
    ///
    /// Returns an error if the message could not be sent.
    pub async fn send_shutdown(
        &self,
        deadline: Duration,
        reason: &str,
    ) -> Result<(), Error<ControlMsg>> {
        self.control_sender
            .send_async(ControlMsg::Shutdown {
                deadline,
                reason: reason.to_owned(),
            })
            .await
            .map_err(|e| Error::ChannelSendError(e))
    }

    /// Sleeps for the specified duration.
    pub async fn sleep(&self, duration: Duration) {
        sleep(duration).await;
    }
}

impl<PData> NotSendValidateContext<PData> {
    /// Receives a pdata message produced by the receiver.
    pub async fn recv(&mut self) -> Result<PData, Error<PData>> {
        self.pdata_receiver.recv().await
    }

    /// Returns the control message counters.
    pub fn counters(&self) -> CtrlMsgCounters {
        self.counters.clone()
    }
}

impl<PData> SendValidateContext<PData> {
    /// Receives a pdata message produced by the receiver.
    pub async fn recv(&mut self) -> Result<PData, Error<PData>> {
        self.pdata_receiver
            .recv()
            .await
            .ok_or(Error::ChannelRecvError(RecvError::Closed))
    }

    /// Returns the control message counters.
    pub fn counters(&self) -> CtrlMsgCounters {
        self.counters.clone()
    }
}

/// A test runtime for simplifying receiver tests.
///
/// This structure encapsulates the common setup logic needed for testing receivers,
/// including channel creation, receiver instantiation, and task management.
pub struct TestRuntime<PData> {
    /// The configuration for the receiver
    config: ReceiverConfig,

    /// Runtime instance
    rt: tokio::runtime::Runtime,
    /// Local task set for non-Send futures
    local_tasks: LocalSet,

    /// Sender for control messages
    control_tx: mpsc::Sender<ControlMsg>,
    /// Receiver for control messages
    control_rx: Option<mpsc::Receiver<ControlMsg>>,

    /// Message counter for tracking processed messages
    counter: CtrlMsgCounters,

    _pd: PhantomData<PData>,
}

/// Data and operations for the test phase of a receiver.
pub struct TestPhase<PData> {
    /// Runtime instance
    rt: tokio::runtime::Runtime,
    /// Local task set for non-Send futures
    local_tasks: LocalSet,

    ctrl_msg_chan: ControlMsgChannel,
    receiver: ReceiverWrapper<PData>,
    counters: CtrlMsgCounters,

    control_sender: mpsc::Sender<ControlMsg>,
}

/// Data and operations for the validation phase of a receiver.
pub struct ValidationPhase<PData> {
    /// Runtime instance
    rt: tokio::runtime::Runtime,
    /// Local task set for non-Send futures
    local_tasks: LocalSet,

    counters: CtrlMsgCounters,

    pdata_receiver: PDataReceiver<PData>,
}

impl<PData: Clone + Debug + 'static> TestRuntime<PData> {
    /// Creates a new test runtime with channels of the specified capacity.
    pub fn new() -> Self {
        let config = ReceiverConfig::new("test_receiver");
        let (rt, local_tasks) = setup_test_runtime();
        let (control_tx, control_rx) = create_not_send_channel(config.control_channel.capacity);

        Self {
            config,
            rt,
            local_tasks,
            control_tx,
            control_rx: Some(control_rx),
            counter: CtrlMsgCounters::new(),
            _pd: PhantomData,
        }
    }

    /// Returns the current receiver configuration.
    pub fn config(&self) -> &ReceiverConfig {
        &self.config
    }

    /// Returns the message counter.
    pub fn counters(&self) -> CtrlMsgCounters {
        self.counter.clone()
    }

<<<<<<< HEAD
    /// Starts a receiver with the configured channels.
    pub fn start_receiver<R>(&mut self, receiver: R)
    where
        R: Receiver<PData = TestMsg, Mode = LocalMode> + 'static,
    {
=======
    /// Sets the receiver for the test runtime and returns a test phase.
    pub fn set_receiver(mut self, receiver: ReceiverWrapper<PData>) -> TestPhase<PData> {
>>>>>>> af29e276
        let control_rx = self
            .control_rx
            .take()
            .expect("Control channel not initialized");

        TestPhase {
            rt: self.rt,
            local_tasks: self.local_tasks,
            receiver,
            ctrl_msg_chan: ControlMsgChannel::new(control_rx),
            control_sender: self.control_tx.clone(),
            counters: self.counter,
        }
    }
}

impl<PData: Debug + 'static> TestPhase<PData> {
    /// Starts the test scenario by executing the provided function with the test context.
    pub fn run_test<F, Fut>(mut self, f: F) -> ValidationPhase<PData>
    where
        F: FnOnce(TestContext) -> Fut + 'static,
        Fut: Future<Output = ()> + 'static,
    {
        let pdata_receiver = self.receiver.take_pdata_receiver();
        let _ = self.local_tasks.spawn_local(async move {
            self.receiver
                .start(self.ctrl_msg_chan)
                .await
                .expect("Receiver event loop failed");
        });

        let context = TestContext {
            control_sender: self.control_sender.clone(),
        };
        let _ = self.local_tasks.spawn_local(async move {
            f(context).await;
        });
        ValidationPhase {
            rt: self.rt,
            local_tasks: self.local_tasks,
            counters: self.counters,
            pdata_receiver,
        }
    }
}

impl<PData> ValidationPhase<PData> {
    /// Runs all spawned tasks to completion and executes the provided future to validate test
    /// expectations.
    ///
    /// # Type Parameters
    ///
    /// * `F` - A function that creates a future with access to the test context.
    /// * `Fut` - The future type returned by the function.
    /// * `T` - The output type of the future.
    ///
    /// # Returns
    ///
    /// The result of the provided future.
    pub fn run_validation<F, Fut, T>(self, future_fn: F) -> T
    where
        F: FnOnce(NotSendValidateContext<PData>) -> Fut,
        Fut: Future<Output = T>,
    {
        let context = NotSendValidateContext {
            pdata_receiver: self.pdata_receiver,
            counters: self.counters,
        };

        // First run all the spawned tasks to completion
        self.rt.block_on(self.local_tasks);

        // Then run the validation future with the test context
        self.rt.block_on(future_fn(context))
    }
}<|MERGE_RESOLUTION|>--- conflicted
+++ resolved
@@ -5,19 +5,12 @@
 //! These utilities are designed to make testing receivers simpler by abstracting away common
 //! setup and lifecycle management.
 
-<<<<<<< HEAD
-use crate::message::ControlMsg;
-use crate::receiver::{ControlMsgChannel, LocalMode, Receiver};
-use crate::testing::{CtrMsgCounters, TestMsg, create_test_channel, setup_test_runtime};
-use otap_df_channel::error::SendError;
-=======
 use crate::config::ReceiverConfig;
 use crate::error::Error;
 use crate::message::{ControlMsg, PDataReceiver};
 use crate::receiver::{ControlMsgChannel, ReceiverWrapper};
 use crate::testing::{CtrlMsgCounters, create_not_send_channel, setup_test_runtime};
 use otap_df_channel::error::RecvError;
->>>>>>> af29e276
 use otap_df_channel::mpsc;
 use serde_json::Value;
 use std::fmt::Debug;
@@ -199,16 +192,8 @@
         self.counter.clone()
     }
 
-<<<<<<< HEAD
-    /// Starts a receiver with the configured channels.
-    pub fn start_receiver<R>(&mut self, receiver: R)
-    where
-        R: Receiver<PData = TestMsg, Mode = LocalMode> + 'static,
-    {
-=======
     /// Sets the receiver for the test runtime and returns a test phase.
     pub fn set_receiver(mut self, receiver: ReceiverWrapper<PData>) -> TestPhase<PData> {
->>>>>>> af29e276
         let control_rx = self
             .control_rx
             .take()
