// SPDX-License-Identifier: Apache-2.0

//! Test utilities for exporters.
//!
//! These utilities are designed to make testing exporters simpler by abstracting away common
//! setup and lifecycle management.

use crate::config::ExporterConfig;
use crate::exporter::{ExporterWrapper, MessageChannel};
use crate::message::ControlMsg;
use crate::testing::{CtrlMsgCounters, create_not_send_channel, setup_test_runtime};
use otap_df_channel::error::SendError;
use otap_df_channel::mpsc;
use serde_json::Value;
use std::fmt::Debug;
use std::future::Future;
use std::marker::PhantomData;
use std::time::Duration;
use tokio::task::LocalSet;
use tokio::time::sleep;

/// A context object that holds transmitters for use in test tasks.
pub struct TestContext<PData> {
    /// Sender for control messages
    control_tx: mpsc::Sender<ControlMsg>,
    /// Sender for pipeline data
    pdata_tx: mpsc::Sender<PData>,
    /// Message counter for tracking processed messages
    counters: CtrlMsgCounters,
}

impl<PData> Clone for TestContext<PData> {
    fn clone(&self) -> Self {
        Self {
            control_tx: self.control_tx.clone(),
            pdata_tx: self.pdata_tx.clone(),
            counters: self.counters.clone(),
        }
    }
}

impl<PData> TestContext<PData> {
    /// Creates a new TestContext with the given transmitters.
    pub fn new(
        control_tx: mpsc::Sender<ControlMsg>,
        pdata_tx: mpsc::Sender<PData>,
        counters: CtrlMsgCounters,
    ) -> Self {
        Self {
            control_tx,
            pdata_tx,
            counters,
        }
    }

    /// Returns the control message counters.
    pub fn counters(&self) -> CtrlMsgCounters {
        self.counters.clone()
    }

    /// Sends a timer tick control message.
    ///
    /// # Errors
    ///
    /// Returns an error if the message could not be sent.
    pub async fn send_timer_tick(&self) -> Result<(), SendError<ControlMsg>> {
        self.control_tx.send_async(ControlMsg::TimerTick {}).await
    }

    /// Sends a config control message.
    ///
    /// # Errors
    ///
    /// Returns an error if the message could not be sent.
    pub async fn send_config(&self, config: Value) -> Result<(), SendError<ControlMsg>> {
        self.control_tx
            .send_async(ControlMsg::Config { config })
            .await
    }

    /// Sends a shutdown control message.
    ///
    /// # Errors
    ///
    /// Returns an error if the message could not be sent.
    pub async fn send_shutdown(
        &self,
        deadline: Duration,
        reason: &str,
    ) -> Result<(), SendError<ControlMsg>> {
        self.control_tx
            .send_async(ControlMsg::Shutdown {
                deadline,
                reason: reason.to_owned(),
            })
            .await
    }

    /// Sends a data message.
    ///
    /// # Errors
    ///
    /// Returns an error if the message could not be sent.
    pub async fn send_pdata(&self, content: PData) -> Result<(), SendError<PData>> {
        self.pdata_tx.send_async(content).await
    }

    /// Sleeps for the specified duration.
    pub async fn sleep(&self, duration: Duration) {
        sleep(duration).await;
    }
}

/// A test runtime for simplifying exporter tests.
///
/// This structure encapsulates the common setup logic needed for testing exporters,
/// including channel creation, exporter instantiation, and task management.
pub struct TestRuntime<PData> {
    /// The configuration for the exporter
    config: ExporterConfig,

    /// Runtime instance
    rt: tokio::runtime::Runtime,
    /// Local task set for non-Send futures
    local_tasks: LocalSet,

    /// Sender for control messages
    control_tx: mpsc::Sender<ControlMsg>,
    /// Receiver for control messages
    control_rx: Option<mpsc::Receiver<ControlMsg>>,

    /// Sender for pdata messages
    pdata_tx: mpsc::Sender<PData>,
    /// Receiver for pdata messages
    pdata_rx: Option<mpsc::Receiver<PData>>,

    /// Message counter for tracking processed messages
<<<<<<< HEAD
    counter: CtrMsgCounters,

    /// Join handle for the starting the exporter task
    start_exporter_handle: Option<tokio::task::JoinHandle<()>>,

    /// Join handle for the starting the test task
    start_test_handle: Option<tokio::task::JoinHandle<()>>,
=======
    counter: CtrlMsgCounters,
}

/// Data and operations for the test phase of an exporter.
pub struct TestPhase<PData> {
    /// Runtime instance
    rt: tokio::runtime::Runtime,
    /// Local task set for non-Send futures
    local_tasks: LocalSet,

    counters: CtrlMsgCounters,

    control_sender: mpsc::Sender<ControlMsg>,
    pdata_sender: mpsc::Sender<PData>,
}

/// Data and operations for the validation phase of an exporter.
pub struct ValidationPhase<PData> {
    /// Runtime instance
    rt: tokio::runtime::Runtime,
    /// Local task set for non-Send futures
    local_tasks: LocalSet,

    context: TestContext<PData>,
    _pd: PhantomData<PData>,
>>>>>>> 32b07445
}

impl<PData: Clone + Debug + 'static> TestRuntime<PData> {
    /// Creates a new test runtime with channels of the specified capacity.
    pub fn new() -> Self {
        let config = ExporterConfig::new("test_exporter");
        let (rt, local_tasks) = setup_test_runtime();
        let counter = CtrlMsgCounters::new();
        let (control_tx, control_rx) = create_not_send_channel(config.control_channel.capacity);
        let (pdata_tx, pdata_rx) = create_not_send_channel(config.input_pdata_channel.capacity);

        Self {
            config,
            rt,
            local_tasks,
            control_tx,
            control_rx: Some(control_rx),
            pdata_tx,
            pdata_rx: Some(pdata_rx),
            counter,
            start_exporter_handle: None,
            start_test_handle: None,
        }
    }

    /// Returns the current exporter configuration.
    pub fn config(&self) -> &ExporterConfig {
        &self.config
    }

    /// Returns the message counter.
    pub fn counters(&self) -> CtrlMsgCounters {
        self.counter.clone()
    }

    /// Sets the exporter for the test runtime and returns the test phase.
    pub fn set_exporter(mut self, exporter: ExporterWrapper<PData>) -> TestPhase<PData> {
        let msg_chan = MessageChannel::new(
            self.control_rx
                .take()
                .expect("Control channel not initialized"),
            self.pdata_rx.take().expect("PData channel not initialized"),
        );

<<<<<<< HEAD
        let boxed_exporter = Box::new(exporter);

        self.start_exporter_handle = Some(self.local_tasks.spawn_local(async move {
            boxed_exporter
                .start(msg_chan, EffectHandler::new("test_exporter"))
                .await
                .expect("Exporter event loop failed");
        }));
=======
        let _ = self.local_tasks.spawn_local(async move {
            exporter
                .start(msg_chan)
                .await
                .expect("Exporter event loop failed");
        });
        TestPhase {
            rt: self.rt,
            local_tasks: self.local_tasks,
            counters: self.counter.clone(),
            control_sender: self.control_tx,
            pdata_sender: self.pdata_tx,
        }
>>>>>>> 32b07445
    }
}

<<<<<<< HEAD
    /// Spawns a local task with a TestContext that provides access to transmitters.
    pub fn start_test<F, Fut>(&mut self, f: F)
=======
impl<PData: Debug + 'static> TestPhase<PData> {
    /// Starts the test scenario by executing the provided function with the test context.
    pub fn run_test<F, Fut>(self, f: F) -> ValidationPhase<PData>
>>>>>>> 32b07445
    where
        F: FnOnce(TestContext<PData>) -> Fut + 'static,
        Fut: Future<Output = ()> + 'static,
    {
<<<<<<< HEAD
        let context = ExporterTestContext::new(self.control_tx.clone(), self.pdata_tx.clone());
        self.start_test_handle = Some(self.local_tasks.spawn_local(async move {
            f(context).await;
        }));
=======
        let context = self.create_context();
        let ctx_test = context.clone();
        self.rt.block_on(async move {
            f(ctx_test).await;
        });

        ValidationPhase {
            rt: self.rt,
            local_tasks: self.local_tasks,
            context,
            _pd: PhantomData,
        }
>>>>>>> 32b07445
    }

    /// Creates a new context with the current transmitters
    fn create_context(&self) -> TestContext<PData> {
        TestContext::new(
            self.control_sender.clone(),
            self.pdata_sender.clone(),
            self.counters.clone(),
        )
    }
}

impl<PData> ValidationPhase<PData> {
    /// Runs all spawned tasks to completion and executes the provided future to validate test
    /// expectations.
    ///
    /// # Type Parameters
    ///
    /// * `F` - A function that creates a future with access to the test context.
    /// * `Fut` - The future type returned by the function.
    /// * `T` - The output type of the future.
    ///
    /// # Returns
    ///
    /// The result of the provided future.
<<<<<<< HEAD
    pub fn validate<F, Fut, T>(mut self, future_fn: F) -> T
=======
    pub fn run_validation<F, Fut, T>(mut self, future_fn: F) -> T
>>>>>>> 32b07445
    where
        F: FnOnce(TestContext<PData>) -> Fut,
        Fut: Future<Output = T>,
    {
        // First run all the spawned tasks to completion
<<<<<<< HEAD
        self.rt.block_on(self.local_tasks);

        let start_exporter_handle = self
            .start_exporter_handle
            .take()
            .expect("Exporter task not started");
        self.rt
            .block_on(start_exporter_handle)
            .expect("Exporter task failed");

        let start_test_handle = self
            .start_test_handle
            .take()
            .expect("Test task not started");
        self.rt
            .block_on(start_test_handle)
            .expect("Test task failed");

        let context = ExporterTestContext::new(self.control_tx.clone(), self.pdata_tx.clone());

=======
        let local_tasks = std::mem::take(&mut self.local_tasks);
        self.rt.block_on(local_tasks);
>>>>>>> 32b07445
        // Then run the validation future with the test context
        self.rt.block_on(future_fn(self.context))
    }
}<|MERGE_RESOLUTION|>--- conflicted
+++ resolved
@@ -135,15 +135,6 @@
     pdata_rx: Option<mpsc::Receiver<PData>>,
 
     /// Message counter for tracking processed messages
-<<<<<<< HEAD
-    counter: CtrMsgCounters,
-
-    /// Join handle for the starting the exporter task
-    start_exporter_handle: Option<tokio::task::JoinHandle<()>>,
-
-    /// Join handle for the starting the test task
-    start_test_handle: Option<tokio::task::JoinHandle<()>>,
-=======
     counter: CtrlMsgCounters,
 }
 
@@ -158,6 +149,9 @@
 
     control_sender: mpsc::Sender<ControlMsg>,
     pdata_sender: mpsc::Sender<PData>,
+
+    /// Join handle for the starting the exporter task
+    run_exporter_handle: tokio::task::JoinHandle<()>,
 }
 
 /// Data and operations for the validation phase of an exporter.
@@ -168,8 +162,11 @@
     local_tasks: LocalSet,
 
     context: TestContext<PData>,
+
+    /// Join handle for the running the exporter task
+    run_exporter_handle: tokio::task::JoinHandle<()>,
+
     _pd: PhantomData<PData>,
->>>>>>> 32b07445
 }
 
 impl<PData: Clone + Debug + 'static> TestRuntime<PData> {
@@ -190,8 +187,6 @@
             pdata_tx,
             pdata_rx: Some(pdata_rx),
             counter,
-            start_exporter_handle: None,
-            start_test_handle: None,
         }
     }
 
@@ -214,17 +209,7 @@
             self.pdata_rx.take().expect("PData channel not initialized"),
         );
 
-<<<<<<< HEAD
-        let boxed_exporter = Box::new(exporter);
-
-        self.start_exporter_handle = Some(self.local_tasks.spawn_local(async move {
-            boxed_exporter
-                .start(msg_chan, EffectHandler::new("test_exporter"))
-                .await
-                .expect("Exporter event loop failed");
-        }));
-=======
-        let _ = self.local_tasks.spawn_local(async move {
+        let run_exporter_handle = self.local_tasks.spawn_local(async move {
             exporter
                 .start(msg_chan)
                 .await
@@ -236,29 +221,18 @@
             counters: self.counter.clone(),
             control_sender: self.control_tx,
             pdata_sender: self.pdata_tx,
-        }
->>>>>>> 32b07445
-    }
-}
-
-<<<<<<< HEAD
-    /// Spawns a local task with a TestContext that provides access to transmitters.
-    pub fn start_test<F, Fut>(&mut self, f: F)
-=======
+            run_exporter_handle,
+        }
+    }
+}
+
 impl<PData: Debug + 'static> TestPhase<PData> {
     /// Starts the test scenario by executing the provided function with the test context.
     pub fn run_test<F, Fut>(self, f: F) -> ValidationPhase<PData>
->>>>>>> 32b07445
     where
         F: FnOnce(TestContext<PData>) -> Fut + 'static,
         Fut: Future<Output = ()> + 'static,
     {
-<<<<<<< HEAD
-        let context = ExporterTestContext::new(self.control_tx.clone(), self.pdata_tx.clone());
-        self.start_test_handle = Some(self.local_tasks.spawn_local(async move {
-            f(context).await;
-        }));
-=======
         let context = self.create_context();
         let ctx_test = context.clone();
         self.rt.block_on(async move {
@@ -269,9 +243,9 @@
             rt: self.rt,
             local_tasks: self.local_tasks,
             context,
+            run_exporter_handle: self.run_exporter_handle,
             _pd: PhantomData,
         }
->>>>>>> 32b07445
     }
 
     /// Creates a new context with the current transmitters
@@ -297,41 +271,19 @@
     /// # Returns
     ///
     /// The result of the provided future.
-<<<<<<< HEAD
-    pub fn validate<F, Fut, T>(mut self, future_fn: F) -> T
-=======
     pub fn run_validation<F, Fut, T>(mut self, future_fn: F) -> T
->>>>>>> 32b07445
     where
         F: FnOnce(TestContext<PData>) -> Fut,
         Fut: Future<Output = T>,
     {
         // First run all the spawned tasks to completion
-<<<<<<< HEAD
-        self.rt.block_on(self.local_tasks);
-
-        let start_exporter_handle = self
-            .start_exporter_handle
-            .take()
-            .expect("Exporter task not started");
-        self.rt
-            .block_on(start_exporter_handle)
-            .expect("Exporter task failed");
-
-        let start_test_handle = self
-            .start_test_handle
-            .take()
-            .expect("Test task not started");
-        self.rt
-            .block_on(start_test_handle)
-            .expect("Test task failed");
-
-        let context = ExporterTestContext::new(self.control_tx.clone(), self.pdata_tx.clone());
-
-=======
         let local_tasks = std::mem::take(&mut self.local_tasks);
         self.rt.block_on(local_tasks);
->>>>>>> 32b07445
+
+        self.rt
+            .block_on(self.run_exporter_handle)
+            .expect("Exporter task failed");
+
         // Then run the validation future with the test context
         self.rt.block_on(future_fn(self.context))
     }
