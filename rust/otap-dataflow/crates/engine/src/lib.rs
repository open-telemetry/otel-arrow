// SPDX-License-Identifier: Apache-2.0

//! Async Pipeline Engine

use crate::{
    config::{ExporterConfig, ProcessorConfig, ReceiverConfig},
    error::Error,
    exporter::ExporterWrapper,
    message::Sender,
    processor::ProcessorWrapper,
    receiver::ReceiverWrapper,
    runtime_config::{RuntimeNode, RuntimePipeline},
};
use serde_json::Value;
use std::num::NonZeroUsize;
use std::rc::Rc;
use std::{collections::HashMap, sync::OnceLock};

pub mod error;
pub mod exporter;
pub mod message;
pub mod processor;
pub mod receiver;

pub mod config;
mod effect_handler;
pub mod local;
pub mod pipeline;
pub mod runtime_config;
pub mod shared;
<<<<<<< HEAD

pub mod control;
pub mod testing;

use crate::message::Receiver;
pub use linkme::distributed_slice;
use otap_df_config::node::{DispatchStrategy, NodeConfig};
use otap_df_config::{NodeId, PortName};

/// Trait for factory types that expose a name.
///
/// This trait is used to define a common interface for different types of factories
/// that create instances of receivers, processors, or exporters.
pub trait NamedFactory {
    /// Returns the name of the node factory.
    fn name(&self) -> &'static str;
}

/// A factory for creating receivers.
pub struct ReceiverFactory<PData> {
    /// The name of the receiver.
    pub name: &'static str,
    /// A function that creates a new receiver instance.
    pub create: fn(config: &Value, receiver_config: &ReceiverConfig) -> ReceiverWrapper<PData>,
}

// Note: We don't use `#[derive(Clone)]` here to avoid forcing the `PData` type to implement `Clone`.
impl<PData> Clone for ReceiverFactory<PData> {
    fn clone(&self) -> Self {
        ReceiverFactory {
            name: self.name,
            create: self.create,
        }
    }
}

impl<PData> NamedFactory for ReceiverFactory<PData> {
    fn name(&self) -> &'static str {
        self.name
    }
}

/// A factory for creating processors.
pub struct ProcessorFactory<PData> {
    /// The name of the processor.
    pub name: &'static str,
    /// A function that creates a new processor instance.
    pub create: fn(config: &Value, processor_config: &ProcessorConfig) -> ProcessorWrapper<PData>,
}

// Note: We don't use `#[derive(Clone)]` here to avoid forcing the `PData` type to implement `Clone`.
impl<PData> Clone for ProcessorFactory<PData> {
    fn clone(&self) -> Self {
        ProcessorFactory {
            name: self.name,
            create: self.create,
        }
    }
}

impl<PData> NamedFactory for ProcessorFactory<PData> {
    fn name(&self) -> &'static str {
        self.name
    }
}

/// A factory for creating exporter.
pub struct ExporterFactory<PData> {
    /// The name of the receiver.
    pub name: &'static str,
    /// A function that creates a new exporter instance.
    pub create: fn(config: &Value, exporter_config: &ExporterConfig) -> ExporterWrapper<PData>,
}

// Note: We don't use `#[derive(Clone)]` here to avoid forcing the `PData` type to implement `Clone`.
impl<PData> Clone for ExporterFactory<PData> {
    fn clone(&self) -> Self {
        ExporterFactory {
            name: self.name,
            create: self.create,
        }
    }
}

impl<PData> NamedFactory for ExporterFactory<PData> {
    fn name(&self) -> &'static str {
        self.name
    }
}

/// Returns a map of factory names to factory instances.
pub fn get_factory_map<T>(
    factory_map: &'static OnceLock<HashMap<&'static str, T>>,
    factory_slice: &'static [T],
) -> &'static HashMap<&'static str, T>
where
    T: NamedFactory + Clone,
{
    factory_map.get_or_init(|| {
        factory_slice
            .iter()
            .map(|f| (f.name(), f.clone()))
            .collect::<HashMap<&'static str, T>>()
    })
}

/// Builds a pipeline factory for initialization.
///
/// This function is used as a placeholder when declaring a pipeline factory with the
/// `#[factory_registry]` attribute macro. The macro will replace this placeholder with
/// proper lazy initialization using `LazyLock`.
///
/// # Example
/// ```rust,ignore
/// #[factory_registry(MyData)]
/// static FACTORY_REGISTRY: PipelineFactory<MyData> = build_factory();
/// ```
#[must_use]
pub const fn build_factory<PData: 'static + Clone>() -> PipelineFactory<PData> {
    // This function should never actually be called since the macro replaces it entirely.
    // If it is called, that indicates a bug in the macro system.
    panic!(
        "build_registry() should never be called - it's replaced by the #[factory_registry] macro"
    )
}

/// A pipeline factory.
///
/// This factory contains a registry of all the micro-factories for receivers, processors, and
/// exporters, as well as the logic for creating pipelines based on a given configuration.
pub struct PipelineFactory<PData: 'static + Clone> {
    receiver_factory_map: OnceLock<HashMap<&'static str, ReceiverFactory<PData>>>,
    processor_factory_map: OnceLock<HashMap<&'static str, ProcessorFactory<PData>>>,
    exporter_factory_map: OnceLock<HashMap<&'static str, ExporterFactory<PData>>>,
    receiver_factories: &'static [ReceiverFactory<PData>],
    processor_factories: &'static [ProcessorFactory<PData>],
    exporter_factories: &'static [ExporterFactory<PData>],
}

impl<PData: 'static + Clone> PipelineFactory<PData> {
    /// Creates a new factory registry with the given factory slices.
    #[must_use]
    pub const fn new(
        receiver_factories: &'static [ReceiverFactory<PData>],
        processor_factories: &'static [ProcessorFactory<PData>],
        exporter_factories: &'static [ExporterFactory<PData>],
    ) -> Self {
        Self {
            receiver_factory_map: OnceLock::new(),
            processor_factory_map: OnceLock::new(),
            exporter_factory_map: OnceLock::new(),
            receiver_factories,
            processor_factories,
            exporter_factories,
        }
    }

    /// Gets the receiver factory map, initializing it if necessary.
    pub fn get_receiver_factory_map(&self) -> &HashMap<&'static str, ReceiverFactory<PData>> {
        self.receiver_factory_map.get_or_init(|| {
            self.receiver_factories
                .iter()
                .map(|f| (f.name(), f.clone()))
                .collect::<HashMap<&'static str, ReceiverFactory<PData>>>()
        })
    }

    /// Gets the processor factory map, initializing it if necessary.
    pub fn get_processor_factory_map(&self) -> &HashMap<&'static str, ProcessorFactory<PData>> {
        self.processor_factory_map.get_or_init(|| {
            self.processor_factories
                .iter()
                .map(|f| (f.name(), f.clone()))
                .collect::<HashMap<&'static str, ProcessorFactory<PData>>>()
        })
    }

    /// Gets the exporter factory map, initializing it if necessary.
    pub fn get_exporter_factory_map(&self) -> &HashMap<&'static str, ExporterFactory<PData>> {
        self.exporter_factory_map.get_or_init(|| {
            self.exporter_factories
                .iter()
                .map(|f| (f.name(), f.clone()))
                .collect::<HashMap<&'static str, ExporterFactory<PData>>>()
        })
    }

    /// Builds a runtime pipeline from the given pipeline configuration.
    pub fn build(
        &self,
        config: otap_df_config::pipeline::PipelineConfig,
    ) -> Result<RuntimePipeline<PData>, Error<PData>> {
        let mut nodes = HashMap::new();

        // Create runtime nodes based on the pipeline configuration.
        // ToDo(LQ): Collect all errors instead of failing fast to provide better feedback.
        for (node_id, node_config) in config.node_iter() {
            match node_config.kind {
                otap_df_config::node::NodeKind::Receiver => {
                    self.create_receiver(&mut nodes, node_id.clone(), node_config.clone())?
                }
                otap_df_config::node::NodeKind::Processor => {
                    self.create_processor(&mut nodes, node_id.clone(), node_config.clone())?
                }
                otap_df_config::node::NodeKind::Exporter => {
                    self.create_exporter(&mut nodes, node_id.clone(), node_config.clone())?
                }
                otap_df_config::node::NodeKind::ProcessorChain => {
                    // ToDo(LQ): Implement processor chain optimization to eliminate intermediary channels.
                    return Err(Error::UnsupportedNodeKind {
                        kind: "ProcessorChain".into(),
                    });
                }
            }
        }

        // First pass: collect all channel assignments to avoid multiple mutable borrows
        struct ChannelAssignment<PData> {
            source_id: NodeId,
            port: PortName,
            sender: Sender<PData>,
            destinations: Vec<(NodeId, Receiver<PData>)>,
        }
        let mut assignments = Vec::new();
        for hyper_edge in collect_hyper_edges_runtime(&nodes) {
            // Get source node
            let src_node = nodes
                .get(&hyper_edge.source)
                .ok_or_else(|| Error::UnknownNode {
                    node_id: hyper_edge.source.clone(),
                })?;
            // Get destination nodes
            let mut dest_nodes = Vec::with_capacity(hyper_edge.destinations.len());
            for id in &hyper_edge.destinations {
                let node = nodes.get(id).ok_or_else(|| Error::UnknownNode {
                    node_id: id.clone(),
                })?;
                dest_nodes.push(node);
            }

            // Select channel type
            let (sender, receivers) = Self::select_channel_type(
                src_node,
                dest_nodes,
                NonZeroUsize::new(1000).expect("Buffer size must be non-zero"),
            )?;

            // Prepare assignments
            let destinations = hyper_edge
                .destinations
                .iter()
                .cloned()
                .zip(receivers.into_iter())
                .collect();
            assignments.push(ChannelAssignment {
                source_id: hyper_edge.source,
                port: hyper_edge.port,
                sender,
                destinations,
            });
        }

        // Second pass: perform all assignments
        for assignment in assignments {
            let src_node =
                nodes
                    .get_mut(&assignment.source_id)
                    .ok_or_else(|| Error::UnknownNode {
                        node_id: assignment.source_id.clone(),
                    })?;
            src_node.set_pdata_sender(assignment.port.clone(), assignment.sender)?;
            for (dest_id, receiver) in assignment.destinations {
                let dest_node = nodes.get_mut(&dest_id).ok_or_else(|| Error::UnknownNode {
                    node_id: dest_id.clone(),
                })?;
                dest_node.set_pdata_receiver(receiver)?;
            }
        }
        Ok(RuntimePipeline::new(config, nodes))
    }

    /// Determines the best channel type from the following parameters:
    /// - Flag specifying if the channel is shared (true) or local (false).
    /// - The number of destinations connected to the channel.
    /// - The dispatch strategy for the channel (not yet supported).
    ///
    /// This function returns a tuple containing the selected sender and one receiver per
    /// destination.
    ///
    /// ToDo (LQ): Support dispatch strategies.
    fn select_channel_type(
        src_node: &RuntimeNode<PData>,
        dest_nodes: Vec<&RuntimeNode<PData>>,
        buffer_size: NonZeroUsize,
    ) -> Result<(Sender<PData>, Vec<Receiver<PData>>), Error<PData>> {
        let source_is_shared = src_node.is_shared();
        let any_dest_is_shared = dest_nodes.iter().any(|dest| dest.is_shared());
        let use_shared_channels = source_is_shared || any_dest_is_shared;
        let num_destinations = dest_nodes.len();

        if use_shared_channels {
            // Shared channels
            if num_destinations > 1 {
                let (pdata_sender, pdata_receiver) = flume::bounded(buffer_size.get());
                let pdata_receivers = (0..num_destinations)
                    .map(|_| Receiver::SharedMpmc(pdata_receiver.clone()))
                    .collect::<Vec<_>>();
                Ok((Sender::SharedMpmc(pdata_sender), pdata_receivers))
            } else {
                let (pdata_sender, pdata_receiver) =
                    tokio::sync::mpsc::channel::<PData>(buffer_size.get());
                Ok((
                    Sender::SharedMpsc(pdata_sender),
                    vec![Receiver::SharedMpsc(pdata_receiver)],
                ))
            }
        } else {
            // Local channels
            if num_destinations > 1 {
                // ToDo(LQ): Use a local SPMC channel when available.
                let (pdata_sender, pdata_receiver) =
                    otap_df_channel::mpmc::Channel::new(buffer_size);
                let pdata_receivers = (0..num_destinations)
                    .map(|_| Receiver::LocalMpmc(pdata_receiver.clone()))
                    .collect::<Vec<_>>();
                Ok((Sender::LocalMpmc(pdata_sender), pdata_receivers))
            } else {
                // ToDo(LQ): Use a local SPSC channel when available.
                let (pdata_sender, pdata_receiver) =
                    otap_df_channel::mpsc::Channel::new(buffer_size.get());
                Ok((
                    Sender::LocalMpsc(pdata_sender),
                    vec![Receiver::LocalMpsc(pdata_receiver)],
                ))
            }
        }
    }

    /// Creates a receiver node and adds it to the list of runtime nodes.
    fn create_receiver(
        &self,
        nodes: &mut HashMap<NodeId, RuntimeNode<PData>>,
        receiver_id: NodeId,
        node_config: Rc<NodeConfig>,
    ) -> Result<(), Error<PData>> {
        let factory = self
            .get_receiver_factory_map()
            .get(node_config.plugin_urn.as_ref())
            .ok_or_else(|| Error::UnknownReceiver {
                plugin_urn: node_config.plugin_urn.clone(),
            })?;
        let receiver_config = ReceiverConfig::new(receiver_id.clone());
        let create = factory.create;

        let prev_node = nodes.insert(
            receiver_id.clone(),
            RuntimeNode::Receiver {
                config: node_config.clone(),
                instance: create(&node_config.config, &receiver_config),
                pdata_sender: None,
            },
        );
        if prev_node.is_some() {
            return Err(Error::ReceiverAlreadyExists {
                receiver: receiver_id,
            });
        }
        Ok(())
    }

    /// Creates a processor node and adds it to the list of runtime nodes.
    fn create_processor(
        &self,
        nodes: &mut HashMap<NodeId, RuntimeNode<PData>>,
        processor_id: NodeId,
        node_config: Rc<NodeConfig>,
    ) -> Result<(), Error<PData>> {
        let factory = self
            .get_processor_factory_map()
            .get(node_config.plugin_urn.as_ref())
            .ok_or_else(|| Error::UnknownProcessor {
                plugin_urn: node_config.plugin_urn.clone(),
            })?;
        let processor_config = ProcessorConfig::new(processor_id.clone());
        let create = factory.create;
        let prev_node = nodes.insert(
            processor_id.clone(),
            RuntimeNode::Processor {
                config: node_config.clone(),
                instance: create(&node_config.config, &processor_config),
                pdata_sender: None,
                pdata_receiver: None,
            },
        );
        if prev_node.is_some() {
            return Err(Error::ProcessorAlreadyExists {
                processor: processor_id,
            });
        }
        Ok(())
    }

    /// Creates an exporter node and adds it to the list of runtime nodes.
    fn create_exporter(
        &self,
        nodes: &mut HashMap<NodeId, RuntimeNode<PData>>,
        exporter_id: NodeId,
        node_config: Rc<NodeConfig>,
    ) -> Result<(), Error<PData>> {
        let factory = self
            .get_exporter_factory_map()
            .get(node_config.plugin_urn.as_ref())
            .ok_or_else(|| Error::UnknownExporter {
                plugin_urn: node_config.plugin_urn.clone(),
            })?;
        let exporter_config = ExporterConfig::new(exporter_id.clone());
        let create = factory.create;
        let prev_node = nodes.insert(
            exporter_id.clone(),
            RuntimeNode::Exporter {
                config: node_config.clone(),
                instance: create(&node_config.config, &exporter_config),
                pdata_receiver: None,
            },
        );
        if prev_node.is_some() {
            return Err(Error::ExporterAlreadyExists {
                exporter: exporter_id,
            });
        }
        Ok(())
    }
}

/// Represents a hyper-edge in the runtime graph, corresponding to a source node's output port,
/// its dispatch strategy, and the set of destination node ids connected to that port.
struct HyperEdgeRuntime {
    source: NodeId,
    // ToDo(LQ): Use port name for telemetry and debugging purposes.
    port: PortName,
    #[allow(dead_code)]
    dispatch_strategy: DispatchStrategy,
    destinations: Vec<NodeId>,
}

/// Returns a vector of all hyper-edges in the runtime graph.
///
/// Each item represents a hyper-edge with source node id, port, dispatch strategy, and destination
/// node ids.
fn collect_hyper_edges_runtime<PData>(
    nodes: &HashMap<NodeId, RuntimeNode<PData>>,
) -> Vec<HyperEdgeRuntime> {
    let mut edges = Vec::new();
    for (node_id, node) in nodes.iter() {
        let config = match node {
            RuntimeNode::Receiver { config, .. }
            | RuntimeNode::Processor { config, .. }
            | RuntimeNode::Exporter { config, .. } => config,
        };
        for (port, hyper_edge_cfg) in &config.out_ports {
            let destinations = hyper_edge_cfg
                .destinations
                .iter()
                .cloned()
                .collect::<Vec<_>>();
            if destinations.is_empty() {
                // Skip hyper-edges with no destinations
                continue;
            }
            edges.push(HyperEdgeRuntime {
                source: node_id.clone(),
                port: port.clone(),
                dispatch_strategy: hyper_edge_cfg.dispatch_strategy.clone(),
                destinations,
            });
        }
    }
    edges
}
=======
pub mod testing;
>>>>>>> 12af33d9
<|MERGE_RESOLUTION|>--- conflicted
+++ resolved
@@ -28,8 +28,6 @@
 pub mod pipeline;
 pub mod runtime_config;
 pub mod shared;
-<<<<<<< HEAD
-
 pub mod control;
 pub mod testing;
 
@@ -507,7 +505,4 @@
         }
     }
     edges
-}
-=======
-pub mod testing;
->>>>>>> 12af33d9
+}