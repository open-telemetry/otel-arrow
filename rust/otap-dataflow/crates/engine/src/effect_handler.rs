// Copyright The OpenTelemetry Authors
// SPDX-License-Identifier: Apache-2.0

//! Common foundation of all effect handlers.

use crate::control::{PipelineControlMsg, PipelineCtrlMsgSender};
use crate::error::Error;
use crate::node::NodeId;
use otap_df_channel::error::SendError;
use std::net::SocketAddr;
use std::time::Duration;
use tokio::net::{TcpListener, UdpSocket};

/// Common implementation of all effect handlers.
///
/// Note: This implementation is `Send`.
#[derive(Clone)]
pub(crate) struct EffectHandlerCore {
    pub(crate) node_id: NodeId,
    // ToDo refactor the code to avoid using Option here.
    pub(crate) pipeline_ctrl_msg_sender: Option<PipelineCtrlMsgSender>,
}

impl EffectHandlerCore {
    /// Creates a new EffectHandlerCore with node_id.
    pub(crate) fn new(node_id: NodeId) -> Self {
        Self {
            node_id,
            pipeline_ctrl_msg_sender: None,
        }
    }

    pub(crate) fn set_pipeline_ctrl_msg_sender(
        &mut self,
        pipeline_ctrl_msg_sender: PipelineCtrlMsgSender,
    ) {
        self.pipeline_ctrl_msg_sender = Some(pipeline_ctrl_msg_sender);
    }

    /// Returns the id of the node associated with this effect handler.
    #[must_use]
    pub(crate) fn node_id(&self) -> NodeId {
        self.node_id.clone()
    }

    /// Print an info message to stdout.
    ///
    /// This method provides a standardized way for all nodes in the pipeline
    /// to output informational messages without blocking the async runtime.
    pub(crate) async fn info(&self, message: &str) {
        use tokio::io::{AsyncWriteExt, stdout};
        let mut out = stdout();
        let formatted_message = format!("{message}\n");
        // Ignore write errors as they're typically not recoverable for stdout
        let _ = out.write_all(formatted_message.as_bytes()).await;
        let _ = out.flush().await;
    }

    /// Creates a non-blocking TCP listener on the given address with socket options defined by the
    /// pipeline engine implementation. It's important for receiver implementer to create TCP
    /// listeners via this method to ensure the scalability and the serviceability of the pipeline.
    ///
    /// # Errors
    ///
    /// Returns an [`Error::IoError`] if any step in the process fails.
    ///
    /// ToDo: return a std::net::TcpListener instead of a tokio::net::tcp::TcpListener to avoid leaking our current dependency on Tokio.
    pub(crate) fn tcp_listener(
        &self,
        addr: SocketAddr,
        receiver_id: NodeId,
    ) -> Result<TcpListener, Error> {
        // Helper closure to convert errors.
        let into_engine_error = |error: std::io::Error| Error::IoError {
            node: receiver_id.clone(),
            error,
        };

        // Create a SO_REUSEADDR + SO_REUSEPORT listener.
        let sock = socket2::Socket::new(
            match addr {
                SocketAddr::V4(_) => socket2::Domain::IPV4,
                SocketAddr::V6(_) => socket2::Domain::IPV6,
            },
            socket2::Type::STREAM,
            None,
        )
        .map_err(into_engine_error)?;

        // Allows multiple sockets to bind to an address/port combination even if a socket in the
        // TIME_WAIT state currently occupies that combination.
        // Goal: Restarting the server quickly without waiting for the OS to release a port.
        sock.set_reuse_address(true).map_err(into_engine_error)?;
        // Explicitly allows multiple sockets to simultaneously bind and listen to the exact same
        // IP and port. Incoming connections or packets are distributed between the sockets
        // (load balancing).
        // Goal: Load balancing incoming connections.
        sock.set_reuse_port(true).map_err(into_engine_error)?;
        sock.set_nonblocking(true).map_err(into_engine_error)?;
        sock.bind(&addr.into()).map_err(into_engine_error)?;
        sock.listen(8192).map_err(into_engine_error)?;

        TcpListener::from_std(sock.into()).map_err(into_engine_error)
    }

    /// Creates a non-blocking UDP socket on the given address with socket options defined by the
    /// pipeline engine implementation. It's important for receiver implementer to create UDP
    /// sockets via this method to ensure the scalability and the serviceability of the pipeline.
    ///
    /// # Errors
    ///
    /// Returns an [`Error::IoError`] if any step in the process fails.
    ///
    /// ToDo: return a std::net::UdpSocket instead of a tokio::net::UdpSocket to avoid leaking our current dependency on Tokio.
    #[allow(dead_code)]
    pub(crate) fn udp_socket(
        &self,
        addr: SocketAddr,
        receiver_id: NodeId,
    ) -> Result<UdpSocket, Error> {
        // Helper closure to convert errors.
        let into_engine_error = |error: std::io::Error| Error::IoError {
            node: receiver_id.clone(),
            error,
        };

        // Create a SO_REUSEADDR + SO_REUSEPORT UDP socket.
        let sock = socket2::Socket::new(
            match addr {
                SocketAddr::V4(_) => socket2::Domain::IPV4,
                SocketAddr::V6(_) => socket2::Domain::IPV6,
            },
            socket2::Type::DGRAM,
            None,
        )
        .map_err(into_engine_error)?;

        // Goal: Restarting the server quickly without waiting for the OS to release a port.
        sock.set_reuse_address(true).map_err(into_engine_error)?;
        // Explicitly allows multiple sockets to simultaneously bind to the exact same
        // IP and port. Incoming packets are distributed between the sockets
        // (load balancing).
        // Goal: Load balancing incoming packets.
        sock.set_reuse_port(true).map_err(into_engine_error)?;
        sock.set_nonblocking(true).map_err(into_engine_error)?;
        sock.bind(&addr.into()).map_err(into_engine_error)?;

        UdpSocket::from_std(sock.into()).map_err(into_engine_error)
    }

    /// Starts a cancellable periodic timer that emits TimerTick on the control channel.
    /// Returns a handle that can be used to cancel the timer.
    ///
    /// Current limitation: The timer can only be started once per node.
    pub async fn start_periodic_timer(
        &self,
        duration: Duration,
    ) -> Result<TimerCancelHandle, Error> {
        let pipeline_ctrl_msg_sender = self.pipeline_ctrl_msg_sender.clone()
            .expect("[Internal Error] Node request sender not set. This is a bug in the pipeline engine implementation.");
        pipeline_ctrl_msg_sender
            .send(PipelineControlMsg::StartTimer {
                node_id: self.node_id.index,
                duration,
            })
            .await
            // Drop the SendError
<<<<<<< HEAD
            .map_err(|_| Error::PipelineControlMsgError)?;
=======
            .map_err(|e| Error::PipelineControlMsgError {
                error: e.to_string(),
            })?;
>>>>>>> 8bc34732

        Ok(TimerCancelHandle {
            node_id: self.node_id.index,
            pipeline_ctrl_msg_sender,
        })
    }

    /// Starts a cancellable periodic telemetry collection timer that emits CollectTelemetry on the control channel.
    /// Returns a handle that can be used to cancel the telemetry timer.
    pub async fn start_periodic_telemetry(
        &self,
        duration: Duration,
    ) -> Result<TelemetryTimerCancelHandle, Error> {
        let pipeline_ctrl_msg_sender = self
            .pipeline_ctrl_msg_sender
            .clone()
            .expect("[Internal Error] Node request sender not set. This is a bug in the pipeline engine implementation.");
        pipeline_ctrl_msg_sender
            .send(PipelineControlMsg::StartTelemetryTimer {
                node_id: self.node_id.index,
                duration,
            })
            .await
<<<<<<< HEAD
            .map_err(|_| Error::PipelineControlMsgError)?;
=======
            .map_err(|e| Error::PipelineControlMsgError {
                error: e.to_string(),
            })?;
>>>>>>> 8bc34732

        Ok(TelemetryTimerCancelHandle {
            node_id: self.node_id.clone(),
            pipeline_ctrl_msg_sender,
        })
    }
}

/// Handle to cancel a running timer.
pub struct TimerCancelHandle {
    node_id: usize,
    pipeline_ctrl_msg_sender: PipelineCtrlMsgSender,
}

impl TimerCancelHandle {
    /// Cancels the timer.
    pub async fn cancel(self) -> Result<(), SendError<PipelineControlMsg>> {
        self.pipeline_ctrl_msg_sender
            .send(PipelineControlMsg::CancelTimer {
                node_id: self.node_id,
            })
            .await
    }
}

/// Handle to cancel a running telemetry timer.
pub struct TelemetryTimerCancelHandle {
    node_id: NodeId,
    pipeline_ctrl_msg_sender: PipelineCtrlMsgSender,
}

impl TelemetryTimerCancelHandle {
    /// Cancels the telemetry collection timer.
    pub async fn cancel(self) -> Result<(), SendError<PipelineControlMsg>> {
        self.pipeline_ctrl_msg_sender
            .send(PipelineControlMsg::CancelTelemetryTimer {
                node_id: self.node_id.index,
            })
            .await
    }
}<|MERGE_RESOLUTION|>--- conflicted
+++ resolved
@@ -3,7 +3,7 @@
 
 //! Common foundation of all effect handlers.
 
-use crate::control::{PipelineControlMsg, PipelineCtrlMsgSender};
+use crate::control::{AckOrNack, PipelineControlMsg, PipelineCtrlMsgSender};
 use crate::error::Error;
 use crate::node::NodeId;
 use otap_df_channel::error::SendError;
@@ -15,13 +15,13 @@
 ///
 /// Note: This implementation is `Send`.
 #[derive(Clone)]
-pub(crate) struct EffectHandlerCore {
+pub(crate) struct EffectHandlerCore<PData> {
     pub(crate) node_id: NodeId,
     // ToDo refactor the code to avoid using Option here.
-    pub(crate) pipeline_ctrl_msg_sender: Option<PipelineCtrlMsgSender>,
-}
-
-impl EffectHandlerCore {
+    pub(crate) pipeline_ctrl_msg_sender: Option<PipelineCtrlMsgSender<PData>>,
+}
+
+impl<PData> EffectHandlerCore<PData> {
     /// Creates a new EffectHandlerCore with node_id.
     pub(crate) fn new(node_id: NodeId) -> Self {
         Self {
@@ -32,7 +32,7 @@
 
     pub(crate) fn set_pipeline_ctrl_msg_sender(
         &mut self,
-        pipeline_ctrl_msg_sender: PipelineCtrlMsgSender,
+        pipeline_ctrl_msg_sender: PipelineCtrlMsgSender<PData>,
     ) {
         self.pipeline_ctrl_msg_sender = Some(pipeline_ctrl_msg_sender);
     }
@@ -155,7 +155,7 @@
     pub async fn start_periodic_timer(
         &self,
         duration: Duration,
-    ) -> Result<TimerCancelHandle, Error> {
+    ) -> Result<TimerCancelHandle<PData>, Error> {
         let pipeline_ctrl_msg_sender = self.pipeline_ctrl_msg_sender.clone()
             .expect("[Internal Error] Node request sender not set. This is a bug in the pipeline engine implementation.");
         pipeline_ctrl_msg_sender
@@ -165,13 +165,9 @@
             })
             .await
             // Drop the SendError
-<<<<<<< HEAD
-            .map_err(|_| Error::PipelineControlMsgError)?;
-=======
             .map_err(|e| Error::PipelineControlMsgError {
                 error: e.to_string(),
             })?;
->>>>>>> 8bc34732
 
         Ok(TimerCancelHandle {
             node_id: self.node_id.index,
@@ -184,7 +180,7 @@
     pub async fn start_periodic_telemetry(
         &self,
         duration: Duration,
-    ) -> Result<TelemetryTimerCancelHandle, Error> {
+    ) -> Result<TelemetryTimerCancelHandle<PData>, Error> {
         let pipeline_ctrl_msg_sender = self
             .pipeline_ctrl_msg_sender
             .clone()
@@ -195,30 +191,32 @@
                 duration,
             })
             .await
-<<<<<<< HEAD
-            .map_err(|_| Error::PipelineControlMsgError)?;
-=======
             .map_err(|e| Error::PipelineControlMsgError {
                 error: e.to_string(),
             })?;
->>>>>>> 8bc34732
 
         Ok(TelemetryTimerCancelHandle {
             node_id: self.node_id.clone(),
             pipeline_ctrl_msg_sender,
         })
     }
+
+    /// Reply to a request
+    pub async fn reply(&self, _acknack: AckOrNack<PData>) -> Result<(), Error> {
+        //  self.core.reply(acknack).await @@@
+        Ok(())
+    }
 }
 
 /// Handle to cancel a running timer.
-pub struct TimerCancelHandle {
+pub struct TimerCancelHandle<PData> {
     node_id: usize,
-    pipeline_ctrl_msg_sender: PipelineCtrlMsgSender,
-}
-
-impl TimerCancelHandle {
+    pipeline_ctrl_msg_sender: PipelineCtrlMsgSender<PData>,
+}
+
+impl<PData> TimerCancelHandle<PData> {
     /// Cancels the timer.
-    pub async fn cancel(self) -> Result<(), SendError<PipelineControlMsg>> {
+    pub async fn cancel(self) -> Result<(), SendError<PipelineControlMsg<PData>>> {
         self.pipeline_ctrl_msg_sender
             .send(PipelineControlMsg::CancelTimer {
                 node_id: self.node_id,
@@ -228,14 +226,14 @@
 }
 
 /// Handle to cancel a running telemetry timer.
-pub struct TelemetryTimerCancelHandle {
+pub struct TelemetryTimerCancelHandle<PData> {
     node_id: NodeId,
-    pipeline_ctrl_msg_sender: PipelineCtrlMsgSender,
-}
-
-impl TelemetryTimerCancelHandle {
+    pipeline_ctrl_msg_sender: PipelineCtrlMsgSender<PData>,
+}
+
+impl<PData> TelemetryTimerCancelHandle<PData> {
     /// Cancels the telemetry collection timer.
-    pub async fn cancel(self) -> Result<(), SendError<PipelineControlMsg>> {
+    pub async fn cancel(self) -> Result<(), SendError<PipelineControlMsg<PData>>> {
         self.pipeline_ctrl_msg_sender
             .send(PipelineControlMsg::CancelTelemetryTimer {
                 node_id: self.node_id.index,
