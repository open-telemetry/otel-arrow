// Copyright The OpenTelemetry Authors
// SPDX-License-Identifier: Apache-2.0

//! Set of traits and structures used to implement receivers.
//!
//! A receiver is an ingress node that feeds a pipeline with data from external sources while
//! performing the necessary conversions to produce messages in a format recognized by the rest of
//! downstream pipeline nodes (e.g. OTLP or OTAP message format).
//!
//! A receiver can operate in various ways, including:
//!
//! 1. Listening on a socket to receive push-based telemetry data,
//! 2. Being notified of changes in a local directory (e.g. log file monitoring),
//! 3. Actively scraping an endpoint to retrieve the latest metrics from a system,
//! 4. Or using any other method to receive or extract telemetry data from external sources.
//!
//! # Lifecycle
//!
//! 1. The receiver is instantiated and configured.
//! 2. The `start` method is called, which begins the receiver's operation.
//! 3. The receiver processes both internal control messages and external data.
//! 4. The receiver shuts down when it receives a `Shutdown` control message or encounters a fatal
//!    error.
//!
//! # Thread Safety
//!
//! This implementation is designed for use in both single-threaded and multi-threaded environments.
//! The `Receiver` trait requires the `Send` bound, enabling the use of thread-safe types.
//!
//! # Scalability
//!
//! To ensure scalability, the pipeline engine will start multiple instances of the same pipeline in
//! parallel on different cores, each with its own receiver instance.

use crate::control::AckOrNack;
use crate::control::{NodeControlMsg, PipelineCtrlMsgSender};
use crate::effect_handler::{EffectHandlerCore, TelemetryTimerCancelHandle, TimerCancelHandle};
use crate::error::{Error, TypedError};
use crate::local::message::LocalSender;
use crate::node::NodeId;
use async_trait::async_trait;
use otap_df_channel::error::RecvError;
use otap_df_config::PortName;
use std::collections::HashMap;
use std::net::SocketAddr;
use std::time::Duration;
use tokio::net::{TcpListener, UdpSocket};

/// A trait for ingress receivers (!Send definition).
///
/// Receivers are responsible for accepting data from external sources and converting
/// it into messages that can be processed by the pipeline.
#[async_trait( ? Send)]
pub trait Receiver<PData> {
    /// Starts the receiver and begins processing incoming external data and control messages.
    ///
    /// The pipeline engine will call this function to start the receiver in a separate task.
    /// Receivers are assigned their own dedicated task at pipeline initialization because their
    /// primary function involves interacting with the external world, and the pipeline has no
    /// prior knowledge of when these interactions will occur.
    ///
    /// The `Box<Self>` signature indicates that when this method is called, the receiver takes
    /// exclusive ownership of its instance. This approach is necessary because a receiver cannot
    /// yield control back to the pipeline engine - it must independently manage its inputs and
    /// processing timing. The only way the pipeline engine can interact with the receiver after
    /// starting it is through the control message channel.
    ///
    /// Receivers are expected to process both internal control messages and external sources and
    /// use the EffectHandler to send messages to the next node(s) in the pipeline.
    ///
    /// Important note: Receivers are expected to process internal control messages in priority over
    /// external data.
    ///
    /// # Parameters
    ///
    /// - `ctrl_chan`: A channel to receive control messages.
    /// - `effect_handler`: A handler to perform side effects such as opening a listener.
    ///
    /// Each of these parameters is **NOT** [`Send`].
    ///
    /// # Errors
    ///
    /// Returns an [`Error`] if an unrecoverable error occurs.
    ///
    /// # Cancellation Safety
    ///
    /// This method should be cancellation safe and clean up any resources when dropped.
    async fn start(
        self: Box<Self>,
        ctrl_chan: ControlChannel<PData>,
        effect_handler: EffectHandler<PData>,
    ) -> Result<(), Error>;
}

/// A channel for receiving control messages (in a !Send environment).
///
/// This structure wraps a receiver end of a channel that carries [`NodeControlMsg`]
/// values used to control the behavior of a receiver at runtime.
pub struct ControlChannel<PData> {
    rx: crate::message::Receiver<NodeControlMsg<PData>>,
}

impl<PData> ControlChannel<PData> {
    /// Creates a new `ControlChannelLocal` with the given receiver.
    #[must_use]
    pub fn new(rx: crate::message::Receiver<NodeControlMsg<PData>>) -> Self {
        Self { rx }
    }

    /// Asynchronously receives the next control message.
    ///
    /// # Errors
    ///
    /// Returns a [`RecvError`] if the channel is closed.
    pub async fn recv(&mut self) -> Result<NodeControlMsg<PData>, RecvError> {
        self.rx.recv().await
    }
}

/// A `!Send` implementation of the EffectHandler.
#[derive(Clone)]
pub struct EffectHandler<PData> {
    core: EffectHandlerCore<PData>,

    /// A sender used to forward messages from the receiver.
    /// Supports multiple named output ports.
    msg_senders: HashMap<PortName, LocalSender<PData>>,
    /// Cached default sender for fast access in the hot path
    default_sender: Option<LocalSender<PData>>,
}

/// Implementation for the `!Send` effect handler.
impl<PData> EffectHandler<PData> {
    /// Creates a new local (!Send) `EffectHandler` with the given receiver name and timer request sender.
    #[must_use]
    pub fn new(
        node_id: NodeId,
        msg_senders: HashMap<PortName, LocalSender<PData>>,
        default_port: Option<PortName>,
        node_request_sender: PipelineCtrlMsgSender<PData>,
    ) -> Self {
        let mut core = EffectHandlerCore::new(node_id);
        core.set_pipeline_ctrl_msg_sender(node_request_sender);

        // Determine and cache the default sender
        let default_sender = if let Some(ref port) = default_port {
            msg_senders.get(port).cloned()
        } else if msg_senders.len() == 1 {
            msg_senders.values().next().cloned()
        } else {
            None
        };

        EffectHandler {
            core,
            msg_senders,
            default_sender,
        }
    }

    /// Returns the id of the receiver associated with this handler.
    #[must_use]
    pub fn receiver_id(&self) -> NodeId {
        self.core.node_id()
    }

    /// Returns the list of connected out ports for this receiver.
    #[must_use]
    pub fn connected_ports(&self) -> Vec<PortName> {
        self.msg_senders.keys().cloned().collect()
    }

    /// Sends a message to the next node(s) in the pipeline using the default port.
    ///
    /// If a default port is configured (either explicitly or deduced when a single port is
    /// connected), it will be used. Otherwise, an error is returned.
    ///
    /// # Errors
    ///
    /// Returns an [`TypedError::ChannelSendError`] if the message could not be sent or
    /// [`TypedError::Error::ReceiverError`] if the default port is not configured.
    #[inline]
    pub async fn send_message(&self, data: PData) -> Result<(), TypedError<PData>> {
        match &self.default_sender {
            Some(sender) => sender
                .send(data)
                .await
                .map_err(TypedError::ChannelSendError),
            None => Err(TypedError::Error(Error::ReceiverError {
                receiver: self.receiver_id(),
                error:
                    "Ambiguous default out port: multiple ports connected and no default configured"
                        .to_string(),
            })),
        }
    }

    /// Sends a message to a specific named out port.
    ///
    /// # Errors
    ///
    /// Returns a [`Error::ChannelSendError`] if the message could not be sent, or
    /// [`Error::ReceiverError`] if the port does not exist.
    #[inline]
    pub async fn send_message_to<P>(&self, port: P, data: PData) -> Result<(), TypedError<PData>>
    where
        P: Into<PortName>,
    {
        let port_name: PortName = port.into();
        match self.msg_senders.get(&port_name) {
            Some(sender) => sender
                .send(data)
                .await
                .map_err(TypedError::ChannelSendError),
            None => Err(TypedError::Error(Error::ReceiverError {
                receiver: self.receiver_id(),
                error: format!(
                    "Unknown out port '{port_name}' for node {}",
                    self.receiver_id()
                ),
            })),
        }
    }

    /// Creates a non-blocking TCP listener on the given address with socket options defined by the
    /// pipeline engine implementation. It's important for receiver implementer to create TCP
    /// listeners via this method to ensure the scalability and the serviceability of the pipeline.
    ///
    /// # Errors
    ///
    /// Returns an [`Error::IoError`] if any step in the process fails.
    pub fn tcp_listener(&self, addr: SocketAddr) -> Result<TcpListener, Error> {
        self.core.tcp_listener(addr, self.receiver_id())
    }

    /// Creates a non-blocking UDP socket on the given address with socket options defined by the
    /// pipeline engine implementation. It's important for receiver implementer to create UDP
    /// sockets via this method to ensure the scalability and the serviceability of the pipeline.
    ///
    /// # Errors
    ///
    /// Returns an [`Error::IoError`] if any step in the process fails.
    pub fn udp_socket(&self, addr: SocketAddr) -> Result<UdpSocket, Error> {
        self.core.udp_socket(addr, self.receiver_id())
    }

    /// Print an info message to stdout.
    ///
    /// This method provides a standardized way for receivers to output
    /// informational messages without blocking the async runtime.
    pub async fn info(&self, message: &str) {
        self.core.info(message).await;
    }

    /// Starts a cancellable periodic timer that emits TimerTick on the control channel.
    /// Returns a handle that can be used to cancel the timer.
    ///
    /// Current limitation: Only one timer can be started by a receiver at a time.
    pub async fn start_periodic_timer(
        &self,
        duration: Duration,
    ) -> Result<TimerCancelHandle<PData>, Error> {
        self.core.start_periodic_timer(duration).await
    }

<<<<<<< HEAD
    /// Reply to a request
    pub async fn reply(&self, node_id: usize, acknack: AckOrNack<PData>) -> Result<(), Error> {
        self.core.reply(node_id, acknack).await
=======
    /// Starts a cancellable periodic telemetry timer that emits CollectTelemetry.
    pub async fn start_periodic_telemetry(
        &self,
        duration: Duration,
    ) -> Result<TelemetryTimerCancelHandle, Error> {
        self.core.start_periodic_telemetry(duration).await
>>>>>>> 7b9140f2
    }

    // More methods will be added in the future as needed.
}

#[cfg(test)]
mod tests {
    #![allow(missing_docs)]
    use super::*;
    use crate::control::pipeline_ctrl_msg_channel;
    use crate::local::message::LocalSender;
    use crate::testing::test_node;
    use otap_df_channel::mpsc;
    use std::borrow::Cow;
    use std::collections::{HashMap, HashSet};
    use tokio::time::{Duration, timeout};

    fn channel<T>(capacity: usize) -> (mpsc::Sender<T>, mpsc::Receiver<T>) {
        mpsc::Channel::new(capacity)
    }

    #[tokio::test]
    async fn effect_handler_send_message_to_named_port() {
        let (a_tx, a_rx) = channel::<u64>(10);
        let (b_tx, b_rx) = channel::<u64>(10);

        let mut senders = HashMap::new();
        let _ = senders.insert("a".into(), LocalSender::MpscSender(a_tx));
        let _ = senders.insert("b".into(), LocalSender::MpscSender(b_tx));

        let (ctrl_tx, _ctrl_rx) = pipeline_ctrl_msg_channel(4);
        let eh = EffectHandler::new(test_node("recv"), senders, None, ctrl_tx);

        eh.send_message_to("b", 42).await.unwrap();

        // Ensure only 'b' received
        assert!(
            timeout(Duration::from_millis(50), a_rx.recv())
                .await
                .is_err()
        );
        assert_eq!(b_rx.recv().await.unwrap(), 42);
    }

    #[tokio::test]
    async fn effect_handler_send_message_single_port_fallback() {
        let (tx, rx) = channel::<u64>(10);
        let mut senders = HashMap::new();
        let _ = senders.insert("only".into(), LocalSender::MpscSender(tx));

        let (ctrl_tx, _ctrl_rx) = pipeline_ctrl_msg_channel(4);
        let eh = EffectHandler::new(test_node("recv"), senders, None, ctrl_tx);

        eh.send_message(7).await.unwrap();
        assert_eq!(rx.recv().await.unwrap(), 7);
    }

    #[tokio::test]
    async fn effect_handler_send_message_uses_default_port() {
        let (a_tx, a_rx) = channel::<u64>(10);
        let (b_tx, b_rx) = channel::<u64>(10);

        let mut senders = HashMap::new();
        let _ = senders.insert("a".into(), LocalSender::MpscSender(a_tx));
        let _ = senders.insert("b".into(), LocalSender::MpscSender(b_tx));

        let (ctrl_tx, _ctrl_rx) = pipeline_ctrl_msg_channel(4);
        let eh = EffectHandler::new(test_node("recv"), senders, Some("a".into()), ctrl_tx);

        eh.send_message(11).await.unwrap();

        assert_eq!(a_rx.recv().await.unwrap(), 11);
        assert!(
            timeout(Duration::from_millis(50), b_rx.recv())
                .await
                .is_err()
        );
    }

    #[tokio::test]
    async fn effect_handler_send_message_ambiguous_without_default() {
        let (a_tx, a_rx) = channel::<u64>(10);
        let (b_tx, b_rx) = channel::<u64>(10);

        let mut senders = HashMap::new();
        let _ = senders.insert("a".into(), LocalSender::MpscSender(a_tx));
        let _ = senders.insert("b".into(), LocalSender::MpscSender(b_tx));

        let (ctrl_tx, _ctrl_rx) = pipeline_ctrl_msg_channel(4);
        let eh = EffectHandler::new(test_node("recv"), senders, None, ctrl_tx);

        let res = eh.send_message(5).await;
        assert!(res.is_err());

        // Nothing should be received on either port
        assert!(
            timeout(Duration::from_millis(50), a_rx.recv())
                .await
                .is_err()
        );
        assert!(
            timeout(Duration::from_millis(50), b_rx.recv())
                .await
                .is_err()
        );
    }

    #[tokio::test]
    async fn effect_handler_connected_ports_lists_all() {
        let (a_tx, _a_rx) = channel::<u64>(1);
        let (b_tx, _b_rx) = channel::<u64>(1);

        let mut senders = HashMap::new();
        let _ = senders.insert("a".into(), LocalSender::MpscSender(a_tx));
        let _ = senders.insert("b".into(), LocalSender::MpscSender(b_tx));

        let (ctrl_tx, _ctrl_rx) = pipeline_ctrl_msg_channel(4);
        let eh = EffectHandler::new(test_node("recv"), senders, None, ctrl_tx);

        let ports: HashSet<_> = eh.connected_ports().into_iter().collect();
        let expected: HashSet<_> = [Cow::from("a"), Cow::from("b")].into_iter().collect();
        assert_eq!(ports, expected);
    }
}<|MERGE_RESOLUTION|>--- conflicted
+++ resolved
@@ -263,20 +263,18 @@
         self.core.start_periodic_timer(duration).await
     }
 
-<<<<<<< HEAD
-    /// Reply to a request
-    pub async fn reply(&self, node_id: usize, acknack: AckOrNack<PData>) -> Result<(), Error> {
-        self.core.reply(node_id, acknack).await
-=======
     /// Starts a cancellable periodic telemetry timer that emits CollectTelemetry.
     pub async fn start_periodic_telemetry(
         &self,
         duration: Duration,
-    ) -> Result<TelemetryTimerCancelHandle, Error> {
+    ) -> Result<TelemetryTimerCancelHandle<PData>, Error> {
         self.core.start_periodic_telemetry(duration).await
->>>>>>> 7b9140f2
-    }
-
+    }
+
+    /// Reply to a request
+    pub async fn reply(&self, node_id: usize, acknack: AckOrNack<PData>) -> Result<(), Error> {
+        self.core.reply(node_id, acknack).await
+    }
     // More methods will be added in the future as needed.
 }
 
