// Copyright The OpenTelemetry Authors
// SPDX-License-Identifier: Apache-2.0

//! Provides types and traits for control messages exchanged between the pipeline engine and nodes.
//! Enables management of node behavior, configuration, and lifecycle events, including shutdown,
//! configuration updates, and timer management.

use crate::message::Sender;
use crate::shared::message::{SharedReceiver, SharedSender};
use otap_df_telemetry::reporter::MetricsReporter;
use std::time::Duration;

/// The ACK
#[derive(Debug, Clone)]
pub struct AckMsg {
    /// Unique identifier of the message being acknowledged.
    id: u64,

    /// Human-readable reason provided with the ACK.
    reason: Option<String>,

    /// Number of rejected items
    rejected: Option<i64>, // Note: OTLP .proto defines as i64
}

/// The NACK
#[derive(Debug, Clone)]
pub struct NackMsg<PData> {
    /// Unique identifier of the message not being acknowledged.
    id: u64,

    /// Human-readable reason for the NACK.
    reason: String,

    failure: bool,
    permanent: bool,
    code: Option<i32>,
    rejected: Option<i64>, // Note: OTLP .proto defines as i64

    /// Placeholder for optional return value, making it possible for the
    /// retry sender to be stateless.
    ///
    /// TODO: should this be boxed to reduce the size of NodeControlMsg?
    rvalue: Option<PData>,
}

/// Control messages sent by the pipeline engine to nodes to manage their behavior,
/// configuration, and lifecycle.
#[derive(Debug, Clone)]
pub enum NodeControlMsg<PData> {
    /// Acknowledges that a downstream component (internal or external) has reliably received
    /// and processed telemetry data for the specified message ID.
    ///
    /// Typically used for confirming successful delivery or processing.
    Ack(AckMsg),

    /// Indicates that a downstream component failed to process or deliver telemetry data.
    ///
    /// The NACK signal includes a reason, such as exceeding a deadline, downstream system
    /// unavailability, or other conditions preventing successful processing.
<<<<<<< HEAD
    Nack(NackMsg<PData>),
=======
    Nack {
        /// Unique identifier of the message not being acknowledged.
        id: u64,
        /// Human-readable reason for the NACK.
        reason: String,

        /// Placeholder for optional return value, making it possible for the
        /// retry sender to be stateless.
        pdata: Option<Box<PData>>,
    },
>>>>>>> 8bc34732

    /// Notifies the node of a configuration change.
    ///
    /// For example, instructs a Filter Processor to include/exclude attributes, or a Retry
    /// Processor to adjust backoff settings.
    Config {
        /// The new configuration as a JSON value.
        config: serde_json::Value,
    },

    /// Emitted when a scheduled timer expires, used to trigger periodic or scheduled tasks
    /// (e.g., batch emissions).
    ///
    /// This variant currently carries no additional data.
    TimerTick {
        // For future usage
    },

    /// Dedicated signal to ask a node to collect/flush its local telemetry metrics.
    ///
    /// This separates metrics collection from the generic TimerTick to allow
    /// fine-grained scheduling of telemetry without conflating it with other periodic tasks.
    CollectTelemetry {
        /// Metrics reporter used to collect telemetry metrics.
        metrics_reporter: MetricsReporter,
    },

    /// Requests a graceful shutdown, requiring the node to finish processing messages and
    /// release resources by the specified deadline.
    ///
    /// A deadline of zero duration indicates an immediate shutdown.
    Shutdown {
        /// Deadline for shutdown (in seconds).
        deadline: Duration,
        /// Human-readable reason for the shutdown.
        reason: String,
    },
}

/// Control messages sent by nodes to the pipeline engine to manage node-specific operations
/// and control pipeline behavior.
#[derive(Debug, Clone)]
pub enum PipelineControlMsg {
    /// Requests the pipeline engine to start a periodic timer for the specified node.
    StartTimer {
        /// Identifier of the node for which the timer is being started.
        node_id: usize,
        /// Duration of the timer interval.
        duration: Duration,
    },
    /// Requests cancellation of a periodic timer for the specified node.
    CancelTimer {
        /// Identifier of the node for which the timer is being canceled.
        node_id: usize,
    },

    /// Requests the pipeline engine to start a periodic telemetry collection timer
    /// for the specified node.
    StartTelemetryTimer {
        /// Identifier of the node for which the timer is being started.
        node_id: usize,
        /// Duration of the telemetry timer interval.
        duration: Duration,
    },
    /// Requests cancellation of the periodic telemetry collection timer for the specified node.
    CancelTelemetryTimer {
        /// Identifier of the node for which the telemetry timer is being canceled.
        node_id: usize,
    },
    /// Requests shutdown of the node request manager.
    Shutdown,
}

/// Trait for nodes that can receive and process control messages from the pipeline engine.
///
/// Implement this trait for node types that need to handle control messages such as configuration
/// updates, shutdown requests, or timer events. Implementers are not required to be thread-safe.
#[async_trait::async_trait(?Send)]
pub trait Controllable<PData> {
    /// Returns the sender for control messages to this node.
    ///
    /// Used for direct message passing from the pipeline engine.
    fn control_sender(&self) -> Sender<NodeControlMsg<PData>>;
}

impl<PData> NodeControlMsg<PData> {
    /// Returns `true` if this control message is a shutdown request.
    #[must_use]
    pub const fn is_shutdown(&self) -> bool {
        matches!(self, NodeControlMsg::Shutdown { .. })
    }
}

/// Type alias for the channel sender used by nodes to send requests to the pipeline engine.
///
/// This is a multi-producer, single-consumer (MPSC) channel.
pub type PipelineCtrlMsgSender = SharedSender<PipelineControlMsg>;

/// Type alias for the channel receiver used by the pipeline engine to receive node requests.
///
/// This is a multi-producer, single-consumer (MPSC) channel.
pub type PipelineCtrlMsgReceiver = SharedReceiver<PipelineControlMsg>;

/// Creates a shared node request channel for communication from nodes to the pipeline engine.
///
/// The channel is multi-producer, single-consumer (MPSC), allowing multiple nodes to send requests
/// to a single pipeline engine instance.
///
/// # Arguments
///
/// * `capacity` - The maximum number of messages the channel can buffer.
///
/// # Returns
///
/// A tuple containing the sender and receiver ends of the channel.
pub fn pipeline_ctrl_msg_channel(
    capacity: usize,
) -> (PipelineCtrlMsgSender, PipelineCtrlMsgReceiver) {
    let (tx, rx) = tokio::sync::mpsc::channel(capacity);
    (
        SharedSender::MpscSender(tx),
        SharedReceiver::MpscReceiver(rx),
    )
}<|MERGE_RESOLUTION|>--- conflicted
+++ resolved
@@ -14,34 +14,66 @@
 #[derive(Debug, Clone)]
 pub struct AckMsg {
     /// Unique identifier of the message being acknowledged.
-    id: u64,
-
-    /// Human-readable reason provided with the ACK.
-    reason: Option<String>,
-
-    /// Number of rejected items
-    rejected: Option<i64>, // Note: OTLP .proto defines as i64
+    _msg_id: u64,
+
+    /// Rejected items
+    _rejected: Option<(i64, String)>,
+}
+
+impl AckMsg {
+    /// Create a new Ack message
+    pub fn new(msg_id: u64, rejected: Option<(i64, String)>) -> Self {
+        Self {
+            _msg_id: msg_id,
+            _rejected: rejected,
+        }
+    }
 }
 
 /// The NACK
 #[derive(Debug, Clone)]
 pub struct NackMsg<PData> {
     /// Unique identifier of the message not being acknowledged.
-    id: u64,
+    _msg_id: u64,
 
     /// Human-readable reason for the NACK.
-    reason: String,
-
-    failure: bool,
-    permanent: bool,
-    code: Option<i32>,
-    rejected: Option<i64>, // Note: OTLP .proto defines as i64
-
-    /// Placeholder for optional return value, making it possible for the
-    /// retry sender to be stateless.
-    ///
-    /// TODO: should this be boxed to reduce the size of NodeControlMsg?
-    rvalue: Option<PData>,
+    _reason: String,
+
+    /// Protocol-independent permanent status
+    _permanent: bool,
+
+    /// Protocol-independent code number
+    _code: Option<i32>,
+
+    /// Optional return pdata
+    _pdata: Option<Box<PData>>,
+}
+
+impl<PData> NackMsg<PData> {
+    /// Create a new Nack.
+    pub fn new(
+        msg_id: u64,
+        reason: String,
+        permanent: bool,
+        code: Option<i32>,
+        pdata: Option<PData>,
+    ) -> Self {
+        Self {
+            _msg_id: msg_id,
+            _reason: reason,
+            _permanent: permanent,
+            _code: code,
+            _pdata: pdata.map(Box::new),
+        }
+    }
+}
+
+/// An Ack or a Nack
+pub enum AckOrNack<PData> {
+    /// The Ack
+    Ack(AckMsg),
+    /// The Nack
+    Nack(NackMsg<PData>),
 }
 
 /// Control messages sent by the pipeline engine to nodes to manage their behavior,
@@ -58,20 +90,7 @@
     ///
     /// The NACK signal includes a reason, such as exceeding a deadline, downstream system
     /// unavailability, or other conditions preventing successful processing.
-<<<<<<< HEAD
     Nack(NackMsg<PData>),
-=======
-    Nack {
-        /// Unique identifier of the message not being acknowledged.
-        id: u64,
-        /// Human-readable reason for the NACK.
-        reason: String,
-
-        /// Placeholder for optional return value, making it possible for the
-        /// retry sender to be stateless.
-        pdata: Option<Box<PData>>,
-    },
->>>>>>> 8bc34732
 
     /// Notifies the node of a configuration change.
     ///
@@ -114,7 +133,7 @@
 /// Control messages sent by nodes to the pipeline engine to manage node-specific operations
 /// and control pipeline behavior.
 #[derive(Debug, Clone)]
-pub enum PipelineControlMsg {
+pub enum PipelineControlMsg<PData> {
     /// Requests the pipeline engine to start a periodic timer for the specified node.
     StartTimer {
         /// Identifier of the node for which the timer is being started.
@@ -143,6 +162,22 @@
     },
     /// Requests shutdown of the node request manager.
     Shutdown,
+
+    /// Let the pipeline manager deliver an Ack.
+    DeliverAck {
+        /// From which component
+        from_node_id: usize,
+        /// Acknowledgement context
+        ack: AckMsg,
+    },
+
+    /// Let the pipeline manager deliver an Nack.
+    DeliverNack {
+        /// From which component
+        from_node_id: usize,
+        /// Acknowledgement context
+        nack: NackMsg<PData>,
+    },
 }
 
 /// Trait for nodes that can receive and process control messages from the pipeline engine.
@@ -168,12 +203,12 @@
 /// Type alias for the channel sender used by nodes to send requests to the pipeline engine.
 ///
 /// This is a multi-producer, single-consumer (MPSC) channel.
-pub type PipelineCtrlMsgSender = SharedSender<PipelineControlMsg>;
+pub type PipelineCtrlMsgSender<PData> = SharedSender<PipelineControlMsg<PData>>;
 
 /// Type alias for the channel receiver used by the pipeline engine to receive node requests.
 ///
 /// This is a multi-producer, single-consumer (MPSC) channel.
-pub type PipelineCtrlMsgReceiver = SharedReceiver<PipelineControlMsg>;
+pub type PipelineCtrlMsgReceiver<PData> = SharedReceiver<PipelineControlMsg<PData>>;
 
 /// Creates a shared node request channel for communication from nodes to the pipeline engine.
 ///
@@ -187,9 +222,9 @@
 /// # Returns
 ///
 /// A tuple containing the sender and receiver ends of the channel.
-pub fn pipeline_ctrl_msg_channel(
+pub fn pipeline_ctrl_msg_channel<PData>(
     capacity: usize,
-) -> (PipelineCtrlMsgSender, PipelineCtrlMsgReceiver) {
+) -> (PipelineCtrlMsgSender<PData>, PipelineCtrlMsgReceiver<PData>) {
     let (tx, rx) = tokio::sync::mpsc::channel(capacity);
     (
         SharedSender::MpscSender(tx),
