--- conflicted
+++ resolved
@@ -7,12 +7,9 @@
 
 use crate::message::Sender;
 use crate::shared::message::{SharedReceiver, SharedSender};
-<<<<<<< HEAD
 use otap_df_channel::error::SendError;
 use otap_df_config::NodeId;
 use otap_df_telemetry::reporter::MetricsReporter;
-=======
->>>>>>> 132ecad3
 use std::time::Duration;
 
 /// Control messages sent by the pipeline engine to nodes to manage their behavior,
@@ -98,14 +95,14 @@
     /// for the specified node.
     StartTelemetryTimer {
         /// Identifier of the node for which the timer is being started.
-        node_id: NodeId,
+        node_id: usize,
         /// Duration of the telemetry timer interval.
         duration: Duration,
     },
     /// Requests cancellation of the periodic telemetry collection timer for the specified node.
     CancelTelemetryTimer {
         /// Identifier of the node for which the telemetry timer is being canceled.
-        node_id: NodeId,
+        node_id: usize,
     },
     /// Requests shutdown of the node request manager.
     Shutdown,
