// Copyright The OpenTelemetry Authors
// SPDX-License-Identifier: Apache-2.0

//! Exporter wrapper used to provide a unified interface to the pipeline engine that abstracts over
//! the fact that exporter implementations may be `!Send` or `Send`.
//!
//! For more details on the `!Send` implementation of an exporter, see [`local::Exporter`].
//! See [`shared::Exporter`] for the Send implementation.

use crate::config::ExporterConfig;
use crate::control::{Controllable, NodeControlMsg, PipelineCtrlMsgSender};
use crate::error::{Error, ExporterErrorKind};
use crate::local::exporter as local;
use crate::local::message::{LocalReceiver, LocalSender};
use crate::message;
use crate::message::{Receiver, Sender};
use crate::node::{Node, NodeId, NodeWithPDataReceiver};
use crate::shared::exporter as shared;
use crate::shared::message::{SharedReceiver, SharedSender};
use otap_df_channel::error::SendError;
use otap_df_channel::mpsc;
use otap_df_config::node::NodeUserConfig;
use std::sync::Arc;

/// A wrapper for the exporter that allows for both `Send` and `!Send` effect handlers.
///
/// Note: This is useful for creating a single interface for the exporter regardless of their
/// 'sendability'.
pub enum ExporterWrapper<PData> {
    /// An exporter with a `!Send` implementation.
    Local {
        /// Index identifier for the node.
        node_id: NodeId,
        /// The user configuration for the node, including its name and channel settings.
        user_config: Arc<NodeUserConfig>,
        /// The exporter instance.
        exporter: Box<dyn local::Exporter<PData>>,
        /// The effect handler instance for the exporter.
        effect_handler: local::EffectHandler<PData>,
        /// A sender for control messages.
        control_sender: LocalSender<NodeControlMsg<PData>>,
        /// A receiver for control messages.
        control_receiver: Option<LocalReceiver<NodeControlMsg<PData>>>,
        /// Receiver for PData messages.
        pdata_receiver: Option<Receiver<PData>>,
    },
    /// An exporter with a `Send` implementation.
    Shared {
        /// Index identifier for the node.
        node_id: NodeId,
        /// The user configuration for the node, including its name and channel settings.
        user_config: Arc<NodeUserConfig>,
        /// The exporter instance.
        exporter: Box<dyn shared::Exporter<PData>>,
        /// The effect handler instance for the exporter.
        effect_handler: shared::EffectHandler<PData>,
        /// A sender for control messages.
        control_sender: SharedSender<NodeControlMsg<PData>>,
        /// A receiver for control messages.
        control_receiver: Option<SharedReceiver<NodeControlMsg<PData>>>,
        /// Receiver for PData messages.
        pdata_receiver: Option<SharedReceiver<PData>>,
    },
}

#[async_trait::async_trait(?Send)]
impl<PData> Controllable<PData> for ExporterWrapper<PData> {
    /// Returns the control message sender for the exporter.
    fn control_sender(&self) -> Sender<NodeControlMsg<PData>> {
        match self {
            ExporterWrapper::Local { control_sender, .. } => Sender::Local(control_sender.clone()),
            ExporterWrapper::Shared { control_sender, .. } => {
                Sender::Shared(control_sender.clone())
            }
        }
    }
}

impl<PData> ExporterWrapper<PData> {
    /// Creates a new local `ExporterWrapper` with the given exporter and configuration (!Send
    /// implementation).
    pub fn local<E>(
        exporter: E,
        node_id: NodeId,
        user_config: Arc<NodeUserConfig>,
        config: &ExporterConfig,
    ) -> Self
    where
        E: local::Exporter<PData> + 'static,
    {
        let (control_sender, control_receiver) =
            mpsc::Channel::new(config.control_channel.capacity);

        ExporterWrapper::Local {
            node_id: node_id.clone(),
            user_config,
            effect_handler: local::EffectHandler::new(node_id),
            exporter: Box::new(exporter),
            control_sender: LocalSender::MpscSender(control_sender),
            control_receiver: Some(LocalReceiver::MpscReceiver(control_receiver)),
            pdata_receiver: None, // This will be set later
        }
    }

    /// Creates a new shared `ExporterWrapper` with the given exporter and configuration (Send
    /// implementation).
    pub fn shared<E>(
        exporter: E,
        node_id: NodeId,
        user_config: Arc<NodeUserConfig>,
        config: &ExporterConfig,
    ) -> Self
    where
        E: shared::Exporter<PData> + 'static,
    {
        let (control_sender, control_receiver) =
            tokio::sync::mpsc::channel(config.control_channel.capacity);

        ExporterWrapper::Shared {
            node_id: node_id.clone(),
            user_config,
            effect_handler: shared::EffectHandler::new(node_id),
            exporter: Box::new(exporter),
            control_sender: SharedSender::MpscSender(control_sender),
            control_receiver: Some(SharedReceiver::MpscReceiver(control_receiver)),
            pdata_receiver: None, // This will be set later
        }
    }

    /// Starts the exporter and begins exporting incoming data.
    pub async fn start(
        self,
        pipeline_ctrl_msg_tx: PipelineCtrlMsgSender<PData>,
    ) -> Result<(), Error> {
        match self {
            ExporterWrapper::Local {
                mut effect_handler,
                exporter,
                control_receiver,
                pdata_receiver,
                ..
            } => {
                let control_rx = control_receiver.ok_or_else(|| Error::ExporterError {
                    exporter: effect_handler.exporter_id(),
                    kind: ExporterErrorKind::Configuration,
                    error: "Control receiver not initialized".to_owned(),
                    source_detail: String::new(),
                })?;
                let pdata_rx = pdata_receiver.ok_or_else(|| Error::ExporterError {
                    exporter: effect_handler.exporter_id(),
                    kind: ExporterErrorKind::Configuration,
                    error: "PData receiver not initialized".to_owned(),
                    source_detail: String::new(),
                })?;
                effect_handler
                    .core
                    .set_pipeline_ctrl_msg_sender(pipeline_ctrl_msg_tx);
                let message_channel =
                    message::MessageChannel::new(Receiver::Local(control_rx), pdata_rx);
                exporter.start(message_channel, effect_handler).await
            }
            ExporterWrapper::Shared {
                mut effect_handler,
                exporter,
                control_receiver,
                pdata_receiver,
                ..
            } => {
                let control_rx = control_receiver.ok_or_else(|| Error::ExporterError {
                    exporter: effect_handler.exporter_id(),
                    kind: ExporterErrorKind::Configuration,
                    error: "Control receiver not initialized".to_owned(),
                    source_detail: String::new(),
                })?;
                let pdata_rx = pdata_receiver.ok_or_else(|| Error::ExporterError {
                    exporter: effect_handler.exporter_id(),
                    kind: ExporterErrorKind::Configuration,
                    error: "PData receiver not initialized".to_owned(),
                    source_detail: String::new(),
                })?;
                effect_handler
                    .core
                    .set_pipeline_ctrl_msg_sender(pipeline_ctrl_msg_tx);
                let message_channel = shared::MessageChannel::new(control_rx, pdata_rx);
                exporter.start(message_channel, effect_handler).await
            }
        }
    }
}

#[async_trait::async_trait(?Send)]
impl<PData> Node<PData> for ExporterWrapper<PData> {
    fn is_shared(&self) -> bool {
        match self {
            ExporterWrapper::Local { .. } => false,
            ExporterWrapper::Shared { .. } => true,
        }
    }

    fn node_id(&self) -> NodeId {
        match self {
            ExporterWrapper::Local { node_id, .. } => node_id.clone(),
            ExporterWrapper::Shared { node_id, .. } => node_id.clone(),
        }
    }

    fn user_config(&self) -> Arc<NodeUserConfig> {
        match self {
            ExporterWrapper::Local {
                user_config: config,
                ..
            } => config.clone(),
            ExporterWrapper::Shared {
                user_config: config,
                ..
            } => config.clone(),
        }
    }

    /// Sends a control message to the node.
    async fn send_control_msg(
        &self,
        msg: NodeControlMsg<PData>,
    ) -> Result<(), SendError<NodeControlMsg<PData>>> {
        match self {
            ExporterWrapper::Local { control_sender, .. } => control_sender.send(msg).await,
            ExporterWrapper::Shared { control_sender, .. } => control_sender.send(msg).await,
        }
    }
}

impl<PData> NodeWithPDataReceiver<PData> for ExporterWrapper<PData> {
    fn set_pdata_receiver(
        &mut self,
        node_id: NodeId,
        receiver: Receiver<PData>,
    ) -> Result<(), Error> {
        match (self, receiver) {
            (ExporterWrapper::Local { pdata_receiver, .. }, receiver) => {
                *pdata_receiver = Some(receiver);
                Ok(())
            }
            (ExporterWrapper::Shared { pdata_receiver, .. }, Receiver::Shared(receiver)) => {
                *pdata_receiver = Some(receiver);
                Ok(())
            }
            (ExporterWrapper::Shared { .. }, _) => Err(Error::ExporterError {
                exporter: node_id,
                kind: ExporterErrorKind::Configuration,
                error: "Expected a shared receiver for PData".to_owned(),
                source_detail: String::new(),
            }),
        }
    }
}

#[cfg(test)]
mod tests {
<<<<<<< HEAD
    use crate::control::NodeControlMsg;
    use crate::error::ExporterErrorKind;
=======
    use crate::control::{AckMsg, NodeControlMsg};
>>>>>>> c4d878c8
    use crate::exporter::{Error, ExporterWrapper};
    use crate::local::exporter as local;
    use crate::local::message::LocalReceiver;
    use crate::message;
    use crate::message::Message;
    use crate::shared::exporter as shared;
    use crate::testing::exporter::TestContext;
    use crate::testing::exporter::TestRuntime;
    use crate::testing::{CtrlMsgCounters, TestMsg, test_node};
    use async_trait::async_trait;
    use otap_df_channel::error::RecvError;
    use otap_df_channel::mpsc;
    use otap_df_config::node::NodeUserConfig;
    use serde_json::Value;
    use std::future::Future;
    use std::sync::Arc;
    use std::time::Duration;
    use tokio::time::sleep;

    /// A test exporter that counts message events.
    /// Works with any type of exporter !Send or Send.
    pub struct TestExporter {
        /// Counter for different message types
        pub counter: CtrlMsgCounters,
    }

    impl TestExporter {
        /// Creates a new test node with the given counter
        pub fn new(counter: CtrlMsgCounters) -> Self {
            TestExporter { counter }
        }
    }

    #[async_trait(?Send)]
    impl local::Exporter<TestMsg> for TestExporter {
        async fn start(
            self: Box<Self>,
            mut msg_chan: message::MessageChannel<TestMsg>,
            effect_handler: local::EffectHandler<TestMsg>,
        ) -> Result<(), Error> {
            // Loop until a Shutdown event is received.
            loop {
                match msg_chan.recv().await? {
                    Message::Control(NodeControlMsg::TimerTick { .. }) => {
                        self.counter.increment_timer_tick();
                    }
                    Message::Control(NodeControlMsg::Config { .. }) => {
                        self.counter.increment_config();
                    }
                    Message::Control(NodeControlMsg::Shutdown { .. }) => {
                        self.counter.increment_shutdown();
                        break;
                    }
                    Message::PData(_message) => {
                        self.counter.increment_message();
                    }
                    _ => {
                        return Err(Error::ExporterError {
                            exporter: effect_handler.exporter_id(),
                            kind: ExporterErrorKind::Other,
                            error: "Unknown control message".to_owned(),
                            source_detail: String::new(),
                        });
                    }
                }
            }
            Ok(())
        }
    }

    #[async_trait]
    impl shared::Exporter<TestMsg> for TestExporter {
        async fn start(
            self: Box<Self>,
            mut msg_chan: shared::MessageChannel<TestMsg>,
            effect_handler: shared::EffectHandler<TestMsg>,
        ) -> Result<(), Error> {
            // Loop until a Shutdown event is received.
            loop {
                match msg_chan.recv().await? {
                    Message::Control(NodeControlMsg::TimerTick { .. }) => {
                        self.counter.increment_timer_tick();
                    }
                    Message::Control(NodeControlMsg::Config { .. }) => {
                        self.counter.increment_config();
                    }
                    Message::Control(NodeControlMsg::Shutdown { .. }) => {
                        self.counter.increment_shutdown();
                        break;
                    }
                    Message::PData(_message) => {
                        self.counter.increment_message();
                    }
                    _ => {
                        return Err(Error::ExporterError {
                            exporter: effect_handler.exporter_id(),
                            kind: ExporterErrorKind::Other,
                            error: "Unknown control message".to_owned(),
                            source_detail: String::new(),
                        });
                    }
                }
            }
            Ok(())
        }
    }

    /// Test closure that simulates a typical test scenario by sending timer ticks, config,
    /// data message, and shutdown control messages.
    fn scenario() -> impl FnOnce(TestContext<TestMsg>) -> std::pin::Pin<Box<dyn Future<Output = ()>>>
    {
        |ctx| {
            Box::pin(async move {
                // Send 3 TimerTick events.
                for _ in 0..3 {
                    ctx.send_timer_tick()
                        .await
                        .expect("Failed to send TimerTick");
                    ctx.sleep(Duration::from_millis(50)).await;
                }

                // Send a Config event.
                ctx.send_config(Value::Null)
                    .await
                    .expect("Failed to send Config");

                // Send a data message
                ctx.send_pdata(TestMsg("Hello Exporter".into()))
                    .await
                    .expect("Failed to send data message");

                // Send shutdown
                ctx.send_shutdown(Duration::from_millis(200), "test complete")
                    .await
                    .expect("Failed to send Shutdown");
            })
        }
    }

    /// Validation closure that checks the expected counter values
    fn validation_procedure() -> impl FnOnce(
        TestContext<TestMsg>,
        Result<(), Error>,
    ) -> std::pin::Pin<Box<dyn Future<Output = ()>>> {
        |ctx, _| {
            Box::pin(async move {
                ctx.counters().assert(
                    3, // timer tick
                    1, // message
                    1, // config
                    1, // shutdown
                );
            })
        }
    }

    #[test]
    fn test_exporter_local() {
        let test_runtime = TestRuntime::new();
        let user_config = Arc::new(NodeUserConfig::new_exporter_config("test_exporter"));
        let exporter = ExporterWrapper::local(
            TestExporter::new(test_runtime.counters()),
            test_node(test_runtime.config().name.clone()),
            user_config,
            test_runtime.config(),
        );

        test_runtime
            .set_exporter(exporter)
            .run_test(scenario())
            .run_validation(validation_procedure());
    }

    #[test]
    fn test_exporter_shared() {
        let test_runtime = TestRuntime::new();
        let user_config = Arc::new(NodeUserConfig::new_exporter_config("test_exporter"));
        let exporter = ExporterWrapper::shared(
            TestExporter::new(test_runtime.counters()),
            test_node(test_runtime.config().name.clone()),
            user_config,
            test_runtime.config(),
        );

        test_runtime
            .set_exporter(exporter)
            .run_test(scenario())
            .run_validation(validation_procedure());
    }

    fn make_chan() -> (
        mpsc::Sender<NodeControlMsg<String>>,
        mpsc::Sender<String>,
        message::MessageChannel<String>,
    ) {
        let (control_tx, control_rx) = mpsc::Channel::<NodeControlMsg<String>>::new(10);
        let (pdata_tx, pdata_rx) = mpsc::Channel::<String>::new(10);
        (
            control_tx,
            pdata_tx,
            message::MessageChannel::new(
                message::Receiver::Local(LocalReceiver::MpscReceiver(control_rx)),
                message::Receiver::Local(LocalReceiver::MpscReceiver(pdata_rx)),
            ),
        )
    }

    #[tokio::test]
    async fn test_control_priority() {
        let (control_tx, pdata_tx, mut channel) = make_chan();
        let pdata1 = "pdata1".to_owned();
        let pdata2 = "pdata2".to_owned();

        pdata_tx.send_async(pdata2.clone()).await.unwrap();
        control_tx
            .send_async(NodeControlMsg::Ack(AckMsg::new(pdata1.clone())))
            .await
            .unwrap();

        // Control message should be received first due to bias
        let msg = channel.recv().await.unwrap();
        assert!(matches!(
            msg,
            Message::Control(NodeControlMsg::Ack(ref a)) if *a.accepted == pdata1
        ));

        // Then pdata message
        let msg = channel.recv().await.unwrap();
        assert!(matches!(msg, Message::PData(ref s) if *s == pdata2));
    }

    #[tokio::test]
    async fn test_shutdown_drain() {
        let (control_tx, pdata_tx, mut channel) = make_chan();

        // Pre-load pdata
        pdata_tx.send_async("pdata1".to_string()).await.unwrap();
        pdata_tx.send_async("pdata2".to_string()).await.unwrap();

        // Send shutdown with a deadline
        control_tx
            .send_async(NodeControlMsg::Shutdown {
                deadline: Duration::from_millis(100), // 100ms deadline
                reason: "Test Shutdown".to_string(),
            })
            .await
            .unwrap();

        // Send more pdata after shutdown is sent, but before the receiver likely gets it
        pdata_tx.send_async("pdata3".to_string()).await.unwrap();
        pdata_tx
            .send_async("pdata4_during_drain".to_string())
            .await
            .unwrap();

        // --- Start Receiving ---

        // 1. Should receive pdata1 (drain)
        let msg1 = channel.recv().await.unwrap();
        assert!(matches!(msg1, Message::PData(ref s) if s == "pdata1"));

        // 2. Should receive pdata2 (drain)
        let msg2 = channel.recv().await.unwrap();
        assert!(matches!(msg2, Message::PData(ref s) if s == "pdata2"));

        // 3. Should receive pdata3 (drain)
        let msg3 = channel.recv().await.unwrap();
        assert!(matches!(msg3, Message::PData(ref s) if s == "pdata3"));

        // 4. Should receive pdata4 (drain)
        let msg4 = channel.recv().await.unwrap();
        assert!(matches!(msg4, Message::PData(ref s) if s == "pdata4_during_drain"));

        // Wait for deadline to likely expire
        sleep(Duration::from_millis(120)).await; // Wait longer than deadline

        // Send pdata *after* deadline
        // This might get buffered but shouldn't be received before the shutdown msg
        let _ = pdata_tx
            .send_async("pdata5_after_deadline".to_string())
            .await;

        // 5. Now, should receive the Shutdown message itself
        let msg5 = channel.recv().await.unwrap();
        // println!("msg5 = {:?}", msg5);
        assert!(matches!(
            msg5,
            Message::Control(NodeControlMsg::Shutdown { .. })
        ));

        drop(control_tx);
        drop(pdata_tx); // Close channels

        // 6. Check for RecvError after channels closed
        let msg_err = channel.recv().await;
        assert!(matches!(msg_err, Err(RecvError::Closed)));
    }

    #[tokio::test]
    async fn test_shutdown_drain_pdata_closes() {
        let (control_tx, pdata_tx, mut channel) = make_chan();

        // Pre-load pdata
        pdata_tx.send_async("pdata1".to_string()).await.unwrap();

        // Send shutdown with a long deadline
        control_tx
            .send_async(NodeControlMsg::Shutdown {
                deadline: Duration::from_secs(5), // Long deadline
                reason: "Test Shutdown PData Closes".to_string(),
            })
            .await
            .unwrap();

        sleep(Duration::from_millis(10)).await; // Give the receiver a chance

        // --- Start Receiving ---

        // 1. Should receive pdata1 (drain)
        let msg1 = channel.recv().await.unwrap();
        assert!(matches!(msg1, Message::PData(ref s) if s == "pdata1"));

        // Close the pdata channel during drain
        drop(pdata_tx);

        // 2. Now, should receive the Shutdown message because pdata channel closed
        let msg2 = channel.recv().await.unwrap();
        assert!(matches!(
            msg2,
            Message::Control(NodeControlMsg::Shutdown { .. })
        ));

        drop(control_tx);

        // 3. Check for RecvError after channels closed
        let msg_err = channel.recv().await;
        assert!(matches!(msg_err, Err(RecvError::Closed)));
    }

    #[tokio::test]
    async fn test_immediate_shutdown() {
        let (control_tx, pdata_tx, mut channel) = make_chan();

        pdata_tx.send_async("pdata1".to_string()).await.unwrap();
        control_tx
            .send_async(NodeControlMsg::Shutdown {
                deadline: Duration::from_secs(0), // Immediate deadline
                reason: "Immediate Shutdown".to_string(),
            })
            .await
            .unwrap();

        // Should immediately receive the shutdown message, no draining
        let msg1 = channel.recv().await.unwrap();
        assert!(matches!(
            msg1,
            Message::Control(NodeControlMsg::Shutdown { .. })
        ));

        // Pdata should be ignored and the recv method should return Closed
        let msg2 = channel.recv().await;
        assert!(matches!(msg2, Err(RecvError::Closed)));
    }

    /// After Shutdown all later control messages are silently dropped (ignored).
    #[tokio::test]
    async fn test_ignore_ctrl_after_shutdown() {
        let (control_tx, pdata_tx, mut chan) = make_chan();

        control_tx
            .send_async(NodeControlMsg::Shutdown {
                deadline: Duration::from_secs(0),
                reason: "ignore_followups".into(),
            })
            .await
            .unwrap();

        let msg = chan.recv().await.unwrap();
        assert!(matches!(
            msg,
            Message::Control(NodeControlMsg::Shutdown { .. })
        ));

        // Send a control message that should fail as the channel has been closed
        // following the shutdown.
        assert!(
            control_tx
                .send_async(NodeControlMsg::Ack(AckMsg::new("99".to_owned())))
                .await
                .is_err()
        );

        // Send a pdata message that should fail as the channel has been closed
        // following the shutdown.
        assert!(pdata_tx.send_async("pdata1".to_owned()).await.is_err());

        // Another recv should report Closed, proving Ack was discarded.
        assert!(matches!(chan.recv().await, Err(RecvError::Closed)));
    }

    /// Immediate shutdown (deadline == 0) returns Shutdown and then behaves Closed.
    #[tokio::test]
    async fn test_immediate_shutdown_closed_afterwards() {
        let (control_tx, _pdata_tx, mut chan) = make_chan();

        control_tx
            .send_async(NodeControlMsg::Shutdown {
                deadline: Duration::from_secs(0),
                reason: "now".into(),
            })
            .await
            .unwrap();

        // First recv -> Shutdown
        let first = chan.recv().await.unwrap();
        assert!(matches!(
            first,
            Message::Control(NodeControlMsg::Shutdown { .. })
        ));

        // Second recv -> channel considered closed
        assert!(matches!(chan.recv().await, Err(RecvError::Closed)));
    }
}<|MERGE_RESOLUTION|>--- conflicted
+++ resolved
@@ -256,12 +256,8 @@
 
 #[cfg(test)]
 mod tests {
-<<<<<<< HEAD
-    use crate::control::NodeControlMsg;
     use crate::error::ExporterErrorKind;
-=======
     use crate::control::{AckMsg, NodeControlMsg};
->>>>>>> c4d878c8
     use crate::exporter::{Error, ExporterWrapper};
     use crate::local::exporter as local;
     use crate::local::message::LocalReceiver;
