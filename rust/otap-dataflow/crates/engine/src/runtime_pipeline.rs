// Copyright The OpenTelemetry Authors
// SPDX-License-Identifier: Apache-2.0

//! Set of runtime pipeline configuration structures used by the engine and derived from the pipeline configuration.

use crate::control::{Controllable, NodeControlMsg, pipeline_ctrl_msg_channel};
use crate::error::Error;
use crate::node::{Node, NodeDefs, NodeId, NodeType, NodeWithPDataReceiver, NodeWithPDataSender};
use crate::pipeline_ctrl::PipelineCtrlMsgManager;
use crate::{exporter::ExporterWrapper, processor::ProcessorWrapper, receiver::ReceiverWrapper};
<<<<<<< HEAD
use otap_df_config::{NodeId, pipeline::PipelineConfig};
use otap_df_telemetry::reporter::MetricsReporter;
=======

use otap_df_config::pipeline::PipelineConfig;
>>>>>>> 132ecad3
use std::collections::HashMap;
use std::fmt::Debug;
use tokio::runtime::Builder;
use tokio::task::LocalSet;

/// Represents a runtime pipeline configuration that includes nodes with their respective configurations and instances.
///
/// Note: Having a Debug bound on `PData` allows us to use it in logging and debugging contexts,
/// which is useful for tracing the pipeline's execution and state.
pub struct RuntimePipeline<PData: Debug> {
    /// The pipeline configuration that defines the structure and behavior of the pipeline.
    config: PipelineConfig,
    /// A map node id to receiver runtime node.
    receivers: Vec<ReceiverWrapper<PData>>,
    /// A map node id to processor runtime node.
    processors: Vec<ProcessorWrapper<PData>>,
    /// A map node id to exporter runtime node.
    exporters: Vec<ExporterWrapper<PData>>,

    /// A precomputed map of all node IDs to their Node trait objects (? @@@) for efficient access
    /// Indexed by NodeIndex
    nodes: NodeDefs<PData, PipeNode>,
}

/// PipeNode contains runtime-specific info.
pub(crate) struct PipeNode {
    index: usize, // NodeIndex into the appropriate vector w/ offset precomputed
}

impl PipeNode {
    /// Construct a pipe node with index referring to one an entry in
    /// the appropriate RuntimePipeline Vec.
    pub(crate) fn new(index: usize) -> Self {
        Self { index }
    }
}

impl<PData: 'static + Debug + Clone> RuntimePipeline<PData> {
    /// Creates a new `RuntimePipeline` from the given pipeline configuration and nodes.
    #[must_use]
    pub(crate) fn new(
        config: PipelineConfig,
        receivers: Vec<ReceiverWrapper<PData>>,
        processors: Vec<ProcessorWrapper<PData>>,
        exporters: Vec<ExporterWrapper<PData>>,
        nodes: NodeDefs<PData, PipeNode>,
    ) -> Self {
        Self {
            config,
            receivers,
            processors,
            exporters,
            nodes,
        }
    }

    /// Returns the number of nodes in the pipeline.
    #[must_use]
    pub fn node_count(&self) -> usize {
        self.receivers.len() + self.processors.len() + self.exporters.len()
    }

    /// Returns a reference to the pipeline configuration.
    #[must_use]
    pub fn config(&self) -> &PipelineConfig {
        &self.config
    }

    /// Runs the pipeline forever, starting all nodes and handling their tasks.
    /// Returns an error if any node fails to start or if any task encounters an error.
<<<<<<< HEAD
    pub fn run_forever(self, metrics_reporter: MetricsReporter) -> Result<Vec<()>, Error<PData>> {
=======
    pub fn run_forever(self) -> Result<(), Error<PData>> {
>>>>>>> 132ecad3
        use futures::stream::{FuturesUnordered, StreamExt};

        let rt = Builder::new_current_thread()
            .enable_all()
            .build()
            .expect("Failed to create runtime");
        let local_tasks = LocalSet::new();
        // ToDo create an optimized version of FuturesUnordered that can be used for !Send, !Sync tasks
        let mut futures = FuturesUnordered::new();
        let mut control_senders = HashMap::new();
        let (pipeline_ctrl_msg_tx, pipeline_ctrl_msg_rx) = pipeline_ctrl_msg_channel(
            self.config
                .pipeline_settings()
                .default_pipeline_ctrl_msg_channel_size,
        );

        // Create a task for each node type and pass the pipeline ctrl msg channel to each node, so
        // they can communicate with the runtime pipeline.
        for exporter in self.exporters {
            _ = control_senders.insert(exporter.node_id().index, exporter.control_sender());
            let pipeline_ctrl_msg_tx = pipeline_ctrl_msg_tx.clone();
            futures.push(
                local_tasks.spawn_local(async move { exporter.start(pipeline_ctrl_msg_tx).await }),
            );
        }
        for processor in self.processors {
            _ = control_senders.insert(processor.node_id().index, processor.control_sender());
            let pipeline_ctrl_msg_tx = pipeline_ctrl_msg_tx.clone();
            futures.push(
                local_tasks.spawn_local(async move { processor.start(pipeline_ctrl_msg_tx).await }),
            );
        }
        for receiver in self.receivers {
            _ = control_senders.insert(receiver.node_id().index, receiver.control_sender());
            let pipeline_ctrl_msg_tx = pipeline_ctrl_msg_tx.clone();
            futures.push(
                local_tasks.spawn_local(async move { receiver.start(pipeline_ctrl_msg_tx).await }),
            );
        }

        // Create a task to process pipeline control messages, i.e. messages sent from nodes to
        // the pipeline engine.
        futures.push(local_tasks.spawn_local(async move {
            let manager = PipelineCtrlMsgManager::new(
                pipeline_ctrl_msg_rx,
                control_senders,
                metrics_reporter,
            );
            manager.run().await
        }));

        rt.block_on(async {
            local_tasks
                .run_until(async {
                    // Process each future as they complete and handle errors
                    while let Some(result) = futures.next().await {
                        match result {
                            Ok(Ok(())) => {
                                // Task completed successfully, continue
                            }
                            Ok(Err(e)) => {
                                // A task returned an error
                                return Err(e);
                            }
                            Err(e) => {
                                // JoinError (panic or cancellation)
                                return Err(Error::JoinTaskError {
                                    is_canceled: e.is_cancelled(),
                                    is_panic: e.is_panic(),
                                    error: e.to_string(),
                                });
                            }
                        }
                    }
                    Ok(())
                })
                .await
        })
    }

    /// Gets a reference to any node by its ID as a Node trait object
    #[must_use]
    pub fn get_node(&self, node_id: usize) -> Option<&dyn Node> {
        let ndef = self.nodes.get(node_id)?;

        match ndef.ntype {
            NodeType::Receiver => self.receivers.get(ndef.inner.index).map(|r| r as &dyn Node),
            NodeType::Processor => self
                .processors
                .get(ndef.inner.index)
                .map(|p| p as &dyn Node),
            NodeType::Exporter => self.exporters.get(ndef.inner.index).map(|e| e as &dyn Node),
        }
    }

    /// Gets a mutable NodeWithPDataSender reference (processors and receivers).
    #[must_use]
    pub fn get_mut_node_with_pdata_sender(
        &mut self,
        node_id: usize,
    ) -> Option<&mut dyn NodeWithPDataSender<PData>> {
        let ndef = self.nodes.get(node_id)?;

        match ndef.ntype {
            NodeType::Receiver => self
                .receivers
                .get_mut(ndef.inner.index)
                .map(|r| r as &mut dyn NodeWithPDataSender<PData>),
            NodeType::Processor => self
                .processors
                .get_mut(ndef.inner.index)
                .map(|p| p as &mut dyn NodeWithPDataSender<PData>),
            NodeType::Exporter => None,
        }
    }

    /// Gets a mutable NodeWithPDataReceiver reference (processors and exporters).
    #[must_use]
    pub fn get_mut_node_with_pdata_receiver(
        &mut self,
        node_id: usize,
    ) -> Option<&mut dyn NodeWithPDataReceiver<PData>> {
        let ndef = self.nodes.get(node_id)?;

        match ndef.ntype {
            NodeType::Receiver => None,
            NodeType::Processor => self
                .processors
                .get_mut(ndef.inner.index)
                .map(|p| p as &mut dyn NodeWithPDataReceiver<PData>),
            NodeType::Exporter => self
                .exporters
                .get_mut(ndef.inner.index)
                .map(|e| e as &mut dyn NodeWithPDataReceiver<PData>),
        }
    }

    /// Sends a node control message to the specified node.
    pub async fn send_node_control_message(
        &self,
        node_id: &NodeId,
        ctrl_msg: NodeControlMsg,
    ) -> Result<(), Error<PData>> {
        match self.nodes.get(node_id.index) {
            Some(ndef) => match ndef.ntype {
                NodeType::Receiver => {
                    self.receivers
                        .get(ndef.inner.index)
                        .expect("precomputed")
                        .send_control_msg(ctrl_msg)
                        .await
                }
                NodeType::Processor => {
                    self.processors
                        .get(ndef.inner.index)
                        .expect("precomputed")
                        .send_control_msg(ctrl_msg)
                        .await
                }
                NodeType::Exporter => {
                    self.exporters
                        .get(ndef.inner.index)
                        .expect("precomputed")
                        .send_control_msg(ctrl_msg)
                        .await
                }
            }
            .map_err(|e| Error::NodeControlMsgSendError {
                node: node_id.clone(),
                error: e,
            }),
            None => Err(Error::InternalError {
                message: format!("node {node_id:?}"),
            }),
        }
    }
}<|MERGE_RESOLUTION|>--- conflicted
+++ resolved
@@ -8,13 +8,9 @@
 use crate::node::{Node, NodeDefs, NodeId, NodeType, NodeWithPDataReceiver, NodeWithPDataSender};
 use crate::pipeline_ctrl::PipelineCtrlMsgManager;
 use crate::{exporter::ExporterWrapper, processor::ProcessorWrapper, receiver::ReceiverWrapper};
-<<<<<<< HEAD
 use otap_df_config::{NodeId, pipeline::PipelineConfig};
 use otap_df_telemetry::reporter::MetricsReporter;
-=======
-
-use otap_df_config::pipeline::PipelineConfig;
->>>>>>> 132ecad3
+
 use std::collections::HashMap;
 use std::fmt::Debug;
 use tokio::runtime::Builder;
@@ -85,11 +81,7 @@
 
     /// Runs the pipeline forever, starting all nodes and handling their tasks.
     /// Returns an error if any node fails to start or if any task encounters an error.
-<<<<<<< HEAD
     pub fn run_forever(self, metrics_reporter: MetricsReporter) -> Result<Vec<()>, Error<PData>> {
-=======
-    pub fn run_forever(self) -> Result<(), Error<PData>> {
->>>>>>> 132ecad3
         use futures::stream::{FuturesUnordered, StreamExt};
 
         let rt = Builder::new_current_thread()
