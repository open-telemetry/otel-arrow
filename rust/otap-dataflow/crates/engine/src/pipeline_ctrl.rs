--- conflicted
+++ resolved
@@ -14,11 +14,8 @@
 use crate::control::{NodeControlMsg, PipelineControlMsg, PipelineCtrlMsgReceiver};
 use crate::error::Error;
 use crate::message::Sender;
-<<<<<<< HEAD
 use otap_df_config::NodeId;
 use otap_df_telemetry::reporter::MetricsReporter;
-=======
->>>>>>> 132ecad3
 use std::cmp::Reverse;
 use std::collections::{BinaryHeap, HashMap};
 use std::time::Duration;
@@ -39,7 +36,7 @@
 /// Design notes:
 /// - Only one timer per node is supported at a time.
 /// - All data structures are optimized for single-threaded async use.
-<<<<<<< HEAD
+/// - The timer_states map consolidates all timer information for efficiency and correctness.
 /// - The combination of `timer_map` and `canceled` ensures correctness and avoids spurious timer
 ///   events.
 ///
@@ -121,14 +118,15 @@
 /// Internally uses two TimerSet instances: one for generic TimerTick and one for
 /// CollectTelemetry events. It receives Start*/Cancel* requests and emits the
 /// corresponding NodeControlMsg to nodes when timers expire.
-=======
-/// - The timer_states map consolidates all timer information for efficiency and correctness.
->>>>>>> 132ecad3
 pub struct PipelineCtrlMsgManager {
     /// Receives control messages from nodes (e.g., start/cancel timer).
     pipeline_ctrl_msg_receiver: PipelineCtrlMsgReceiver,
     /// Allows sending control messages back to nodes.
-<<<<<<< HEAD
+    control_senders: HashMap<usize, Sender<NodeControlMsg>>,
+    /// Min-heap of (Instant, usize) for timer expirations.
+    timers: BinaryHeap<Reverse<(Instant, usize)>>,
+    /// Maps node ID to timer state (scheduled time, duration, and cancellation status).
+    timer_states: HashMap<usize, TimerState>,
     control_senders: HashMap<NodeId, Sender<NodeControlMsg>>,
     /// Repeating timers for generic TimerTick.
     tick_timers: TimerSet,
@@ -136,13 +134,6 @@
     telemetry_timers: TimerSet,
     /// Global metrics reporter.
     metrics_reporter: MetricsReporter,
-=======
-    control_senders: HashMap<usize, Sender<NodeControlMsg>>,
-    /// Min-heap of (Instant, usize) for timer expirations.
-    timers: BinaryHeap<Reverse<(Instant, usize)>>,
-    /// Maps node ID to timer state (scheduled time, duration, and cancellation status).
-    timer_states: HashMap<usize, TimerState>,
->>>>>>> 132ecad3
 }
 
 impl PipelineCtrlMsgManager {
@@ -150,24 +141,15 @@
     #[must_use]
     pub fn new(
         pipeline_ctrl_msg_receiver: PipelineCtrlMsgReceiver,
-<<<<<<< HEAD
-        control_senders: HashMap<NodeId, Sender<NodeControlMsg>>,
+        control_senders: HashMap<usize, Sender<NodeControlMsg>>,
         metrics_reporter: MetricsReporter,
-=======
-        control_senders: HashMap<usize, Sender<NodeControlMsg>>,
->>>>>>> 132ecad3
     ) -> Self {
         Self {
             pipeline_ctrl_msg_receiver,
             control_senders,
-<<<<<<< HEAD
             tick_timers: TimerSet::new(),
             telemetry_timers: TimerSet::new(),
             metrics_reporter,
-=======
-            timers: BinaryHeap::new(),
-            timer_states: HashMap::new(),
->>>>>>> 132ecad3
         }
     }
 
@@ -196,7 +178,6 @@
                     match msg {
                         PipelineControlMsg::Shutdown => break,
                         PipelineControlMsg::StartTimer { node_id, duration } => {
-<<<<<<< HEAD
                             self.tick_timers.start(node_id, duration);
                         }
                         PipelineControlMsg::CancelTimer { node_id } => {
@@ -207,22 +188,6 @@
                         }
                         PipelineControlMsg::CancelTelemetryTimer { node_id } => {
                             self.telemetry_timers.cancel(&node_id);
-=======
-                            // Schedule a new timer for this node.
-                            let when = Instant::now() + duration;
-                            self.timers.push(Reverse((when, node_id)));
-                            let _ = self.timer_states.insert(node_id, TimerState {
-                                scheduled_time: when,
-                                duration,
-                                is_canceled: false,
-                            });
-                        }
-                        PipelineControlMsg::CancelTimer { node_id } => {
-                            // Mark the timer as canceled.
-                            if let Some(timer_state) = self.timer_states.get_mut(&node_id) {
-                                timer_state.is_canceled = true;
-                            }
->>>>>>> 132ecad3
                         }
                     }
                 }
@@ -237,7 +202,6 @@
                         // No timers scheduled, wait indefinitely.
                         futures::future::pending::<()>().await;
                     }
-<<<<<<< HEAD
                 }, if next_earliest.is_some() => {
                     let now = Instant::now();
                     // Fire all due generic timers
@@ -246,28 +210,6 @@
                         if let Some(sender) = senders.get(node_id) {
                             // best-effort; ignore send errors
                             let _ = futures::executor::block_on(sender.send(NodeControlMsg::TimerTick {}));
-=======
-                }, if next_expiry.is_some() => {
-                    if let Some(Reverse((when, node_id))) = self.timers.pop() {
-                        // Only fire the timer if not canceled and not outdated.
-                        if let Some(timer_state) = self.timer_states.get_mut(&node_id) {
-                            if !timer_state.is_canceled && timer_state.scheduled_time == when {
-                                // Timer fires: handle expiration.
-                                if let Some(sender) = self.control_senders.get(&node_id) {
-                                    let _ = sender.send(NodeControlMsg::TimerTick {}).await;
-                                } else {
-                                    return Err(Error::InternalError {message: format!("No control sender for node: {node_id:?}")});
-                                }
-
-                                // Schedule next recurrence
-                                let next_when = Instant::now() + timer_state.duration;
-                                self.timers.push(Reverse((next_when, node_id)));
-                                timer_state.scheduled_time = next_when;
-                            } else if timer_state.is_canceled {
-                                // Clean up canceled timers
-                                let _ = self.timer_states.remove(&node_id);
-                            }
->>>>>>> 132ecad3
                         }
                     });
 
@@ -365,18 +307,13 @@
             let _ = control_receivers.insert(node.index, receiver);
         }
 
-<<<<<<< HEAD
         // Create a dummy MetricsReporter for testing using MetricsSystem
         let config = otap_df_telemetry::config::Config::default();
         let metrics_system = otap_df_telemetry::MetricsSystem::new(config);
         let metrics_reporter = metrics_system.reporter();
 
         let manager = PipelineCtrlMsgManager::new(pipeline_rx, control_senders, metrics_reporter);
-        (manager, pipeline_tx, control_receivers)
-=======
-        let manager = PipelineCtrlMsgManager::new(pipeline_rx, control_senders);
         (manager, pipeline_tx, control_receivers, nodes)
->>>>>>> 132ecad3
     }
 
     /// Validates the core timer workflow:
@@ -859,24 +796,7 @@
         let (manager, _pipeline_tx, _control_receivers, _) = setup_test_manager();
 
         // Verify manager is created with correct initial state
-        let (t_len, c_len, m_len, d_len) = manager.test_tick_counts();
-        assert_eq!(t_len, 0, "Tick timer queue should be empty initially");
-        assert_eq!(c_len, 0, "Tick canceled set should be empty initially");
-        assert_eq!(m_len, 0, "Tick timer map should be empty initially");
-        assert_eq!(d_len, 0, "Tick durations map should be empty initially");
-
-        let (tt_len, tc_len, tm_len, td_len) = manager.test_telemetry_counts();
-        assert_eq!(tt_len, 0, "Telemetry timer queue should be empty initially");
         assert_eq!(
-<<<<<<< HEAD
-            tc_len, 0,
-            "Telemetry canceled set should be empty initially"
-        );
-        assert_eq!(tm_len, 0, "Telemetry timer map should be empty initially");
-        assert_eq!(
-            td_len, 0,
-            "Telemetry durations map should be empty initially"
-=======
             manager.timers.len(),
             0,
             "Timer queue should be empty initially"
@@ -885,7 +805,22 @@
             manager.timer_states.len(),
             0,
             "Timer states map should be empty initially"
->>>>>>> 132ecad3
+        let (t_len, c_len, m_len, d_len) = manager.test_tick_counts();
+        assert_eq!(t_len, 0, "Tick timer queue should be empty initially");
+        assert_eq!(c_len, 0, "Tick canceled set should be empty initially");
+        assert_eq!(m_len, 0, "Tick timer map should be empty initially");
+        assert_eq!(d_len, 0, "Tick durations map should be empty initially");
+
+        let (tt_len, tc_len, tm_len, td_len) = manager.test_telemetry_counts();
+        assert_eq!(tt_len, 0, "Telemetry timer queue should be empty initially");
+        assert_eq!(
+            tc_len, 0,
+            "Telemetry canceled set should be empty initially"
+        );
+        assert_eq!(tm_len, 0, "Telemetry timer map should be empty initially");
+        assert_eq!(
+            td_len, 0,
+            "Telemetry durations map should be empty initially"
         );
 
         assert_eq!(
@@ -915,15 +850,9 @@
         let when3 = now + Duration::from_millis(200); // Middle
 
         // Add timers in non-chronological order to test heap behavior
-<<<<<<< HEAD
-        manager.test_push_tick_heap(when1, node1.clone());
-        manager.test_push_tick_heap(when2, node2.clone());
-        manager.test_push_tick_heap(when3, node3.clone());
-=======
         manager.timers.push(Reverse((when1, node1.index)));
         manager.timers.push(Reverse((when2, node2.index)));
         manager.timers.push(Reverse((when3, node3.index)));
->>>>>>> 132ecad3
 
         // Verify heap maintains correct size
         assert_eq!(
@@ -933,11 +862,8 @@
         );
 
         // Pop timers and verify they come out in chronological order (min-heap behavior)
-<<<<<<< HEAD
         if let Some((first_when, first_node)) = manager.test_pop_tick_heap() {
-=======
         if let Some(Reverse((first_when, first_node))) = manager.timers.pop() {
->>>>>>> 132ecad3
             assert_eq!(first_when, when2, "Earliest timer should be popped first");
             assert_eq!(
                 first_node, node2.index,
@@ -945,11 +871,8 @@
             );
         }
 
-<<<<<<< HEAD
+        if let Some(Reverse((second_when, second_node))) = manager.timers.pop() {
         if let Some((second_when, second_node)) = manager.test_pop_tick_heap() {
-=======
-        if let Some(Reverse((second_when, second_node))) = manager.timers.pop() {
->>>>>>> 132ecad3
             assert_eq!(second_when, when3, "Middle timer should be popped second");
             assert_eq!(
                 second_node, node3.index,
@@ -957,11 +880,8 @@
             );
         }
 
-<<<<<<< HEAD
+        if let Some(Reverse((third_when, third_node))) = manager.timers.pop() {
         if let Some((third_when, third_node)) = manager.test_pop_tick_heap() {
-=======
-        if let Some(Reverse((third_when, third_node))) = manager.timers.pop() {
->>>>>>> 132ecad3
             assert_eq!(third_when, when1, "Latest timer should be popped last");
             assert_eq!(
                 third_node, node1.index,
