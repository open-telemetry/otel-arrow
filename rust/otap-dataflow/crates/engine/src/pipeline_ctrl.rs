--- conflicted
+++ resolved
@@ -170,18 +170,11 @@
                 msg = self.pipeline_ctrl_msg_receiver.recv() => {
                     let Some(msg) = msg.ok() else { break; };
                     match msg {
-<<<<<<< HEAD
-                        PipelineControlMsg::Shutdown => {
-                            for (_, control_sender) in self.control_senders.iter() {
-                                // ToDo we should only shutdown receiver nodes.
-                                _ = control_sender.send(NodeControlMsg::Shutdown {deadline: Default::default(), reason: "NA".to_string()}).await;
-=======
                         PipelineControlMsg::Shutdown {reason} => {
                             // For now, broadcast shutdown to all nodes.
                             // ToDo: refine to only receiver nodes.
                             for (_, control_sender) in self.control_senders.iter() {
                                 _ = control_sender.send(NodeControlMsg::Shutdown {deadline: Default::default(), reason: reason.clone()}).await;
->>>>>>> a515e3d5
                             }
                             break;
                         },
