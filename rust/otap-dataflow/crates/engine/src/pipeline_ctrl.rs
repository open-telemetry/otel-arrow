--- conflicted
+++ resolved
@@ -36,17 +36,6 @@
 /// - Only one timer per node is supported at a time.
 /// - All data structures are optimized for single-threaded async use.
 /// - The timer_states map consolidates all timer information for efficiency and correctness.
-<<<<<<< HEAD
-pub struct PipelineCtrlMsgManager<PData> {
-    /// Receives control messages from nodes (e.g., start/cancel timer).
-    pipeline_ctrl_msg_receiver: PipelineCtrlMsgReceiver,
-    /// Allows sending control messages back to nodes.
-    control_senders: HashMap<usize, Sender<NodeControlMsg<PData>>>,
-    /// Min-heap of (Instant, usize) for timer expirations.
-    timers: BinaryHeap<Reverse<(Instant, usize)>>,
-    /// Maps node ID to timer state (scheduled time, duration, and cancellation status).
-    timer_states: HashMap<usize, TimerState>,
-=======
 /// - The combination of `timer_map` and `canceled` ensures correctness and avoids spurious timer
 ///   events.
 ///
@@ -127,18 +116,17 @@
 /// Internally uses two TimerSet instances: one for generic TimerTick and one for
 /// CollectTelemetry events. It receives Start*/Cancel* requests and emits the
 /// corresponding NodeControlMsg to nodes when timers expire.
-pub struct PipelineCtrlMsgManager {
+pub struct PipelineCtrlMsgManager<PData> {
     /// Receives control messages from nodes (e.g., start/cancel timer).
     pipeline_ctrl_msg_receiver: PipelineCtrlMsgReceiver,
     /// Allows sending control messages back to nodes.
-    control_senders: HashMap<usize, Sender<NodeControlMsg>>,
+    control_senders: HashMap<usize, Sender<NodeControlMsg<PData>>>,
     /// Repeating timers for generic TimerTick.
     tick_timers: TimerSet,
     /// Repeating timers for telemetry collection (CollectTelemetry).
     telemetry_timers: TimerSet,
     /// Global metrics reporter.
     metrics_reporter: MetricsReporter,
->>>>>>> eb4521e1
 }
 
 impl<PData> PipelineCtrlMsgManager<PData> {
@@ -146,12 +134,8 @@
     #[must_use]
     pub fn new(
         pipeline_ctrl_msg_receiver: PipelineCtrlMsgReceiver,
-<<<<<<< HEAD
         control_senders: HashMap<usize, Sender<NodeControlMsg<PData>>>,
-=======
-        control_senders: HashMap<usize, Sender<NodeControlMsg>>,
         metrics_reporter: MetricsReporter,
->>>>>>> eb4521e1
     ) -> Self {
         Self {
             pipeline_ctrl_msg_receiver,
@@ -214,7 +198,7 @@
 
                     // Collect all due timer events, then send asynchronously outside of the
                     // TimerSet borrows to avoid blocking within the closure.
-                    let mut to_send: Vec<(usize, NodeControlMsg)> = Vec::new();
+                    let mut to_send: Vec<(usize, NodeControlMsg<PData>)> = Vec::new();
 
                     // Fire all due generic timers
                     self.tick_timers.fire_due(now, |node_id| {
@@ -646,13 +630,11 @@
                 let (metrics_tx, _metrics_rx) = flume::unbounded();
                 let metrics_reporter = MetricsReporter::new(metrics_tx);
                 // Create manager with empty control_senders map (no registered nodes)
-<<<<<<< HEAD
-                let manager = PipelineCtrlMsgManager::<()>::new(pipeline_rx, HashMap::new());
-=======
-                let manager =
-                    PipelineCtrlMsgManager::new(pipeline_rx, HashMap::new(), metrics_reporter);
->>>>>>> eb4521e1
-
+                let manager = PipelineCtrlMsgManager::<()>::new(
+                    pipeline_rx,
+                    HashMap::new(),
+                    metrics_reporter,
+                );
                 let duration = Duration::from_millis(50);
 
                 // Start the manager in the background
