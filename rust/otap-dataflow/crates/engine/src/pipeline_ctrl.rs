// Copyright The OpenTelemetry Authors
// SPDX-License-Identifier: Apache-2.0

//! Pipeline control message manager for handling timer-based operations.
//!
//! This module provides the `PipelineCtrlMsgManager` which is responsible for managing
//! timers for nodes in the pipeline. It handles scheduling, cancellation, and expiration
//! of recurring timers, using a priority queue for efficient timer management.
//!
//! Note 1: This manager is designed for single-threaded async execution.
//! Note 2: Other pipeline control messages can be added in the future, but currently only timers
//! are supported.

use crate::control::{ControlSenders, NodeControlMsg, PipelineControlMsg, PipelineCtrlMsgReceiver};
use crate::error::Error;
use otap_df_telemetry::reporter::MetricsReporter;
use std::cmp::Reverse;
use std::collections::{BinaryHeap, HashMap};
use std::time::Duration;
use tokio::time::Instant;

/// Timer state for a node.
struct TimerState {
    scheduled_time: Instant,
    duration: Duration,
    is_canceled: bool,
}

/// Manages pipeline control messages such as recurrent and cancelable timers.
///
/// This manager is responsible for managing timers for nodes in the pipeline.
/// It uses a priority queue to efficiently handle timer expirations and cancellations.
///
/// Design notes:
/// - Only one timer per node is supported at a time.
/// - All data structures are optimized for single-threaded async use.
/// - The timer_states map consolidates all timer information for efficiency and correctness.
/// - The combination of `timer_map` and `canceled` ensures correctness and avoids spurious timer
///   events.
///
/// A reusable per-node repeating timer set.
///
/// Manages scheduling, cancellation, and expiration for recurrent timers keyed by NodeId.
/// Optimized for single-threaded async use.
struct TimerSet {
    timers: BinaryHeap<Reverse<(Instant, usize)>>,
    /// Maps node ID to timer state (scheduled time, duration, and cancellation status).
    timer_states: HashMap<usize, TimerState>,
}

impl TimerSet {
    fn new() -> Self {
        Self {
            timers: BinaryHeap::new(),
            timer_states: HashMap::new(),
        }
    }

    /// Schedule or replace a repeating timer for node_id.
    fn start(&mut self, node_id: usize, duration: Duration) {
        let when = Instant::now() + duration;
        self.timers.push(Reverse((when, node_id)));
        let _ = self.timer_states.insert(
            node_id,
            TimerState {
                scheduled_time: when,
                duration,
                is_canceled: false,
            },
        );
    }

    /// Cancel an existing timer for node_id.
    fn cancel(&mut self, node_id: usize) {
        // Mark the timer as canceled.
        if let Some(timer_state) = self.timer_states.get_mut(&node_id) {
            timer_state.is_canceled = true;
        }
    }

    /// Peek the next expiration instant, if any.
    fn next_expiry(&self) -> Option<Instant> {
        self.timers.peek().map(|Reverse((when, _))| *when)
    }

    /// Fire all due timers at or before `now`, invoking the provided callback per firing node.
    /// Reschedules recurring timers automatically when still active.
    fn fire_due<F: FnMut(&usize)>(&mut self, now: Instant, mut on_fire: F) {
        while let Some(Reverse((when, node_id))) = self.timers.peek().cloned() {
            if when > now {
                break;
            }
            // Pop the entry and validate it.
            let _ = self.timers.pop();
            if let Some(timer_state) = self.timer_states.get_mut(&node_id) {
                if !timer_state.is_canceled && timer_state.scheduled_time == when {
                    // Fire callback
                    on_fire(&node_id);

                    // Schedule next recurrence based on the original scheduled time to prevent drift
                    let next_when = timer_state.scheduled_time + timer_state.duration;
                    self.timers.push(Reverse((next_when, node_id)));
                    timer_state.scheduled_time = next_when;
                } else if timer_state.is_canceled {
                    // Clean up canceled timers
                    let _ = self.timer_states.remove(&node_id);
                }
            }
        }
    }
}

/// Delayed data in the pipeline. This implements a custom Ord so that
/// BinaryHeap<_> is an ascending min-heap.
pub struct Delayed<PData> {
    /// When the data resumes
    when: Instant,
    // Responsible node.
    node_id: usize,
    /// The data
    data: Box<PData>,
}

impl<PData> Ord for Delayed<PData> {
    fn cmp(&self, other: &Self) -> std::cmp::Ordering {
        // Reversed => min-heap
        other.when.cmp(&self.when)
    }
}

impl<PData> PartialOrd for Delayed<PData> {
    fn partial_cmp(&self, other: &Self) -> Option<std::cmp::Ordering> {
        Some(self.cmp(other))
    }
}

impl<PData> PartialEq for Delayed<PData> {
    fn eq(&self, other: &Self) -> bool {
        self.when == other.when
    }
}

impl<PData> Eq for Delayed<PData> {}

/// Manages pipeline control messages and per-node recurring timers (tick and telemetry).
///
/// Internally uses two TimerSet instances: one for generic TimerTick and one for
/// CollectTelemetry events. It receives Start*/Cancel* requests and emits the
/// corresponding NodeControlMsg to nodes when timers expire.
pub struct PipelineCtrlMsgManager<PData> {
    /// Receives control messages from nodes (e.g., start/cancel timer).
    pipeline_ctrl_msg_receiver: PipelineCtrlMsgReceiver<PData>,
    /// Allows sending control messages back to nodes.
    control_senders: ControlSenders<PData>,
    /// Repeating timers for generic TimerTick.
    tick_timers: TimerSet,
    /// Repeating timers for telemetry collection (CollectTelemetry).
    telemetry_timers: TimerSet,
    /// Delayed data in activation order.
    delayed_data: BinaryHeap<Delayed<PData>>,
    /// Global metrics reporter.
    metrics_reporter: MetricsReporter,
}

fn opt_min<T: Ord>(a: Option<T>, b: Option<T>) -> Option<T> {
    match (a, b) {
        (Some(a), Some(b)) => Some(std::cmp::min(a, b)),
        (Some(a), None) => Some(a),
        (None, Some(b)) => Some(b),
        (None, None) => None,
    }
}

impl<PData> PipelineCtrlMsgManager<PData> {
    /// Creates a new PipelineCtrlMsgManager.
    #[must_use]
    pub fn new(
<<<<<<< HEAD
        pipeline_ctrl_msg_receiver: PipelineCtrlMsgReceiver<PData>,
        control_senders: HashMap<usize, Sender<NodeControlMsg<PData>>>,
=======
        pipeline_ctrl_msg_receiver: PipelineCtrlMsgReceiver,
        control_senders: ControlSenders<PData>,
>>>>>>> 7b9140f2
        metrics_reporter: MetricsReporter,
    ) -> Self {
        Self {
            pipeline_ctrl_msg_receiver,
            control_senders,
            tick_timers: TimerSet::new(),
            telemetry_timers: TimerSet::new(),
            delayed_data: BinaryHeap::new(),
            metrics_reporter,
        }
    }

    /// Runs the manager event loop.
    ///
    /// Handles incoming control messages and timer expirations (both regular timers and telemetry
    /// timers).
    /// - On StartTimer: schedules a timer for the node.
    /// - On CancelTimer: marks the timer as canceled.
    /// - On timer expiration: checks for cancellation and outdatedness before firing.
    pub async fn run(mut self) -> Result<(), Error> {
        loop {
            // Get the next expirations, if any.
            let next_expiry = self.tick_timers.next_expiry();
            let next_tel_expiry = self.telemetry_timers.next_expiry();
            let next_delay_expiry = self.delayed_data.peek().map(|d| d.when);

            let next_earliest = opt_min(opt_min(next_expiry, next_tel_expiry), next_delay_expiry);

            tokio::select! {
<<<<<<< HEAD
                        biased;
                        // Handle incoming control messages from nodes.
                        msg = self.pipeline_ctrl_msg_receiver.recv() => {
                            let Some(msg) = msg.ok() else { break; };
                            match msg {
                                PipelineControlMsg::Shutdown => break,
                                PipelineControlMsg::StartTimer { node_id, duration } => {
                                    self.tick_timers.start(node_id, duration);
                                }
                                PipelineControlMsg::CancelTimer { node_id } => {
                                    self.tick_timers.cancel(node_id);
=======
                biased;
                // Handle incoming control messages from nodes.
                msg = self.pipeline_ctrl_msg_receiver.recv() => {
                    let Some(msg) = msg.ok() else { break; };
                    match msg {
                        PipelineControlMsg::Shutdown {reason} => {
                            // ToDo don't ignore the returned errors
                            _ = self.control_senders.shutdown_receivers(reason).await;
                            break;
                        },
                        PipelineControlMsg::StartTimer { node_id, duration } => {
                            self.tick_timers.start(node_id, duration);
                        }
                        PipelineControlMsg::CancelTimer { node_id } => {
                            self.tick_timers.cancel(node_id);
                        }
                        PipelineControlMsg::StartTelemetryTimer { node_id, duration } => {
                            self.telemetry_timers.start(node_id, duration);
                        }
                        PipelineControlMsg::CancelTelemetryTimer { node_id } => {
                            self.telemetry_timers.cancel(node_id);
                        }
                    }
                }
                // Handle timer expiration events.
                _ = async {
                    if let Some(when) = next_earliest {
                        let now = Instant::now();
                        if when > now {
                            tokio::time::sleep_until(when).await;
                        }
                    }
                }, if next_earliest.is_some() => {
                    let now = Instant::now();

                    // Collect all due timer events, then send asynchronously outside of the
                    // TimerSet borrows to avoid blocking within the closure.
                    let mut to_send: Vec<(usize, NodeControlMsg<PData>)> = Vec::new();

                    // Fire all due generic timers
                    self.tick_timers.fire_due(now, |node_id| {
                        to_send.push((*node_id, NodeControlMsg::TimerTick {}));
                    });

                    // Fire all due telemetry timers
                    let metrics_reporter = self.metrics_reporter.clone();
                    self.telemetry_timers.fire_due(now, |node_id| {
                        to_send.push((*node_id, NodeControlMsg::CollectTelemetry { metrics_reporter: metrics_reporter.clone() }));
                    });

                    // Deliver all accumulated control messages (best-effort)
                    for (node_id, msg) in to_send {
                        if let Some(sender) = self.control_senders.get(node_id) {
                            // Use try_send as a fast path:
                            // - avoids allocating/awaiting a future when the channel has capacity
                            // - keeps the event loop responsive and reduces timer jitter
                            // - isolates backpressure to congested channels (only await on Full)
                            // On Full, fall back to send(msg).await to preserve delivery
                            match sender.try_send(msg) {
                                Ok(()) => {}
                                Err(otap_df_channel::error::SendError::Full(msg)) => {
                                    // Channel backpressured: await until space is available
                                    let _ = sender.send(msg).await;
>>>>>>> 7b9140f2
                                }
                                PipelineControlMsg::StartTelemetryTimer { node_id, duration } => {
                                    self.telemetry_timers.start(node_id, duration);
                                }
                                PipelineControlMsg::CancelTelemetryTimer { node_id } => {
                                    self.telemetry_timers.cancel(node_id);
                                }
                    PipelineControlMsg::DelayData { when, node_id, data } => {
                        self.delayed_data.push(Delayed{
                        when,
                        node_id,
                        data,
                        })
                    }
                                PipelineControlMsg::DeliverAck { node_id, ack } => {
                        self.send_node_message(node_id, NodeControlMsg::Ack(ack)).await;
                    }
                                PipelineControlMsg::DeliverNack { node_id, nack } => {
                        self.send_node_message(node_id, NodeControlMsg::Nack(nack)).await;
                    }
                            }
                        }
                        // Handle timer expiration events.
                        _ = async {
                            if let Some(when) = next_earliest {
                                let now = Instant::now();
                                if when > now {
                                    tokio::time::sleep_until(when).await;
                                }
                            }
                        }, if next_earliest.is_some() => {
                            let now = Instant::now();

                            // Collect all due timer events, then send asynchronously outside of the
                            // TimerSet borrows to avoid blocking within the closure.
                            let mut to_send: Vec<(usize, NodeControlMsg<PData>)> = Vec::new();

                            // Fire all due generic timers
                            self.tick_timers.fire_due(now, |node_id| {
                                to_send.push((*node_id, NodeControlMsg::TimerTick {}));
                            });

                            // Fire all due telemetry timers
                            let metrics_reporter = self.metrics_reporter.clone();
                            self.telemetry_timers.fire_due(now, |node_id| {
                                to_send.push((*node_id, NodeControlMsg::CollectTelemetry { metrics_reporter: metrics_reporter.clone() }));
                            });

                // Unstall delayed data.
                while self.delayed_data.peek().map(|d| d.when <= now).unwrap_or(false) {
                let delayed = self.delayed_data.pop().expect("ok");
                to_send.push((delayed.node_id, NodeControlMsg::DelayedData { data: delayed.data }));
                }

                            // Deliver all accumulated control messages (best-effort)
                            for (node_id, msg) in to_send {
                    self.send_node_message(node_id, msg).await;
                            }
                        }
            }
        }
        Ok(())
    }

    async fn send_node_message(&mut self, node_id: usize, msg: NodeControlMsg<PData>) {
        if let Some(sender) = self.control_senders.get(&node_id) {
            // Use send_node_message as a fast path:
            // - avoids allocating/awaiting a future when the channel has capacity
            // - keeps the event loop responsive and reduces timer jitter
            // - isolates backpressure to congested channels (only await on Full)
            // On Full, fall back to send(msg).await to preserve delivery
            match sender.try_send(msg) {
                Ok(()) => {}
                Err(otap_df_channel::error::SendError::Full(msg)) => {
                    // Channel backpressured: await until space is available
                    let _ = sender.send(msg).await;
                }
                Err(otap_df_channel::error::SendError::Closed(_)) => {
                    // Ignore closed channel
                }
            }
        }
    }
}

// Test-only helpers to introspect internal state without exposing fields publicly.
#[cfg(test)]
impl<PData> PipelineCtrlMsgManager<PData> {
    pub(crate) fn test_tick_count(&self) -> usize {
        self.tick_timers.timers.len()
    }

    pub(crate) fn test_telemetry_count(&self) -> usize {
        self.telemetry_timers.timers.len()
    }

    pub(crate) fn test_control_senders_len(&self) -> usize {
        self.control_senders.len()
    }

    pub(crate) fn test_push_tick_heap(&mut self, when: Instant, node_id: usize) {
        self.tick_timers.timers.push(Reverse((when, node_id)));
    }

    pub(crate) fn test_pop_tick_heap(&mut self) -> Option<(Instant, usize)> {
        self.tick_timers
            .timers
            .pop()
            .map(|Reverse((when, node))| (when, node))
    }

    pub(crate) fn test_tick_heap_len(&self) -> usize {
        self.tick_timers.timers.len()
    }
}

#[cfg(test)]
mod tests {
    use super::*;
    use crate::control::{NodeControlMsg, PipelineControlMsg, pipeline_ctrl_msg_channel};
    use crate::message::{Receiver, Sender};
    use crate::node::{NodeId, NodeType};
    use crate::shared::message::{SharedReceiver, SharedSender};
    use crate::testing::test_nodes;
    use std::collections::HashMap;
    use std::time::Duration;
    use tokio::task::LocalSet;
    use tokio::time::{Instant, timeout};

    fn create_mock_control_sender<PData>() -> (
        Sender<NodeControlMsg<PData>>,
        Receiver<NodeControlMsg<PData>>,
    ) {
        let (tx, rx) = tokio::sync::mpsc::channel(10);
        (
            Sender::Shared(SharedSender::MpscSender(tx)),
            Receiver::Shared(SharedReceiver::MpscReceiver(rx)),
        )
    }

    fn setup_test_manager<PData>() -> (
        PipelineCtrlMsgManager<PData>,
        crate::control::PipelineCtrlMsgSender<PData>,
        HashMap<usize, Receiver<NodeControlMsg<PData>>>,
        Vec<NodeId>,
    ) {
        let (pipeline_tx, pipeline_rx) = pipeline_ctrl_msg_channel(10);
        let mut control_senders = ControlSenders::new();
        let mut control_receivers = HashMap::new();

        // Create mock control senders for test nodes
        let nodes = test_nodes(vec!["node1", "node2", "node3"]);
        for node in &nodes {
            let (sender, receiver) = create_mock_control_sender();
            control_senders.register(node.clone(), NodeType::Processor, sender);
            let _ = control_receivers.insert(node.index, receiver);
        }

        // Create a dummy MetricsReporter for testing using MetricsSystem
        let config = otap_df_telemetry::config::Config::default();
        let metrics_system = otap_df_telemetry::MetricsSystem::new(config);
        let metrics_reporter = metrics_system.reporter();

        let manager = PipelineCtrlMsgManager::new(pipeline_rx, control_senders, metrics_reporter);
        (manager, pipeline_tx, control_receivers, nodes)
    }

    /// Validates the core timer workflow:
    /// 1. StartTimer message scheduling
    /// 2. Timer expiration after specified duration
    /// 3. TimerTick message delivery to the correct node
    /// 4. Automatic timer recurrence (key feature of the manager)
    #[tokio::test]
    async fn test_run_start_timer_integration() {
        let local = LocalSet::new();

        local
            .run_until(async {
                let (manager, pipeline_tx, mut control_receivers, nodes) =
                    setup_test_manager::<()>();

                let node = nodes.first().expect("ok");
                let duration = Duration::from_millis(100);

                // Start the manager in the background using spawn_local (not Send)
                let manager_handle = tokio::task::spawn_local(async move { manager.run().await });

                // Send StartTimer message to schedule a recurring timer
                let start_msg = PipelineControlMsg::StartTimer {
                    node_id: node.index,
                    duration,
                };
                pipeline_tx.send(start_msg).await.unwrap();

                // Wait for the timer to expire and verify TimerTick delivery
                let mut receiver = control_receivers.remove(&node.index).unwrap();
                let tick_result =
                    timeout(Duration::from_millis(200), async { receiver.recv().await }).await;

                assert!(
                    tick_result.is_ok(),
                    "Should receive TimerTick within timeout"
                );
                match tick_result.unwrap() {
                    Ok(NodeControlMsg::TimerTick {}) => {
                        // Success - received expected TimerTick
                    }
                    Ok(other) => panic!("Expected TimerTick, got {other:?}"),
                    Err(e) => panic!("Failed to receive message: {e:?}"),
                }

                // Verify automatic recurrence - should get another tick
                let second_tick_result =
                    timeout(Duration::from_millis(150), async { receiver.recv().await }).await;

                assert!(
                    second_tick_result.is_ok(),
                    "Should receive second TimerTick for recurring timer"
                );

                // Clean shutdown
                let _ = pipeline_tx
                    .send(PipelineControlMsg::Shutdown {
                        reason: "".to_owned(),
                    })
                    .await;
                let _ = timeout(Duration::from_millis(100), manager_handle).await;
            })
            .await;
    }

    /// Validates that:
    /// 1. A timer can be started normally
    /// 2. CancelTimer messages properly prevent timer execution
    /// 3. No TimerTick messages are delivered for canceled timers
    /// 4. The cancellation is processed before the timer would naturally expire
    #[tokio::test]
    async fn test_run_cancel_timer_integration() {
        let local = LocalSet::new();

        local
            .run_until(async {
                let (manager, pipeline_tx, mut control_receivers, nodes) =
                    setup_test_manager::<()>();

                let node = nodes.first().expect("ok");
                let duration = Duration::from_millis(100);

                // Start the manager in the background
                let manager_handle = tokio::task::spawn_local(async move { manager.run().await });

                // Schedule a timer
                let start_msg = PipelineControlMsg::StartTimer {
                    node_id: node.index,
                    duration,
                };
                pipeline_tx.send(start_msg).await.unwrap();

                // Immediately cancel the timer before it expires
                let cancel_msg = PipelineControlMsg::CancelTimer {
                    node_id: node.index,
                };
                pipeline_tx.send(cancel_msg).await.unwrap();

                // Wait and verify no TimerTick is received (timeout expected)
                let mut receiver = control_receivers.remove(&node.index).unwrap();
                let tick_result =
                    timeout(Duration::from_millis(200), async { receiver.recv().await }).await;

                assert!(
                    tick_result.is_err(),
                    "Should not receive TimerTick for canceled timer"
                );

                // Clean shutdown
                let _ = pipeline_tx
                    .send(PipelineControlMsg::Shutdown {
                        reason: "".to_owned(),
                    })
                    .await;
                let _ = timeout(Duration::from_millis(100), manager_handle).await;
            })
            .await;
    }

    /// Validates the manager's ability to handle multiple timers simultaneously:
    /// 1. Multiple nodes can have active timers concurrently
    /// 2. Each timer fires independently based on its own duration
    /// 3. Timer messages are delivered to the correct recipients
    #[tokio::test]
    async fn test_run_multiple_timers_integration() {
        let local = LocalSet::new();

        local.run_until(async {
            let (manager, pipeline_tx, mut control_receivers, nodes) = setup_test_manager::<()>();

            let node1 = nodes.first().expect("ok");
            let node2 = nodes.get(1).expect("ok");
            let duration1 = Duration::from_millis(80);  // Shorter - should fire first
            let duration2 = Duration::from_millis(120); // Longer - should fire second

            // Start the manager in the background
            let manager_handle = tokio::task::spawn_local(async move {
                manager.run().await
            });

            // Schedule timers for both nodes
            let start_msg1 = PipelineControlMsg::StartTimer {
                node_id: node1.index,
                duration: duration1,
            };
            let start_msg2 = PipelineControlMsg::StartTimer {
                node_id: node2.index,
                duration: duration2,
            };

            pipeline_tx.send(start_msg1).await.unwrap();
            pipeline_tx.send(start_msg2).await.unwrap();

            // Extract receivers for both nodes
            let mut receiver1 = control_receivers.remove(&node1.index).unwrap();
            let mut receiver2 = control_receivers.remove(&node2.index).unwrap();

            // Use select! to handle whichever timer fires first, with overall timeout
            let mut node1_received = false;
            let mut node2_received = false;
            let start_time = Instant::now();

            // Wait for both timers to fire (within a reasonable timeout)
            while (!node1_received || !node2_received) && start_time.elapsed() < Duration::from_millis(300) {
                tokio::select! {
                    // Node1 timer tick
                    result1 = receiver1.recv(), if !node1_received => {
                        match result1 {
                            Ok(NodeControlMsg::TimerTick {}) => {
                                node1_received = true;
                                // Verify node1 fired within expected timeframe (should be ~80ms)
                                let elapsed = start_time.elapsed();
                                assert!(elapsed >= Duration::from_millis(60) && elapsed <= Duration::from_millis(140),
                                       "Node1 timer should fire around 80ms, but fired after {elapsed:?}");
                            }
                            Ok(other) => panic!("Expected TimerTick for node1, got {other:?}"),
                            Err(e) => panic!("Failed to receive message for node1: {e:?}"),
                        }
                    }

                    // Node2 timer tick
                    result2 = receiver2.recv(), if !node2_received => {
                        match result2 {
                            Ok(NodeControlMsg::TimerTick {}) => {
                                node2_received = true;
                                // Verify node2 fired within expected timeframe (should be ~120ms)
                                let elapsed = start_time.elapsed();
                                assert!(elapsed >= Duration::from_millis(100) && elapsed <= Duration::from_millis(180),
                                       "Node2 timer should fire around 120ms, but fired after {elapsed:?}");
                            }
                            Ok(other) => panic!("Expected TimerTick for node2, got {other:?}"),
                            Err(e) => panic!("Failed to receive message for node2: {e:?}"),
                        }
                    }

                    // Timeout protection
                    _ = tokio::time::sleep(Duration::from_millis(50)) => {
                        // Continue the loop - this prevents infinite blocking
                    }
                }
            }

            // Verify both timers fired
            assert!(node1_received, "Node1 should have received TimerTick");
            assert!(node2_received, "Node2 should have received TimerTick");

            // Clean shutdown
            let _ = pipeline_tx.send(PipelineControlMsg::Shutdown {reason: "".to_owned()}).await;
            let _ = timeout(Duration::from_millis(100), manager_handle).await;
        }).await;
    }

    /// Validates that starting a new timer for an existing node properly replaces
    /// the old timer rather than creating duplicate timers:
    /// 1. Initial timer is scheduled with a longer duration
    /// 2. Replacement timer is scheduled with shorter duration
    /// 3. The timer fires based on the new (shorter) duration, not the original
    /// 4. This tests the outdated timer detection logic in the run() method
    #[tokio::test]
    async fn test_run_timer_replacement_integration() {
        let local = LocalSet::new();

        local
            .run_until(async {
                let (manager, pipeline_tx, mut control_receivers, nodes) = setup_test_manager::<()>();

                let node = nodes.first().expect("ok");
                let first_duration = Duration::from_millis(150); // Original (longer)
                let second_duration = Duration::from_millis(80); // Replacement (shorter)

                // Start the manager in the background
                let manager_handle = tokio::task::spawn_local(async move {
                    manager.run().await
                });

                // Schedule initial timer
                let start_msg1 = PipelineControlMsg::StartTimer {
                    node_id: node.index,
                    duration: first_duration,
                };
                pipeline_tx.send(start_msg1).await.unwrap();

                // Wait a bit, then replace with a shorter timer
                tokio::time::sleep(Duration::from_millis(20)).await;
                let start_msg2 = PipelineControlMsg::StartTimer {
                    node_id: node.index,
                    duration: second_duration,
                };
                pipeline_tx.send(start_msg2).await.unwrap();

                // Measure timing to verify the replacement worked
                let mut receiver = control_receivers.remove(&node.index).unwrap();
                let start_time = Instant::now();

                let tick_result =
                    timeout(Duration::from_millis(200), async { receiver.recv().await }).await;

                let elapsed = start_time.elapsed();

                assert!(tick_result.is_ok(), "Should receive TimerTick");
                // Should fire approximately after second_duration (80ms), not first_duration (150ms)
                // Allow some tolerance for timing variations in test environment
                assert!(
                    elapsed >= Duration::from_millis(70) && elapsed <= Duration::from_millis(130),
                    "Timer should fire based on second duration (~80ms), but fired after {elapsed:?}"
                );

                // Clean shutdown
                let _ = pipeline_tx.send(PipelineControlMsg::Shutdown {reason: "".to_owned()}).await;
                let _ = timeout(Duration::from_millis(100), manager_handle).await;
            })
            .await;
    }

    /// Validates that the manager responds properly to shutdown requests:
    /// 1. The run() method terminates cleanly when receiving a Shutdown message
    /// 2. No hanging tasks or resource leaks
    /// 3. Shutdown completes within reasonable time
    #[tokio::test]
    async fn test_run_shutdown_integration() {
        let local = LocalSet::new();

        local
            .run_until(async {
                let (manager, pipeline_tx, _control_receivers, _) = setup_test_manager::<()>();

                // Start the manager in the background
                let manager_handle = tokio::task::spawn_local(async move { manager.run().await });

                // Send shutdown message
                pipeline_tx
                    .send(PipelineControlMsg::Shutdown {
                        reason: "".to_owned(),
                    })
                    .await
                    .unwrap();

                // Manager should terminate cleanly within timeout
                let shutdown_result = timeout(Duration::from_millis(100), manager_handle).await;
                assert!(shutdown_result.is_ok(), "Manager should shutdown cleanly");
            })
            .await;
    }

    /// Validates error resilience when the manager tries to send TimerTick
    /// to a node that doesn't have a registered control sender:
    /// 1. Timer can be scheduled for non-existent node
    /// 2. Manager doesn't crash when trying to send to missing sender
    /// 3. Manager continues operating normally after the error
    /// 4. This tests the defensive programming in the timer expiration logic
    #[tokio::test]
    async fn test_run_no_control_sender_integration() {
        let local = LocalSet::new();

        local
            .run_until(async {
                let (pipeline_tx, pipeline_rx) = pipeline_ctrl_msg_channel(10);
                // Create a dummy MetricsReporter for testing
                let (metrics_tx, _metrics_rx) = flume::unbounded();
                let metrics_reporter = MetricsReporter::new(metrics_tx);
                // Create manager with empty control_senders map (no registered nodes)
                let manager = PipelineCtrlMsgManager::<()>::new(
                    pipeline_rx,
                    ControlSenders::new(),
                    metrics_reporter,
                );
                let duration = Duration::from_millis(50);

                // Start the manager in the background
                let manager_handle = tokio::task::spawn_local(async move { manager.run().await });

                // Send StartTimer for node with no control sender
                let start_msg = PipelineControlMsg::StartTimer {
                    node_id: 1234,
                    duration,
                };
                pipeline_tx.send(start_msg).await.unwrap();

                // Wait for timer to expire - manager should handle this gracefully
                // (no way to verify TimerTick delivery since no receiver exists)
                tokio::time::sleep(Duration::from_millis(100)).await;

                // Manager should still be responsive for shutdown
                let _ = pipeline_tx
                    .send(PipelineControlMsg::Shutdown {
                        reason: "".to_owned(),
                    })
                    .await;
                let shutdown_result = timeout(Duration::from_millis(100), manager_handle).await;
                assert!(
                    shutdown_result.is_ok(),
                    "Manager should handle missing control sender gracefully"
                );
            })
            .await;
    }

    /// Validates that timers fire in the correct chronological order regardless
    /// of the order they were registered:
    /// 1. Timers are registered in non-chronological order
    /// 2. They fire in chronological order (shortest duration first)
    /// 3. This tests the BinaryHeap priority queue implementation
    /// 4. Uses select! to handle timers in any order while validating proper sequencing
    #[tokio::test]
    async fn test_run_timer_ordering_integration() {
        let local = LocalSet::new();

        local.run_until(async {
            let (manager, pipeline_tx, mut control_receivers, nodes) = setup_test_manager::<()>();

            // Use different durations to test timer ordering
            let node1 = nodes.first().expect("ok");
            let node2 = nodes.get(1).expect("ok");
            let node3 = nodes.get(2).expect("ok");

            // Start the manager in the background
            let manager_handle = tokio::task::spawn_local(async move {
                manager.run().await
            });

            // Send timers in non-chronological order to test priority queue
            let start_msg1 = PipelineControlMsg::StartTimer {
                node_id: node1.index,
                duration: Duration::from_millis(120), // Should fire third
            };
            let start_msg2 = PipelineControlMsg::StartTimer {
                node_id: node2.index,
                duration: Duration::from_millis(60),  // Should fire first
            };
            let start_msg3 = PipelineControlMsg::StartTimer {
                node_id: node3.index,
                duration: Duration::from_millis(90),  // Should fire second
            };

            pipeline_tx.send(start_msg1).await.unwrap();
            pipeline_tx.send(start_msg2).await.unwrap();
            pipeline_tx.send(start_msg3).await.unwrap();

            let mut receiver1 = control_receivers.remove(&node1.index).unwrap();
            let mut receiver2 = control_receivers.remove(&node2.index).unwrap();
            let mut receiver3 = control_receivers.remove(&node3.index).unwrap();

            // Track which timers have fired and in what order
            let mut node1_received = false;
            let mut node2_received = false;
            let mut node3_received = false;
            let mut firing_order = Vec::new();
            let start_time = Instant::now();

            // Use select! to handle whichever timer fires first, validating the order
            while (!node1_received || !node2_received || !node3_received) && start_time.elapsed() < Duration::from_millis(400) {
                tokio::select! {
                    // Node1 timer tick (120ms - should be last)
                    result1 = receiver1.recv(), if !node1_received => {
                        match result1 {
                            Ok(NodeControlMsg::TimerTick {}) => {
                                node1_received = true;
                                firing_order.push((node1.index, start_time.elapsed()));
                                // Verify node1 fired within expected timeframe (should be ~120ms)
                                let elapsed = start_time.elapsed();
                                assert!(elapsed >= Duration::from_millis(100) && elapsed <= Duration::from_millis(180),
                                       "Node1 timer should fire around 120ms, but fired after {elapsed:?}");
                            }
                            Ok(other) => panic!("Expected TimerTick for node1, got {other:?}"),
                            Err(e) => panic!("Failed to receive message for node1: {e:?}"),
                        }
                    }

                    // Node2 timer tick (60ms - should be first)
                    result2 = receiver2.recv(), if !node2_received => {
                        match result2 {
                            Ok(NodeControlMsg::TimerTick {}) => {
                                node2_received = true;
                                firing_order.push((node2.index, start_time.elapsed()));
                                // Verify node2 fired within expected timeframe (should be ~60ms)
                                let elapsed = start_time.elapsed();
                                assert!(elapsed >= Duration::from_millis(40) && elapsed <= Duration::from_millis(100),
                                       "Node2 timer should fire around 60ms, but fired after {elapsed:?}");
                            }
                            Ok(other) => panic!("Expected TimerTick for node2, got {other:?}"),
                            Err(e) => panic!("Failed to receive message for node2: {e:?}"),
                        }
                    }

                    // Node3 timer tick (90ms - should be second)
                    result3 = receiver3.recv(), if !node3_received => {
                        match result3 {
                            Ok(NodeControlMsg::TimerTick {}) => {
                                node3_received = true;
                                firing_order.push((node3.index, start_time.elapsed()));
                                // Verify node3 fired within expected timeframe (should be ~90ms)
                                let elapsed = start_time.elapsed();
                                assert!(elapsed >= Duration::from_millis(70) && elapsed <= Duration::from_millis(130),
                                       "Node3 timer should fire around 90ms, but fired after {elapsed:?}");
                            }
                            Ok(other) => panic!("Expected TimerTick for node3, got {other:?}"),
                            Err(e) => panic!("Failed to receive message for node3: {e:?}"),
                        }
                    }

                    // Timeout protection
                    _ = tokio::time::sleep(Duration::from_millis(30)) => {
                        // Continue the loop - this prevents infinite blocking
                    }
                }
            }

            // Verify all timers fired
            assert!(node1_received, "Node1 should have received TimerTick");
            assert!(node2_received, "Node2 should have received TimerTick");
            assert!(node3_received, "Node3 should have received TimerTick");

            // Verify the firing order is correct (node2 first, node3 second, node1 third)
            // Sort by elapsed time to get the actual firing order
            firing_order.sort_by_key(|&(_, elapsed)| elapsed);

            assert_eq!(firing_order.len(), 3, "Should have received exactly 3 timer events");
            assert_eq!(firing_order[0].0, node2.index, "Node2 (60ms) should fire first");
            assert_eq!(firing_order[1].0, node3.index, "Node3 (90ms) should fire second");
            assert_eq!(firing_order[2].0, node1.index, "Node1 (120ms) should fire third");

            // Clean shutdown
            let _ = pipeline_tx.send(PipelineControlMsg::Shutdown {reason: "".to_owned()}).await;
            let _ = timeout(Duration::from_millis(100), manager_handle).await;
        }).await;
    }

    /// Validates that the PipelineCtrlMsgManager is created with correct
    /// initial state for all internal data structures.
    #[tokio::test]
    async fn test_manager_creation() {
        let (manager, _pipeline_tx, _control_receivers, _) = setup_test_manager::<()>();

        // Verify manager is created with correct initial state
        assert_eq!(
            manager.tick_timers.timers.len(),
            0,
            "Timer queue should be empty initially"
        );
        assert_eq!(
            manager.tick_timers.timer_states.len(),
            0,
            "Timer states map should be empty initially"
        );
        let tick_count = manager.test_tick_count();
        assert_eq!(tick_count, 0, "Tick timer queue should be empty initially");

        let telemetry_count = manager.test_telemetry_count();
        assert_eq!(
            telemetry_count, 0,
            "Telemetry timer queue should be empty initially"
        );

        assert_eq!(
            manager.test_control_senders_len(),
            3,
            "Should have 3 mock control senders"
        );
    }

    /// Validates the internal timer priority queue data structure:
    /// 1. Timers are stored in a min-heap (earliest expiration first)
    /// 2. BinaryHeap with Reverse wrapper creates correct ordering
    /// 3. Multiple timers are ordered correctly regardless of insertion order
    ///
    /// This is a unit test of the data structure, separate from the run() method.
    #[tokio::test]
    async fn test_timer_heap_ordering() {
        let (mut manager, _pipeline_tx, _control_receivers, nodes) = setup_test_manager::<()>();

        let node1 = nodes.first().expect("ok");
        let node2 = nodes.get(1).expect("ok");
        let node3 = nodes.get(2).expect("ok");

        let now = Instant::now();
        let when1 = now + Duration::from_millis(300); // Latest
        let when2 = now + Duration::from_millis(100); // Earliest - should be popped first
        let when3 = now + Duration::from_millis(200); // Middle

        // Add timers in non-chronological order to test heap behavior
        manager.test_push_tick_heap(when1, node1.index);
        manager.test_push_tick_heap(when2, node2.index);
        manager.test_push_tick_heap(when3, node3.index);

        // Verify heap maintains correct size
        assert_eq!(
            manager.test_tick_heap_len(),
            3,
            "All timers should be in the heap"
        );

        // Pop timers and verify they come out in chronological order (min-heap behavior)
        if let Some(Reverse((first_when, first_node))) = manager.tick_timers.timers.pop() {
            assert_eq!(first_when, when2, "Earliest timer should be popped first");
            assert_eq!(
                first_node, node2.index,
                "Correct node should be associated with earliest timer"
            );
        }

        if let Some((second_when, second_node)) = manager.test_pop_tick_heap() {
            assert_eq!(second_when, when3, "Middle timer should be popped second");
            assert_eq!(
                second_node, node3.index,
                "Correct node should be associated with middle timer"
            );
        }

        if let Some((third_when, third_node)) = manager.test_pop_tick_heap() {
            assert_eq!(third_when, when1, "Latest timer should be popped last");
            assert_eq!(
                third_node, node1.index,
                "Correct node should be associated with latest timer"
            );
        }
    }

    /// Validates the delayed data min-heap ordering:
    /// 1. Earlier timestamps have higher priority (come out first)
    /// 2. BinaryHeap with custom Ord implementation creates correct ordering
    /// 3. Multiple delayed items are ordered correctly regardless of insertion order
    #[tokio::test]
    async fn test_delayed_data_heap_ordering() {
        let now = Instant::now();
        let mut delayed_heap = BinaryHeap::new();

        // Create test data with different delays
        let data1 = Box::new("data1".to_string());
        let data2 = Box::new("data2".to_string());
        let data3 = Box::new("data3".to_string());

        let delayed1 = Delayed {
            when: now + Duration::from_millis(300), // Latest - should come out last
            node_id: 1,
            data: data1,
        };
        let delayed2 = Delayed {
            when: now + Duration::from_millis(100), // Earliest - should come out first
            node_id: 2,
            data: data2,
        };
        let delayed3 = Delayed {
            when: now + Duration::from_millis(200), // Middle - should come out second
            node_id: 3,
            data: data3,
        };

        // Insert in non-chronological order to test heap behavior
        delayed_heap.push(delayed1);
        delayed_heap.push(delayed2);
        delayed_heap.push(delayed3);

        // Verify heap maintains correct size
        assert_eq!(delayed_heap.len(), 3, "All delayed items should be in the heap");

        // Pop items and verify they come out in chronological order (min-heap behavior)
        let first = delayed_heap.pop().expect("First item should exist");
        assert_eq!(first.when, now + Duration::from_millis(100), "Earliest item should be popped first");
        assert_eq!(first.node_id, 2, "Correct node should be associated with earliest item");
        assert_eq!(*first.data, "data2".to_string(), "Correct data should be associated with earliest item");

        let second = delayed_heap.pop().expect("Second item should exist");
        assert_eq!(second.when, now + Duration::from_millis(200), "Middle item should be popped second");
        assert_eq!(second.node_id, 3, "Correct node should be associated with middle item");

        let third = delayed_heap.pop().expect("Third item should exist");
        assert_eq!(third.when, now + Duration::from_millis(300), "Latest item should be popped last");
        assert_eq!(third.node_id, 1, "Correct node should be associated with latest item");

        // Heap should now be empty
        assert!(delayed_heap.is_empty(), "Heap should be empty after popping all items");
    }
}<|MERGE_RESOLUTION|>--- conflicted
+++ resolved
@@ -11,7 +11,9 @@
 //! Note 2: Other pipeline control messages can be added in the future, but currently only timers
 //! are supported.
 
-use crate::control::{ControlSenders, NodeControlMsg, PipelineControlMsg, PipelineCtrlMsgReceiver};
+use crate::control::{
+    ControlSenders, Delayed, NodeControlMsg, PipelineControlMsg, PipelineCtrlMsgReceiver,
+};
 use crate::error::Error;
 use otap_df_telemetry::reporter::MetricsReporter;
 use std::cmp::Reverse;
@@ -110,38 +112,6 @@
     }
 }
 
-/// Delayed data in the pipeline. This implements a custom Ord so that
-/// BinaryHeap<_> is an ascending min-heap.
-pub struct Delayed<PData> {
-    /// When the data resumes
-    when: Instant,
-    // Responsible node.
-    node_id: usize,
-    /// The data
-    data: Box<PData>,
-}
-
-impl<PData> Ord for Delayed<PData> {
-    fn cmp(&self, other: &Self) -> std::cmp::Ordering {
-        // Reversed => min-heap
-        other.when.cmp(&self.when)
-    }
-}
-
-impl<PData> PartialOrd for Delayed<PData> {
-    fn partial_cmp(&self, other: &Self) -> Option<std::cmp::Ordering> {
-        Some(self.cmp(other))
-    }
-}
-
-impl<PData> PartialEq for Delayed<PData> {
-    fn eq(&self, other: &Self) -> bool {
-        self.when == other.when
-    }
-}
-
-impl<PData> Eq for Delayed<PData> {}
-
 /// Manages pipeline control messages and per-node recurring timers (tick and telemetry).
 ///
 /// Internally uses two TimerSet instances: one for generic TimerTick and one for
@@ -175,13 +145,8 @@
     /// Creates a new PipelineCtrlMsgManager.
     #[must_use]
     pub fn new(
-<<<<<<< HEAD
         pipeline_ctrl_msg_receiver: PipelineCtrlMsgReceiver<PData>,
-        control_senders: HashMap<usize, Sender<NodeControlMsg<PData>>>,
-=======
-        pipeline_ctrl_msg_receiver: PipelineCtrlMsgReceiver,
         control_senders: ControlSenders<PData>,
->>>>>>> 7b9140f2
         metrics_reporter: MetricsReporter,
     ) -> Self {
         Self {
@@ -211,29 +176,12 @@
             let next_earliest = opt_min(opt_min(next_expiry, next_tel_expiry), next_delay_expiry);
 
             tokio::select! {
-<<<<<<< HEAD
-                        biased;
-                        // Handle incoming control messages from nodes.
-                        msg = self.pipeline_ctrl_msg_receiver.recv() => {
-                            let Some(msg) = msg.ok() else { break; };
-                            match msg {
-                                PipelineControlMsg::Shutdown => break,
-                                PipelineControlMsg::StartTimer { node_id, duration } => {
-                                    self.tick_timers.start(node_id, duration);
-                                }
-                                PipelineControlMsg::CancelTimer { node_id } => {
-                                    self.tick_timers.cancel(node_id);
-=======
                 biased;
                 // Handle incoming control messages from nodes.
                 msg = self.pipeline_ctrl_msg_receiver.recv() => {
                     let Some(msg) = msg.ok() else { break; };
                     match msg {
-                        PipelineControlMsg::Shutdown {reason} => {
-                            // ToDo don't ignore the returned errors
-                            _ = self.control_senders.shutdown_receivers(reason).await;
-                            break;
-                        },
+                        PipelineControlMsg::Shutdown { .. } => break,
                         PipelineControlMsg::StartTimer { node_id, duration } => {
                             self.tick_timers.start(node_id, duration);
                         }
@@ -246,6 +194,15 @@
                         PipelineControlMsg::CancelTelemetryTimer { node_id } => {
                             self.telemetry_timers.cancel(node_id);
                         }
+                        PipelineControlMsg::DeliverAck { node_id, ack } => {
+                            self.send_node_message(node_id, NodeControlMsg::Ack(ack)).await;
+            }
+                        PipelineControlMsg::DeliverNack { node_id, nack } => {
+                            self.send_node_message(node_id, NodeControlMsg::Nack(nack)).await;
+            }
+            PipelineControlMsg::DelayData(delayed) => {
+                self.delayed_data.push(delayed)
+            }
                     }
                 }
                 // Handle timer expiration events.
@@ -273,87 +230,24 @@
                     self.telemetry_timers.fire_due(now, |node_id| {
                         to_send.push((*node_id, NodeControlMsg::CollectTelemetry { metrics_reporter: metrics_reporter.clone() }));
                     });
+                    // Unstall delayed data.
+                    while self.delayed_data.peek().map(|d| d.when <= now).unwrap_or(false) {
+            let delayed = self.delayed_data.pop().expect("ok");
+            to_send.push((delayed.node_id, NodeControlMsg::DelayedData { data: delayed.data }));
+                    }
 
                     // Deliver all accumulated control messages (best-effort)
                     for (node_id, msg) in to_send {
-                        if let Some(sender) = self.control_senders.get(node_id) {
-                            // Use try_send as a fast path:
-                            // - avoids allocating/awaiting a future when the channel has capacity
-                            // - keeps the event loop responsive and reduces timer jitter
-                            // - isolates backpressure to congested channels (only await on Full)
-                            // On Full, fall back to send(msg).await to preserve delivery
-                            match sender.try_send(msg) {
-                                Ok(()) => {}
-                                Err(otap_df_channel::error::SendError::Full(msg)) => {
-                                    // Channel backpressured: await until space is available
-                                    let _ = sender.send(msg).await;
->>>>>>> 7b9140f2
-                                }
-                                PipelineControlMsg::StartTelemetryTimer { node_id, duration } => {
-                                    self.telemetry_timers.start(node_id, duration);
-                                }
-                                PipelineControlMsg::CancelTelemetryTimer { node_id } => {
-                                    self.telemetry_timers.cancel(node_id);
-                                }
-                    PipelineControlMsg::DelayData { when, node_id, data } => {
-                        self.delayed_data.push(Delayed{
-                        when,
-                        node_id,
-                        data,
-                        })
-                    }
-                                PipelineControlMsg::DeliverAck { node_id, ack } => {
-                        self.send_node_message(node_id, NodeControlMsg::Ack(ack)).await;
-                    }
-                                PipelineControlMsg::DeliverNack { node_id, nack } => {
-                        self.send_node_message(node_id, NodeControlMsg::Nack(nack)).await;
-                    }
-                            }
-                        }
-                        // Handle timer expiration events.
-                        _ = async {
-                            if let Some(when) = next_earliest {
-                                let now = Instant::now();
-                                if when > now {
-                                    tokio::time::sleep_until(when).await;
-                                }
-                            }
-                        }, if next_earliest.is_some() => {
-                            let now = Instant::now();
-
-                            // Collect all due timer events, then send asynchronously outside of the
-                            // TimerSet borrows to avoid blocking within the closure.
-                            let mut to_send: Vec<(usize, NodeControlMsg<PData>)> = Vec::new();
-
-                            // Fire all due generic timers
-                            self.tick_timers.fire_due(now, |node_id| {
-                                to_send.push((*node_id, NodeControlMsg::TimerTick {}));
-                            });
-
-                            // Fire all due telemetry timers
-                            let metrics_reporter = self.metrics_reporter.clone();
-                            self.telemetry_timers.fire_due(now, |node_id| {
-                                to_send.push((*node_id, NodeControlMsg::CollectTelemetry { metrics_reporter: metrics_reporter.clone() }));
-                            });
-
-                // Unstall delayed data.
-                while self.delayed_data.peek().map(|d| d.when <= now).unwrap_or(false) {
-                let delayed = self.delayed_data.pop().expect("ok");
-                to_send.push((delayed.node_id, NodeControlMsg::DelayedData { data: delayed.data }));
+            self.send_node_message(node_id, msg).await;
+                    }
                 }
-
-                            // Deliver all accumulated control messages (best-effort)
-                            for (node_id, msg) in to_send {
-                    self.send_node_message(node_id, msg).await;
-                            }
-                        }
             }
         }
         Ok(())
     }
 
     async fn send_node_message(&mut self, node_id: usize, msg: NodeControlMsg<PData>) {
-        if let Some(sender) = self.control_senders.get(&node_id) {
+        if let Some(sender) = self.control_senders.get(node_id) {
             // Use send_node_message as a fast path:
             // - avoids allocating/awaiting a future when the channel has capacity
             // - keeps the event loop responsive and reduces timer jitter
@@ -1067,23 +961,55 @@
         delayed_heap.push(delayed3);
 
         // Verify heap maintains correct size
-        assert_eq!(delayed_heap.len(), 3, "All delayed items should be in the heap");
+        assert_eq!(
+            delayed_heap.len(),
+            3,
+            "All delayed items should be in the heap"
+        );
 
         // Pop items and verify they come out in chronological order (min-heap behavior)
         let first = delayed_heap.pop().expect("First item should exist");
-        assert_eq!(first.when, now + Duration::from_millis(100), "Earliest item should be popped first");
-        assert_eq!(first.node_id, 2, "Correct node should be associated with earliest item");
-        assert_eq!(*first.data, "data2".to_string(), "Correct data should be associated with earliest item");
+        assert_eq!(
+            first.when,
+            now + Duration::from_millis(100),
+            "Earliest item should be popped first"
+        );
+        assert_eq!(
+            first.node_id, 2,
+            "Correct node should be associated with earliest item"
+        );
+        assert_eq!(
+            *first.data,
+            "data2".to_string(),
+            "Correct data should be associated with earliest item"
+        );
 
         let second = delayed_heap.pop().expect("Second item should exist");
-        assert_eq!(second.when, now + Duration::from_millis(200), "Middle item should be popped second");
-        assert_eq!(second.node_id, 3, "Correct node should be associated with middle item");
+        assert_eq!(
+            second.when,
+            now + Duration::from_millis(200),
+            "Middle item should be popped second"
+        );
+        assert_eq!(
+            second.node_id, 3,
+            "Correct node should be associated with middle item"
+        );
 
         let third = delayed_heap.pop().expect("Third item should exist");
-        assert_eq!(third.when, now + Duration::from_millis(300), "Latest item should be popped last");
-        assert_eq!(third.node_id, 1, "Correct node should be associated with latest item");
+        assert_eq!(
+            third.when,
+            now + Duration::from_millis(300),
+            "Latest item should be popped last"
+        );
+        assert_eq!(
+            third.node_id, 1,
+            "Correct node should be associated with latest item"
+        );
 
         // Heap should now be empty
-        assert!(delayed_heap.is_empty(), "Heap should be empty after popping all items");
+        assert!(
+            delayed_heap.is_empty(),
+            "Heap should be empty after popping all items"
+        );
     }
 }