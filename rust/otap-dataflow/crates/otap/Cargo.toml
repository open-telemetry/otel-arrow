[package]
name = "otap-df-otap"
description = "OTAP nodes"
version.workspace = true
authors.workspace = true
repository.workspace = true
license.workspace = true
publish.workspace = true
edition.workspace = true
rust-version.workspace = true

[lints]
workspace = true

[dependencies]
arrow.workspace = true
arrow-ipc.workspace = true
async-trait.workspace = true
ciborium.workspace = true
futures.workspace = true
futures-timer.workspace = true
http.workspace = true
<<<<<<< HEAD
humantime-serde.workspace = true
=======
log.workspace = true
>>>>>>> f54f0ff4
object_store.workspace = true
otel-arrow-rust.workspace = true
otap-df-engine = { path = "../engine" }
otap-df-engine-macros = { path = "../engine-macros" }
otap-df-channel = { path = "../channel" }
otap-df-config = { path = "../config" }
otap-df-otlp = { path = "../otlp", features = ["test-utils"]}
otap-df-pdata-views = { path = "../pdata-views" }
parquet.workspace = true
tonic = { version = "0.13.1", default-features = false, features = [
    "server",
    "channel",
    "router",
    "transport",
    "codegen",
    "prost",
    "zstd",
    "gzip",
    "deflate",
] }
tower-service = "0.3"
sysinfo = "0.37.0"
byte-unit = "4"
fluke-hpack = "0.3.1"
serde = {version="1", features=["derive"]}
prost = "0.13.5"
tokio-stream = "0.1.17"
async-stream = "0.3.6"
thiserror = { workspace = true }
serde_cbor = { workspace = true }
serde_json = { workspace = true }
tokio = { workspace = true }
linkme = { workspace = true }
uuid.workspace = true
weaver_forge.workspace = true
weaver_common.workspace = true

[dev-dependencies]
portpicker = "0.1.1"
tempfile.workspace = true<|MERGE_RESOLUTION|>--- conflicted
+++ resolved
@@ -20,11 +20,8 @@
 futures.workspace = true
 futures-timer.workspace = true
 http.workspace = true
-<<<<<<< HEAD
 humantime-serde.workspace = true
-=======
 log.workspace = true
->>>>>>> f54f0ff4
 object_store.workspace = true
 otel-arrow-rust.workspace = true
 otap-df-engine = { path = "../engine" }
