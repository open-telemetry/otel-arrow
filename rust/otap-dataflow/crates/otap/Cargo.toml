[package]
name = "otap-df-otap"
description = "OTAP nodes"
version.workspace = true
authors.workspace = true
repository.workspace = true
license.workspace = true
publish.workspace = true
edition.workspace = true
rust-version.workspace = true

[lints]
workspace = true

[dependencies]
arrow.workspace = true
arrow-ipc.workspace = true
async-trait.workspace = true
ciborium.workspace = true
futures.workspace = true
futures-timer.workspace = true
http.workspace = true
object_store.workspace = true
otel-arrow-rust.workspace = true
otap-df-engine = { path = "../engine" }
otap-df-engine-macros = { path = "../engine-macros" }
otap-df-channel = { path = "../channel" }
otap-df-config = { path = "../config" }
otap-df-otlp = { path = "../otlp" }
otap-df-pdata-views = { path = "../pdata-views" }
parquet.workspace = true
tonic = { version = "0.13.1", default-features = false, features = [
    "server",
    "channel",
    "router",
    "transport",
    "codegen",
    "prost",
    "zstd",
    "gzip",
    "deflate",
] }
<<<<<<< HEAD
tower-service = "0.3"
sysinfo = "0.35.1"
=======
sysinfo = "0.36.0"
>>>>>>> e58f1163
byte-unit = "4"
fluke-hpack = "0.3.1"
serde = {version="1", features=["derive"]}
prost = "0.13.5"
tokio-stream = "0.1.17"
async-stream = "0.3.6"
thiserror = { workspace = true }
serde_cbor = { workspace = true }
serde_json = { workspace = true }
tokio = { workspace = true }
linkme = { workspace = true }
uuid.workspace = true

[dev-dependencies]
portpicker = "0.1.1"
tempfile.workspace = true<|MERGE_RESOLUTION|>--- conflicted
+++ resolved
@@ -40,12 +40,9 @@
     "gzip",
     "deflate",
 ] }
-<<<<<<< HEAD
 tower-service = "0.3"
 sysinfo = "0.35.1"
-=======
 sysinfo = "0.36.0"
->>>>>>> e58f1163
 byte-unit = "4"
 fluke-hpack = "0.3.1"
 serde = {version="1", features=["derive"]}
