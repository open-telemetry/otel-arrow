[package]
name = "otap-df-otap"
description = "OTAP nodes"
version.workspace = true
authors.workspace = true
repository.workspace = true
license.workspace = true
publish.workspace = true
edition.workspace = true
rust-version.workspace = true

[lints]
workspace = true

[dependencies]
arrow.workspace = true
arrow-ipc.workspace = true
async-trait.workspace = true
ciborium.workspace = true
futures.workspace = true
futures-timer.workspace = true
http.workspace = true
humantime-serde.workspace = true
log.workspace = true
object_store.workspace = true
otel-arrow-rust.workspace = true
parquet.workspace = true
thiserror = { workspace = true }
serde_cbor = { workspace = true }
serde_json = { workspace = true }
simdutf8 = { workspace = true }
tokio = { workspace = true }
linkme = { workspace = true }
uuid.workspace = true
weaver_forge.workspace = true
weaver_common.workspace = true
tonic = { workspace = true }
tonic-middleware = { workspace = true }
tonic-prost = { workspace = true }
prost = { workspace = true }
smallvec = { workspace = true }
bitflags = { workspace = true }

otap-df-engine = { path = "../engine" }
otap-df-engine-macros = { path = "../engine-macros" }
otap-df-channel = { path = "../channel" }
otap-df-config = { path = "../config" }
otap-df-pdata-views = { path = "../pdata-views" }
otap-df-telemetry = { path = "../telemetry" }
otap-df-telemetry-macros = { path = "../telemetry-macros" }

chrono.workspace = true
tower-service.workspace = true
fluke-hpack.workspace = true
serde.workspace = true
tokio-stream.workspace = true
async-stream.workspace = true
humantime.workspace = true
weaver_semconv.workspace = true
weaver_resolved_schema.workspace = true
weaver_resolver.workspace = true
rand.workspace = true
zip.workspace = true

[dev-dependencies]
<<<<<<< HEAD
flume = { workspace = true }
portpicker = "0.1.1"
pretty_assertions = "1.4.1"
=======
portpicker.workspace = true
pretty_assertions.workspace = true
>>>>>>> 9182e56d
tempfile.workspace = true
url.workspace = true
tokio-util.workspace = true<|MERGE_RESOLUTION|>--- conflicted
+++ resolved
@@ -63,14 +63,9 @@
 zip.workspace = true
 
 [dev-dependencies]
-<<<<<<< HEAD
 flume = { workspace = true }
-portpicker = "0.1.1"
-pretty_assertions = "1.4.1"
-=======
 portpicker.workspace = true
 pretty_assertions.workspace = true
->>>>>>> 9182e56d
 tempfile.workspace = true
 url.workspace = true
 tokio-util.workspace = true