--- conflicted
+++ resolved
@@ -262,13 +262,8 @@
                     }
                 }
 
-<<<<<<< HEAD
                 let res = effect_handler
-                    .send_message(records.into())
-=======
-                effect_handler
                     .send_message(OtapPdata::new(context, records.into()))
->>>>>>> df968f89
                     .await
                     .map_err(|e| e.into());
                 if res.is_ok() {
