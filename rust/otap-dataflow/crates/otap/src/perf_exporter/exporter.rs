--- conflicted
+++ resolved
@@ -22,15 +22,10 @@
 use otap_df_engine::exporter::ExporterWrapper;
 use otap_df_engine::local::exporter as local;
 use otap_df_engine::message::{Message, MessageChannel};
-<<<<<<< HEAD
-use otap_df_engine::{distributed_slice, ExporterFactory};
-use otel_arrow_rust::proto::opentelemetry::arrow::v1::ArrowPayloadType;
-=======
 use otap_df_engine::{ExporterFactory, distributed_slice};
 use otel_arrow_rust::Consumer;
 use otel_arrow_rust::otap::{OtapArrowRecords, from_record_messages};
 use otel_arrow_rust::proto::opentelemetry::arrow::v1::{ArrowPayloadType, BatchArrowRecords};
->>>>>>> ac5a7d71
 use serde_json::Value;
 use std::borrow::Cow;
 use std::sync::Arc;
@@ -159,7 +154,7 @@
         let _telemetry_timer = effect_handler
             .start_periodic_telemetry(Duration::from_millis(self.config.frequency()))
             .await?;
-        
+
         // Helper function to generate performance report
         let generate_report = async |received_arrow_records_count: u64,
                                      received_otlp_signal_count: u64,
@@ -343,8 +338,12 @@
 
                     // increment counters for received arrow payloads
                     received_arrow_records_count += batch.arrow_payloads.len() as u64;
-<<<<<<< HEAD
-                    total_received_arrow_records_count += received_arrow_records_count as u128;
+                    total_received_arrow_records_count += batch.arrow_payloads.len() as u128;
+                    // increment counters for otlp signals
+                    let batch_received_otlp_signal_count =
+                        calculate_otlp_signal_count(&mut batch).unwrap_or_default();
+                    received_otlp_signal_count += batch_received_otlp_signal_count;
+                    total_received_otlp_signal_count += batch_received_otlp_signal_count as u128;
                     // increment counters for otlp signals and update telemetry counters
                     let mut per_kind_logs = 0u64;
                     let mut per_kind_spans = 0u64;
@@ -355,20 +354,10 @@
                         else if payload.r#type == ArrowPayloadType::Spans as i32 { per_kind_spans += n; }
                         else if payload.r#type == ArrowPayloadType::UnivariateMetrics as i32 { per_kind_metrics += n; }
                     }
-                    received_otlp_signal_count += per_kind_logs + per_kind_spans + per_kind_metrics;
                     self.metrics.pdata_msgs.inc();
                     self.metrics.logs.add(per_kind_logs);
                     self.metrics.spans.add(per_kind_spans);
                     self.metrics.metrics.add(per_kind_metrics);
-                    total_received_otlp_signal_count += received_otlp_signal_count as u128;
-=======
-                    total_received_arrow_records_count += batch.arrow_payloads.len() as u128;
-                    // increment counters for otlp signals
-                    let batch_received_otlp_signal_count =
-                        calculate_otlp_signal_count(&mut batch).unwrap_or_default();
-                    received_otlp_signal_count += batch_received_otlp_signal_count;
-                    total_received_otlp_signal_count += batch_received_otlp_signal_count as u128;
->>>>>>> ac5a7d71
                 }
                 _ => {
                     return Err(Error::ExporterError {
@@ -398,6 +387,7 @@
         None => Box::new(tokio::io::stdout()),
     }
 }
+
 /// takes in the configuration and returns the appropriate system refresh list to make sure only the necessary data is refreshed
 fn sys_refresh_list(config: &Config) -> RefreshKind {
     let mut sys_refresh_list = RefreshKind::nothing();
@@ -437,9 +427,6 @@
     Ok(Duration::new(secs, nanosecs))
 }
 
-<<<<<<< HEAD
-// calculate_otlp_signal_count moved inline for telemetry updates.
-=======
 /// Calculate number of OTLP signals based on Arrow payload type
 fn calculate_otlp_signal_count(
     batch: &mut BatchArrowRecords,
@@ -479,7 +466,6 @@
         _ => Ok(0),
     }
 }
->>>>>>> ac5a7d71
 
 /// takes in the process and system outputs cpu stats via the writer
 async fn display_cpu_usage(
