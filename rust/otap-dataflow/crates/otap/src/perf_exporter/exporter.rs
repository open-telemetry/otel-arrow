--- conflicted
+++ resolved
@@ -137,7 +137,6 @@
         effect_handler.info("Starting Perf Exporter\n").await;
 
         // Helper function to generate performance report
-<<<<<<< HEAD
         let generate_report = async |received_arrow_records_count: u64,
                                      received_otlp_signal_count: u64,
                                      received_pdata_batch_count: u64,
@@ -151,21 +150,7 @@
                                      writer: &mut OutputWriter,
                                      process_pid: sysinfo::Pid|
                -> Result<(), Error<OTAPData>> {
-=======
-        let generate_report = |received_arrow_records_count: u64,
-                               received_otlp_signal_count: u64,
-                               received_pdata_batch_count: u64,
-                               total_received_arrow_records_count: u128,
-                               total_received_otlp_signal_count: u128,
-                               total_received_pdata_batch_count: u64,
-                               average_pipeline_latency: f64,
-                               last_perf_time: Instant,
-                               system: &mut System,
-                               config: &Config,
-                               writer: &mut Box<dyn Write>,
-                               process_pid: sysinfo::Pid|
-         -> Result<(), Error<OtapPdata>> {
->>>>>>> 541a25ee
+
             let now = Instant::now();
             let duration = now - last_perf_time;
 
@@ -658,11 +643,8 @@
 #[cfg(test)]
 mod tests {
 
-<<<<<<< HEAD
     use crate::grpc::OTAPData;
-=======
     use crate::pdata::OtapPdata;
->>>>>>> 541a25ee
     use crate::perf_exporter::config::Config;
     use crate::perf_exporter::exporter::{OTAP_PERF_EXPORTER_URN, PerfExporter};
     use fluke_hpack::Encoder;
@@ -670,16 +652,12 @@
     use otap_df_engine::exporter::ExporterWrapper;
     use otap_df_engine::testing::exporter::TestContext;
     use otap_df_engine::testing::exporter::TestRuntime;
-<<<<<<< HEAD
-=======
+
     use otel_arrow_rust::proto::opentelemetry::arrow::v1::{
         ArrowPayload, ArrowPayloadType, BatchArrowRecords,
     };
-    use tokio::time::{Duration, sleep};
-
     use crate::grpc::OtapArrowBytes;
     use otap_df_config::node::NodeUserConfig;
->>>>>>> 541a25ee
     use std::fs::{File, remove_file};
     use std::future::Future;
     use std::io::{BufReader, prelude::*};
