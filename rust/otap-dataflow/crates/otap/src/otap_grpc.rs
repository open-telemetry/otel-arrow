// Copyright The OpenTelemetry Authors
// SPDX-License-Identifier: Apache-2.0

//! Provides a set of structs and enums that interact with the gRPC Server with BiDirectional
//! streaming.
//!
//! Implements the necessary service traits for OTLP data.
//!
//! ToDo: Modify OTAPData -> Optimize message transport
//! ToDo: Handle Ack and Nack, return proper batch status
//! ToDo: Change how channel sizes are handled? Currently defined when creating otap_receiver -> passing channel size to the ServiceImpl

<<<<<<< HEAD
use async_trait::async_trait;
use futures::{
    StreamExt,
    stream::{self, FuturesUnordered},
};
use otap_df_engine::{
    Interests, ProducerEffectHandlerExtension, control::NackMsg, shared::receiver as shared,
};
use otel_arrow_rust::{
=======
use otap_df_engine::{Interests, ProducerEffectHandlerExtension, shared::receiver as shared};
use otap_df_pdata::{
>>>>>>> 1477cd36
    Consumer,
    otap::{Logs, Metrics, OtapArrowRecords, OtapBatchStore, Traces, from_record_messages},
    proto::opentelemetry::arrow::v1::{
        BatchArrowRecords, BatchStatus, StatusCode, arrow_logs_service_server::ArrowLogsService,
        arrow_metrics_service_server::ArrowMetricsService,
        arrow_traces_service_server::ArrowTracesService,
    },
};
use std::future::Future;
use std::marker::PhantomData;
use std::pin::Pin;
use std::task::{Context as TaskContext, Poll};
use tokio::sync::oneshot;
use tokio_stream::Stream;
use tonic::{Request, Response, Status};

use crate::{
    otap_grpc::otlp::server::{AckSubscriptionState, SlotGuard},
    pdata::{Context, OtapPdata},
};

pub mod common;
pub mod middleware;
pub mod otlp;
pub mod receiver_settings;

pub use receiver_settings::GrpcServerSettings;

/// Common settings for OTLP receivers.
#[derive(Clone, Debug)]
pub struct Settings {
    /// Maximum concurrent requests per receiver instance (per core).
    pub max_concurrent_requests: usize,
    /// Whether the receiver should wait.
    pub wait_for_result: bool,
}

/// Abstraction over inbound OTAP Arrow request streams.
#[async_trait]
pub trait ArrowRequestStream: Send + 'static {
    /// Returns the next OTAP Arrow batch in the stream.
    async fn next_message(&mut self) -> Result<Option<BatchArrowRecords>, Status>;
}

#[async_trait]
impl ArrowRequestStream for tonic::Streaming<BatchArrowRecords> {
    async fn next_message(&mut self) -> Result<Option<BatchArrowRecords>, Status> {
        self.message().await
    }
}

pub(crate) fn per_connection_limit(settings: &Settings) -> usize {
    if settings.wait_for_result {
        settings.max_concurrent_requests.max(1)
    } else {
        1
    }
}

/// struct that implements the ArrowLogsService trait
pub struct ArrowLogsServiceImpl {
    effect_handler: shared::EffectHandler<OtapPdata>,
    state: Option<AckSubscriptionState>,
    max_in_flight_per_connection: usize,
}

impl ArrowLogsServiceImpl {
    /// create a new ArrowLogsServiceImpl struct with a sendable effect handler
    #[must_use]
    pub fn new(effect_handler: shared::EffectHandler<OtapPdata>, settings: &Settings) -> Self {
        Self {
            effect_handler,
            state: settings
                .wait_for_result
                .then(|| AckSubscriptionState::new(settings.max_concurrent_requests)),
            max_in_flight_per_connection: per_connection_limit(settings),
        }
    }

    /// Get this server's shared state for Ack/Nack routing
    #[must_use]
    pub fn state(&self) -> Option<AckSubscriptionState> {
        self.state.clone()
    }
}
/// struct that implements the ArrowMetricsService trait
pub struct ArrowMetricsServiceImpl {
    effect_handler: shared::EffectHandler<OtapPdata>,
    state: Option<AckSubscriptionState>,
    max_in_flight_per_connection: usize,
}

impl ArrowMetricsServiceImpl {
    /// create a new ArrowMetricsServiceImpl struct with a sendable effect handler
    #[must_use]
    pub fn new(effect_handler: shared::EffectHandler<OtapPdata>, settings: &Settings) -> Self {
        Self {
            effect_handler,
            state: settings
                .wait_for_result
                .then(|| AckSubscriptionState::new(settings.max_concurrent_requests)),
            max_in_flight_per_connection: per_connection_limit(settings),
        }
    }

    /// Get this server's shared state for Ack/Nack routing
    #[must_use]
    pub fn state(&self) -> Option<AckSubscriptionState> {
        self.state.clone()
    }
}

/// struct that implements the ArrowTracesService trait
pub struct ArrowTracesServiceImpl {
    effect_handler: shared::EffectHandler<OtapPdata>,
    state: Option<AckSubscriptionState>,
    max_in_flight_per_connection: usize,
}

impl ArrowTracesServiceImpl {
    /// create a new ArrowTracesServiceImpl struct with a sendable effect handler
    #[must_use]
    pub fn new(effect_handler: shared::EffectHandler<OtapPdata>, settings: &Settings) -> Self {
        Self {
            effect_handler,
            state: settings
                .wait_for_result
                .then(|| AckSubscriptionState::new(settings.max_concurrent_requests)),
            max_in_flight_per_connection: per_connection_limit(settings),
        }
    }

    /// Get this server's shared state for Ack/Nack routing
    #[must_use]
    pub fn state(&self) -> Option<AckSubscriptionState> {
        self.state.clone()
    }
}

#[tonic::async_trait]
impl ArrowLogsService for ArrowLogsServiceImpl {
    type ArrowLogsStream =
        Pin<Box<dyn Stream<Item = Result<BatchStatus, Status>> + Send + 'static>>;
    async fn arrow_logs(
        &self,
        request: Request<tonic::Streaming<BatchArrowRecords>>,
    ) -> Result<Response<Self::ArrowLogsStream>, Status> {
        let input_stream = request.into_inner();
        let output = stream_arrow_batch_statuses::<_, Logs, _>(
            input_stream,
            self.effect_handler.clone(),
            self.state.clone(),
            OtapArrowRecords::Logs,
            self.max_in_flight_per_connection,
        );
        Ok(Response::new(output))
    }
}

#[tonic::async_trait]
impl ArrowMetricsService for ArrowMetricsServiceImpl {
    type ArrowMetricsStream =
        Pin<Box<dyn Stream<Item = Result<BatchStatus, Status>> + Send + 'static>>;
    async fn arrow_metrics(
        &self,
        request: Request<tonic::Streaming<BatchArrowRecords>>,
    ) -> Result<Response<Self::ArrowMetricsStream>, Status> {
        let input_stream = request.into_inner();
        let output = stream_arrow_batch_statuses::<_, Metrics, _>(
            input_stream,
            self.effect_handler.clone(),
            self.state.clone(),
            OtapArrowRecords::Metrics,
            self.max_in_flight_per_connection,
        );
        Ok(Response::new(output))
    }
}

#[tonic::async_trait]
impl ArrowTracesService for ArrowTracesServiceImpl {
    type ArrowTracesStream =
        Pin<Box<dyn Stream<Item = Result<BatchStatus, Status>> + Send + 'static>>;
    async fn arrow_traces(
        &self,
        request: Request<tonic::Streaming<BatchArrowRecords>>,
    ) -> Result<Response<Self::ArrowTracesStream>, Status> {
        let input_stream = request.into_inner();
        let output = stream_arrow_batch_statuses::<_, Traces, _>(
            input_stream,
            self.effect_handler.clone(),
            self.state.clone(),
            OtapArrowRecords::Traces,
            self.max_in_flight_per_connection,
        );
        Ok(Response::new(output))
    }
}

/// Streams `BatchStatus` updates for the Arrow gRPC services.
///
/// `ArrowLogsServiceImpl::arrow_logs`, `ArrowMetricsServiceImpl::arrow_metrics`, and
/// `ArrowTracesServiceImpl::arrow_traces` all delegate to this helper. Each service passes its
/// inbound `Streaming<BatchArrowRecords>` plus a converter that turns a decoded batch into the
/// signal-specific variant of `OtapArrowRecords`. The returned stream forwards every received Arrow
/// batch to the pipeline and yields the corresponding `BatchStatus` updates the OTLP Arrow clients
/// expect to read.
///
/// Internally an `ArrowBatchStreamState` pulls the next `BatchArrowRecords` from the tonic stream,
/// decodes it into `OtapPdata`, and optionally registers an `AckSubscriptionState` slot when
/// `wait_for_result` is enabled. Once the pipeline acknowledges (or rejects) the batch, the stream
/// emits a success or error status before continuing with the next request. To avoid per-connection
/// serialization, the state now keeps up to `max_in_flight_per_connection` batches in flight: it
/// eagerly reads, decodes, and dispatches new Arrow batches while prior ones wait for ACK/NACK
/// responses, only falling back to serialized processing once the limit is reached.
///
/// This design replaces the previous channel-plus-background-task approach. Expressing the control
/// flow as a single `Stream` keeps backpressure aligned with gRPC demand, removes the bookkeeping
/// around extra channels/tasks, and makes it easier to follow how every request progresses through
/// decoding, dispatch, acknowledgement, and now limited parallelism.
pub(crate) fn stream_arrow_batch_statuses<S, T, F>(
    input_stream: S,
    effect_handler: shared::EffectHandler<OtapPdata>,
    state: Option<AckSubscriptionState>,
    otap_batch: F,
    max_in_flight_per_connection: usize,
) -> Pin<Box<dyn Stream<Item = Result<BatchStatus, Status>> + Send + 'static>>
where
    S: ArrowRequestStream + Send,
    T: OtapBatchStore + 'static,
    F: Fn(T) -> OtapArrowRecords + Send + Copy + 'static,
{
    let state = ArrowBatchStreamState::new(
        input_stream,
        effect_handler,
        state,
        otap_batch,
        max_in_flight_per_connection,
    );
    Box::pin(build_status_stream(state).boxed())
}

fn build_status_stream<S, T, F>(
    state: ArrowBatchStreamState<S, T, F>,
) -> impl Stream<Item = Result<BatchStatus, Status>>
where
    S: ArrowRequestStream,
    T: OtapBatchStore + 'static,
    F: Fn(T) -> OtapArrowRecords + Send + Copy + 'static,
{
    stream::unfold(state, |mut state| async move {
        match state.next_item().await {
            StreamStep::Yield(item) => Some((item, state)),
            StreamStep::Done => None,
        }
    })
}

pub(crate) struct ArrowBatchStreamState<S, T, F>
where
    S: ArrowRequestStream,
    T: OtapBatchStore + 'static,
    F: Fn(T) -> OtapArrowRecords + Send + Copy + 'static,
{
    input_stream: S,
    consumer: Consumer,
    effect_handler: shared::EffectHandler<OtapPdata>,
    state: Option<AckSubscriptionState>,
    otap_batch: F,
    in_flight: FuturesUnordered<AckWaitFuture>,
    max_in_flight: usize,
    finished: bool,
    _marker: PhantomData<fn() -> T>,
}

enum StreamStep {
    Yield(Result<BatchStatus, Status>),
    Done,
}

enum PreparedBatch {
    Enqueued,
    Immediate(StreamStep),
}

impl<S, T, F> ArrowBatchStreamState<S, T, F>
where
    S: ArrowRequestStream,
    T: OtapBatchStore + 'static,
    F: Fn(T) -> OtapArrowRecords + Send + Copy + 'static,
{
    fn new(
        input_stream: S,
        effect_handler: shared::EffectHandler<OtapPdata>,
        state: Option<AckSubscriptionState>,
        otap_batch: F,
        max_in_flight_per_connection: usize,
    ) -> Self {
        Self {
            input_stream,
            consumer: Consumer::default(),
            effect_handler,
            state,
            otap_batch,
            in_flight: FuturesUnordered::new(),
            max_in_flight: max_in_flight_per_connection.max(1),
            finished: false,
            _marker: PhantomData,
        }
    }

    async fn next_item(&mut self) -> StreamStep {
        if let Some(step) = self.fill_inflight().await {
            return step;
        }

        match self.in_flight.next().await {
            Some(step) => {
                if matches!(step, StreamStep::Done) {
                    self.finished = true;
                }
                step
            }
            None => StreamStep::Done,
        }
    }

    async fn fill_inflight(&mut self) -> Option<StreamStep> {
        while !self.finished && self.in_flight.len() < self.max_in_flight {
            match self.input_stream.next_message().await {
                Ok(Some(batch)) => match self.enqueue_batch(batch).await {
                    PreparedBatch::Enqueued => continue,
                    PreparedBatch::Immediate(step) => return Some(step),
                },
                Ok(None) => {
                    self.finished = true;
                    break;
                }
                Err(status) => {
                    self.finished = true;
                    return Some(StreamStep::Yield(Err(status)));
                }
            }
        }
        None
    }

    async fn enqueue_batch(&mut self, mut batch: BatchArrowRecords) -> PreparedBatch {
        let batch_id = batch.batch_id;

        let batch = match self.consumer.consume_bar(&mut batch) {
            Ok(batch) => batch,
            Err(e) => {
                log::error!("Error decoding OTAP Batch: {e:?}. Closing stream");
                self.finished = true;
                return PreparedBatch::Immediate(StreamStep::Done);
            }
        };

        let batch = from_record_messages::<T>(batch);
        let otap_batch_as_otap_arrow_records = (self.otap_batch)(batch);
        let mut otap_pdata =
            OtapPdata::new(Context::default(), otap_batch_as_otap_arrow_records.into());

        let cancel_rx = if let Some(state) = self.state.clone() {
            let allocation_result = state.0.lock().allocate(|| oneshot::channel());
            let (key, rx) = match allocation_result {
                None => {
                    log::error!("Too many concurrent requests");
                    return PreparedBatch::Immediate(StreamStep::Yield(Ok(BatchStatus {
                        batch_id,
                        status_code: StatusCode::Unavailable as i32,
                        status_message: "Pipeline processing failed: Too many concurrent requests"
                            .to_string(),
                    })));
                }
                Some(pair) => pair,
            };

            self.effect_handler.subscribe_to(
                Interests::ACKS | Interests::NACKS,
                key.into(),
                &mut otap_pdata,
            );
            Some((SlotGuard { key, state }, rx))
        } else {
            None
        };

        if let Err(e) = self.effect_handler.send_message(otap_pdata).await {
            log::error!("Failed to send to pipeline: {e}");
            self.finished = true;
            return PreparedBatch::Immediate(StreamStep::Done);
        };

        if let Some((cancel_guard, rx)) = cancel_rx {
            self.in_flight
                .push(AckWaitFuture::new(batch_id, cancel_guard, rx));
            PreparedBatch::Enqueued
        } else {
            PreparedBatch::Immediate(StreamStep::Yield(Ok(success_status(batch_id))))
        }
    }
}

struct AckWaitFuture {
    batch_id: i64,
    cancel_guard: Option<SlotGuard>,
    rx: oneshot::Receiver<Result<(), NackMsg<OtapPdata>>>,
}

impl AckWaitFuture {
    fn new(
        batch_id: i64,
        cancel_guard: SlotGuard,
        rx: oneshot::Receiver<Result<(), NackMsg<OtapPdata>>>,
    ) -> Self {
        Self {
            batch_id,
            cancel_guard: Some(cancel_guard),
            rx,
        }
    }
}

impl Future for AckWaitFuture {
    type Output = StreamStep;

    fn poll(self: Pin<&mut Self>, cx: &mut TaskContext<'_>) -> Poll<Self::Output> {
        let this = self.get_mut();
        let rx = Pin::new(&mut this.rx);
        match rx.poll(cx) {
            Poll::Pending => Poll::Pending,
            Poll::Ready(result) => {
                let _ = this.cancel_guard.take();
                let step = match result {
                    Ok(Ok(())) => StreamStep::Yield(Ok(success_status(this.batch_id))),
                    Ok(Err(nack)) => StreamStep::Yield(Ok(nack_status(this.batch_id, nack.reason))),
                    Err(_) => {
                        log::error!("Response channel closed unexpectedly");
                        StreamStep::Done
                    }
                };
                Poll::Ready(step)
            }
        }
    }
}

fn success_status(batch_id: i64) -> BatchStatus {
    BatchStatus {
        batch_id,
        status_code: StatusCode::Ok as i32,
        status_message: "Successfully received".to_string(),
    }
}

fn nack_status(batch_id: i64, reason: String) -> BatchStatus {
    BatchStatus {
        batch_id,
        status_code: StatusCode::Unavailable as i32,
        status_message: format!("Pipeline processing failed: {reason}"),
    }
}

/// Enum to describe the Arrow data.
///
/// Within this type, the Arrow batches are serialized as Arrow IPC inside the
/// `arrow_payloads` field on `[BatchArrowRecords]`
#[derive(Debug, Clone)]
pub enum OtapArrowBytes {
    /// Metrics object
    ArrowMetrics(BatchArrowRecords),
    /// Logs object
    ArrowLogs(BatchArrowRecords),
    /// Trace object
    ArrowTraces(BatchArrowRecords),
}<|MERGE_RESOLUTION|>--- conflicted
+++ resolved
@@ -10,7 +10,6 @@
 //! ToDo: Handle Ack and Nack, return proper batch status
 //! ToDo: Change how channel sizes are handled? Currently defined when creating otap_receiver -> passing channel size to the ServiceImpl
 
-<<<<<<< HEAD
 use async_trait::async_trait;
 use futures::{
     StreamExt,
@@ -19,11 +18,7 @@
 use otap_df_engine::{
     Interests, ProducerEffectHandlerExtension, control::NackMsg, shared::receiver as shared,
 };
-use otel_arrow_rust::{
-=======
-use otap_df_engine::{Interests, ProducerEffectHandlerExtension, shared::receiver as shared};
 use otap_df_pdata::{
->>>>>>> 1477cd36
     Consumer,
     otap::{Logs, Metrics, OtapArrowRecords, OtapBatchStore, Traces, from_record_messages},
     proto::opentelemetry::arrow::v1::{
