--- conflicted
+++ resolved
@@ -447,20 +447,7 @@
                     }
                 }
 
-<<<<<<< HEAD
-                let mut log_attrs_seen = false;
-                for kv in log_record.attributes() {
-                    log_attrs.append_parent_id(&curr_log_id);
-                    log_attrs_seen = true;
-                    append_attribute_value(&mut log_attrs, &kv)?;
-                }
-
-                if log_attrs_seen {
-                    logs.append_id(Some(curr_log_id));
-                    curr_log_id = curr_log_id.checked_add(1).ok_or(Error::U16OverflowError)?;
-                } else {
-                    logs.append_id(None);
-=======
+
                 for log_record in log_records_slice {
                     let mut log_attrs_count = 0;
                     for kv in log_record
@@ -484,7 +471,6 @@
                 // If we didn't fill the entire array, this was the last chunk
                 if logs_count < CHUNK_SIZE {
                     break;
->>>>>>> f94999d4
                 }
             }
 
