--- conflicted
+++ resolved
@@ -1,20 +1,6 @@
 // Copyright The OpenTelemetry Authors
 // SPDX-License-Identifier: Apache-2.0
 
-use otap_df_pdata::views::{
-    common::{AnyValueView, AttributeView, InstrumentationScopeView, ValueType},
-    logs::{LogRecordView, LogsDataView, ResourceLogsView, ScopeLogsView},
-    metrics::{
-        self, BucketsView, DataView, ExemplarView, ExponentialHistogramDataPointView,
-        ExponentialHistogramView, GaugeView, HistogramDataPointView, HistogramView, MetricView,
-        MetricsView, NumberDataPointView, ResourceMetricsView, ScopeMetricsView, SumView,
-        SummaryDataPointView, SummaryView, ValueAtQuantileView,
-    },
-    resource::ResourceView,
-    trace::{
-        EventView, LinkView, ResourceSpansView, ScopeSpansView, SpanView, StatusView, TracesView,
-    },
-};
 use otap_df_pdata::{
     encode::record::{
         attributes::{AttributesRecordBatchBuilder, AttributesRecordBatchBuilderConstructorHelper},
@@ -30,6 +16,21 @@
     otap::{Logs, Metrics, OtapArrowRecords, Traces},
     otlp::attributes::parent_id::ParentId,
     proto::opentelemetry::arrow::v1::ArrowPayloadType,
+    views::{
+        common::{AnyValueView, AttributeView, InstrumentationScopeView, ValueType},
+        logs::{LogRecordView, LogsDataView, ResourceLogsView, ScopeLogsView},
+        metrics::{
+            BucketsView, DataView, ExemplarView, ExponentialHistogramDataPointView,
+            ExponentialHistogramView, GaugeView, HistogramDataPointView, HistogramView, MetricView,
+            MetricsView, NumberDataPointView, ResourceMetricsView, ScopeMetricsView, SumView,
+            SummaryDataPointView, SummaryView, ValueAtQuantileView,
+        },
+        resource::ResourceView,
+        trace::{
+            EventView, LinkView, ResourceSpansView, ScopeSpansView, SpanView, StatusView,
+            TracesView,
+        },
+    },
 };
 
 use crate::encoder::error::{Error, Result};
@@ -623,11 +624,8 @@
     ndp.append_parent_id(*curr_metric_id);
     ndp.append_start_time_unix_nano(Some(ndp_view.start_time_unix_nano() as i64));
     ndp.append_time_unix_nano(ndp_view.time_unix_nano() as i64);
-    let (double, integer) = match ndp_view.value() {
-        Some(metrics::Value::Double(val)) => (Some(val), None),
-        Some(metrics::Value::Integer(val)) => (None, Some(val)),
-        None => (None, None),
-    };
+    let double = ndp_view.value().and_then(|v| v.as_double());
+    let integer = ndp_view.value().and_then(|v| v.as_integer());
     ndp.append_double_value(double);
     ndp.append_int_value(integer);
     ndp.append_flags(ndp_view.flags().into_inner());
@@ -694,10 +692,6 @@
                 .scopes()
                 .map(|scope| scope.metrics().count())
                 .sum();
-            let schema_url = resource_metric.schema_url();
-            metrics
-                .resource
-                .append_schema_url_n(schema_url, metric_count);
             metrics.resource.append_id_n(curr_resource_id, metric_count);
             metrics.resource.append_dropped_attributes_count_n(
                 resource.dropped_attributes_count(),
@@ -765,7 +759,7 @@
                 metrics.append_is_monotonic(is_monotonic);
 
                 for kv in metric.metadata() {
-                    metric_attrs.append_parent_id(&curr_metric_id);
+                    metric_attrs.append_parent_id(&curr_resource_id);
                     append_attribute_value(&mut metric_attrs, &kv)?;
                 }
 
@@ -984,20 +978,10 @@
         DataType, Field, Fields, Float64Type, Schema, TimeUnit, UInt8Type, UInt16Type, UInt64Type,
     };
 
-<<<<<<< HEAD
     use otap_df_pdata::otlp::ProtoBuffer;
     use otap_df_pdata::otlp::attributes::AttributeValueType;
     use otap_df_pdata::otlp::attributes::cbor::proto_encode_cbor_bytes;
     use otap_df_pdata::proto::opentelemetry::common::v1::{
-=======
-    use otap_df_pdata::views::otlp::bytes::logs::RawLogsData;
-    use otap_df_pdata::views::otlp::bytes::traces::RawTraceData;
-    use otel_arrow_rust::otlp::ProtoBuffer;
-    use otel_arrow_rust::otlp::attributes::AttributeValueType;
-    use otel_arrow_rust::otlp::attributes::cbor::proto_encode_cbor_bytes;
-    use otel_arrow_rust::otlp::metrics::MetricType;
-    use otel_arrow_rust::proto::opentelemetry::common::v1::{
->>>>>>> d2b7a28b
         AnyValue, ArrayValue, InstrumentationScope, KeyValue, KeyValueList, any_value,
     };
     use otap_df_pdata::proto::opentelemetry::logs::v1::{
@@ -1219,7 +1203,7 @@
         let metrics = otap_batch.get(ArrowPayloadType::UnivariateMetrics).unwrap();
         let expected_metrics_batch = RecordBatch::try_new(
             Arc::new(Schema::new(vec![
-                Field::new("id", DataType::UInt16, false).with_plain_encoding(),
+                Field::new("id", DataType::UInt16, false),
                 Field::new(
                     "resource",
                     DataType::Struct(
@@ -1359,17 +1343,7 @@
                     Arc::new(StringArray::from_iter_values(vec!["another url"])),
                 )),
                 // metric_type
-                Arc::new(UInt8Array::from_iter(
-                    [
-                        MetricType::Gauge,
-                        MetricType::Sum,
-                        MetricType::Summary,
-                        MetricType::Histogram,
-                        MetricType::ExponentialHistogram,
-                    ]
-                    .iter()
-                    .map(|i| *i as u8),
-                )),
+                Arc::new(UInt8Array::from_iter(vec![5, 7, 11, 9, 10])),
                 // name
                 Arc::new(DictionaryArray::<UInt8Type>::new(
                     UInt8Array::from(vec![0, 1, 2, 3, 4]),
@@ -1533,8 +1507,8 @@
         let ndp = otap_batch.get(ArrowPayloadType::NumberDataPoints).unwrap();
         let expected_ndp_batch = RecordBatch::try_new(
             Arc::new(Schema::new(vec![
-                Field::new("id", DataType::UInt32, false).with_plain_encoding(),
-                Field::new("parent_id", DataType::UInt16, false).with_plain_encoding(),
+                Field::new("id", DataType::UInt32, false),
+                Field::new("parent_id", DataType::UInt16, false),
                 Field::new(
                     "start_time_unix_nano",
                     DataType::Timestamp(TimeUnit::Nanosecond, None),
