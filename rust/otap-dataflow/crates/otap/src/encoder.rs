// Copyright The OpenTelemetry Authors
// SPDX-License-Identifier: Apache-2.0

use otap_df_pdata_views::views::{
    common::{AnyValueView, AttributeView, InstrumentationScopeView, ValueType},
    logs::{LogRecordView, LogsDataView, ResourceLogsView, ScopeLogsView},
    resource::ResourceView,
    trace::{
        EventView, LinkView, ResourceSpansView, ScopeSpansView, SpanView, StatusView, TracesView,
    },
};
use otel_arrow_rust::{
    encode::record::{
        attributes::{AttributesRecordBatchBuilder, AttributesRecordBatchBuilderConstructorHelper},
        logs::LogsRecordBatchBuilder,
        spans::{EventsBuilder, LinksBuilder, SpansRecordBatchBuilder},
    },
    otap::{Logs, OtapBatch, Traces},
    otlp::attributes::parent_id::ParentId,
    proto::opentelemetry::arrow::v1::ArrowPayloadType,
};

use crate::encoder::error::{Error, Result};

mod cbor;
mod error;

/// Traverse the trace structure within the TracesView and produces an `OtapBatch' for the span
/// data.
pub fn encode_spans_otap_batch<T>(traces_view: &T) -> Result<OtapBatch>
where
    T: TracesView,
{
    let mut resource_attrs = AttributesRecordBatchBuilder::<u16>::new();
    let mut scope_attrs = AttributesRecordBatchBuilder::<u16>::new();
    let mut span_attrs = AttributesRecordBatchBuilder::<u16>::new();
    let mut event_attrs = AttributesRecordBatchBuilder::<u32>::new();
    let mut link_attrs = AttributesRecordBatchBuilder::<u32>::new();

    let mut curr_resource_id: u16 = 0;
    let mut curr_scope_id: u16 = 0;
    let mut curr_span_id: u16 = 0;
    let mut curr_event_id: u32 = 0;
    let mut curr_link_id: u32 = 0;

    let mut spans = SpansRecordBatchBuilder::new();
    let mut events = EventsBuilder::new();
    let mut links = LinksBuilder::new();

    // First, we traverse the view collecting the trace data into our RecordBatch builders.

    #[allow(clippy::explicit_counter_loop)]
    for resource_spans in traces_view.resources() {
        if let Some(resource) = resource_spans.resource() {
            for kv in resource.attributes() {
                resource_attrs.append_parent_id(&curr_resource_id);
                append_attribute_value(&mut resource_attrs, &kv)?;
            }
        }

        // Hoist Resource id, schema_url and dropped_attributes_count handling out of the loop over
        // scope_spans.
        {
            let span_count: usize = resource_spans
                .scopes()
                .map(|scope| scope.spans().count())
                .sum();
            let resource_schema_url = resource_spans.schema_url();
            let resource_dropped_attributes_count = resource_spans
                .resource()
                .map(|r| r.dropped_attributes_count())
                .unwrap_or(0);
            let resource = &mut spans.resource;
            // FIXME: Arrow's array builders support a `append_value_n` method that adds repeats, so
            // consider adding that functionality to `encode::record::array`. At the very least we
            // should dispatch to `append_value_n` or `append_nulls` after matching against an
            // `Option` only once.
            (0..span_count).for_each(|_| resource.append_id(Some(curr_resource_id)));
            (0..span_count).for_each(|_| resource.append_schema_url(resource_schema_url));
            (0..span_count).for_each(|_| {
                resource.append_dropped_attributes_count(resource_dropped_attributes_count)
            });
        }

        for scope_spans in resource_spans.scopes() {
            if let Some(scope) = scope_spans.scope() {
                for kv in scope.attributes() {
                    scope_attrs.append_parent_id(&curr_scope_id);
                    append_attribute_value(&mut scope_attrs, &kv)?;
                }
            }

            for span in scope_spans.spans() {
                // set the scope
                spans.scope.append_id(Some(curr_scope_id));
                if let Some(scope) = scope_spans.scope() {
                    spans.scope.append_name(scope.name());
                    spans.scope.append_version(scope.version());
                    spans
                        .scope
                        .append_dropped_attributes_count(scope.dropped_attributes_count());
                } else {
                    spans.scope.append_name(None);
                    spans.scope.append_version(None);
                    spans.scope.append_dropped_attributes_count(0);
                }

                spans.append_id(Some(curr_span_id));

                for kv in span.attributes() {
                    span_attrs.append_parent_id(&curr_span_id);
                    append_attribute_value(&mut span_attrs, &kv)?;
                }

                spans.append_start_time_unix_nano(span.start_time_unix_nano().map(|v| v as i64));
                let duration = match (span.start_time_unix_nano(), span.end_time_unix_nano()) {
                    (Some(start), Some(end)) => Some((end as i64) - (start as i64)),
                    _ => None,
                };
                spans.append_duration_time_unix_nano(duration);

                spans.append_trace_id(span.trace_id())?;
                spans.append_span_id(span.span_id())?;
                spans.append_trace_state(span.trace_state());
                spans.append_parent_span_id(span.parent_span_id())?;
                spans.append_name(span.name());
                spans.append_kind(Some(span.kind()));
                spans.append_dropped_attributes_count(span.dropped_attributes_count());
                spans.append_dropped_events_count(span.dropped_events_count());
                spans.append_dropped_links_count(span.dropped_links_count());

                if let Some(status) = span.status() {
                    spans.append_status_code(Some(status.status_code()));
                    spans.append_status_status_message(status.message());
                } else {
                    spans.append_status_code(None);
                    spans.append_status_status_message(None);
                }

                for event in span.events() {
                    events.append_id(Some(curr_event_id));
                    events.append_parent_id(curr_span_id);
                    events.append_time_unix_nano(event.time_unix_nano().map(|v| v as i64));
                    events.append_name(event.name());
                    events.append_dropped_attributes_count(event.dropped_attributes_count());

                    for kv in event.attributes() {
                        event_attrs.append_parent_id(&curr_event_id);
                        append_attribute_value(&mut event_attrs, &kv)?;
                    }

                    curr_event_id = curr_event_id
                        .checked_add(1)
                        .ok_or(Error::U32OverflowError)?;
                }

                for link in span.links() {
                    links.append_id(Some(curr_link_id));
                    links.append_parent_id(curr_span_id);
                    links.append_trace_id(link.trace_id())?;
                    links.append_span_id(link.span_id())?;
                    links.append_trace_state(link.trace_state());
                    links.append_dropped_attributes_count(link.dropped_attributes_count());

                    for kv in link.attributes() {
                        link_attrs.append_parent_id(&curr_link_id);
                        append_attribute_value(&mut link_attrs, &kv)?;
                    }

                    curr_link_id = curr_link_id.checked_add(1).ok_or(Error::U32OverflowError)?;
                }

                curr_span_id = curr_span_id.checked_add(1).ok_or(Error::U16OverflowError)?;
            }

            curr_scope_id = curr_scope_id
                .checked_add(1)
                .ok_or(Error::U16OverflowError)?;
        }

        curr_resource_id = curr_resource_id
            .checked_add(1)
            .ok_or(Error::U16OverflowError)?;
    }

    // Then we build up an OTAP Batch from the RecordBatch builders....

    let mut otap_batch = OtapBatch::Traces(Traces::default());

    // Append spans records along with events and links!
    otap_batch.set(ArrowPayloadType::Spans, spans.finish()?);
    otap_batch.set(ArrowPayloadType::SpanEvents, events.finish()?);
    otap_batch.set(ArrowPayloadType::SpanLinks, links.finish()?);

    // Append attrs for spans, scopes, resources, events and links!
    let span_attrs_rb = span_attrs.finish()?;
    if span_attrs_rb.num_rows() > 0 {
        otap_batch.set(ArrowPayloadType::SpanAttrs, span_attrs_rb);
    }

    let resource_attrs_rb = resource_attrs.finish()?;
    if resource_attrs_rb.num_rows() > 0 {
        otap_batch.set(ArrowPayloadType::ResourceAttrs, resource_attrs_rb);
    }

    let scope_attrs_rb = scope_attrs.finish()?;
    if scope_attrs_rb.num_rows() > 0 {
        otap_batch.set(ArrowPayloadType::ScopeAttrs, scope_attrs_rb);
    }

    let event_attrs_rb = event_attrs.finish()?;
    if event_attrs_rb.num_rows() > 0 {
        otap_batch.set(ArrowPayloadType::SpanEventAttrs, event_attrs_rb);
    }

    let link_attrs_rb = link_attrs.finish()?;
    if link_attrs_rb.num_rows() > 0 {
        otap_batch.set(ArrowPayloadType::SpanLinkAttrs, link_attrs_rb);
    }

    Ok(otap_batch)
}

/// traverse the log structure within the LogDataView and produces an `OtapBatch' for the log data
pub fn encode_logs_otap_batch<T>(logs_view: &T) -> Result<OtapBatch>
where
    T: LogsDataView,
{
    let mut resource_attrs = AttributesRecordBatchBuilder::<u16>::new();

    let mut curr_scope_id = 0;
    let mut scope_attrs = AttributesRecordBatchBuilder::<u16>::new();

    let mut curr_log_id = 0;
    let mut logs = LogsRecordBatchBuilder::new();
    let mut log_attrs = AttributesRecordBatchBuilder::<u16>::new();

    for (curr_resource_id, resource_logs) in logs_view.resources().enumerate() {
        let curr_resource_id = curr_resource_id as u16;

        // keep reference to resource dropped attributes, which will be appended to log later
        let resource_dropped_attrs_count = if let Some(resource) = resource_logs.resource() {
            // append resource attributes
            for kv in resource.attributes() {
                resource_attrs.append_parent_id(&curr_resource_id);
                append_attribute_value(&mut resource_attrs, &kv)?;
            }
            resource.dropped_attributes_count()
        } else {
            0
        };

        let resource_schema_url = resource_logs.schema_url();

        let mut resource_log_count = 0;

        for scope_logs in resource_logs.scopes() {
            let scope = scope_logs.scope();

            let (scope_name, scope_version, scope_dropped_attributes_count) =
                if let Some(scope) = scope.as_ref() {
                    // since there is an instrumentations scope present, append the attributes
                    for kv in scope.attributes() {
                        scope_attrs.append_parent_id(&curr_scope_id);
                        append_attribute_value(&mut scope_attrs, &kv)?;
                    }

                    // keep track of scope fields, which will be appended to log later on
                    (
                        scope.name(),
                        scope.version(),
                        scope.dropped_attributes_count(),
                    )
                } else {
                    (None, None, 0)
                };

            let scope_schema_url = scope_logs.schema_url();

            let mut logs_record_iter = scope_logs.log_records();

            let mut scope_log_count = 0;

            const CHUNK_SIZE: usize = 64;
            loop {
                let mut logs_count = 0;
                let log_records_chunk: [_; CHUNK_SIZE] = std::array::from_fn(|_| {
                    if let Some(log_record) = logs_record_iter.next() {
                        logs_count += 1;
                        Some(log_record)
                    } else {
                        // if there are no more log records, return a default value
                        None
                    }
                });

                if logs_count == 0 {
                    break;
                }
                scope_log_count += logs_count;

                let log_records_slice = &log_records_chunk[..logs_count];

                // Set the log record fields for all logs in this scope
                for log_record in log_records_slice {
                    logs.append_time_unix_nano(
                        log_record
                            .as_ref()
                            .expect("LogRecord should not be None")
                            .time_unix_nano()
                            .map(|v| v as i64),
                    );
                }
                for log_record in log_records_slice {
                    logs.append_observed_time_unix_nano(
                        log_record
                            .as_ref()
                            .expect("LogRecord should not be None")
                            .observed_time_unix_nano()
                            .map(|v| v as i64),
                    );
                }
                logs.append_schema_url_n(scope_schema_url, logs_count);
                for log_record in log_records_slice {
                    logs.append_severity_number(
                        log_record
                            .as_ref()
                            .expect("LogRecord should not be None")
                            .severity_number(),
                    );
                }
                for log_record in log_records_slice {
                    logs.append_severity_text(
                        log_record
                            .as_ref()
                            .expect("LogRecord should not be None")
                            .severity_text(),
                    );
                }
                for log_record in log_records_slice {
                    logs.append_dropped_attributes_count(
                        log_record
                            .as_ref()
                            .expect("LogRecord should not be None")
                            .dropped_attributes_count(),
                    );
                }
                for log_record in log_records_slice {
                    logs.append_flags(
                        log_record
                            .as_ref()
                            .expect("LogRecord should not be None")
                            .flags(),
                    );
                }
                for log_record in log_records_slice {
                    logs.append_trace_id(
                        log_record
                            .as_ref()
                            .expect("LogRecord should not be None")
                            .trace_id(),
                    )?;
                }
                for log_record in log_records_slice {
                    logs.append_span_id(
                        log_record
                            .as_ref()
                            .expect("LogRecord should not be None")
                            .span_id(),
                    )?;
                }

                for log_record in log_records_slice {
                    if let Some(body) = log_record
                        .as_ref()
                        .expect("LogRecord should not be None")
                        .body()
                    {
                        match body.value_type() {
                            ValueType::String => {
                                logs.body
                                    .append_str(body.as_string().expect("body to be string"));
                            }
                            ValueType::Double => {
                                logs.body
                                    .append_double(body.as_double().expect("body to be double"));
                            }
                            ValueType::Int64 => {
                                logs.body
                                    .append_int(body.as_int64().expect("body to be int64"));
                            }
                            ValueType::Bool => {
                                logs.body
                                    .append_bool(body.as_bool().expect("body to be bool"));
                            }
                            ValueType::Bytes => {
                                logs.body
                                    .append_bytes(body.as_bytes().expect("body to be bytes"));
                            }
                            ValueType::Array => {
                                let mut serialized_value = vec![];
                                cbor::serialize_any_values(
                                    body.as_array().expect("body to be array"),
                                    &mut serialized_value,
                                )?;
                                logs.body.append_slice(&serialized_value);
                            }

                            ValueType::KeyValueList => {
                                let mut serialized_value = vec![];
                                cbor::serialize_kv_list(
                                    body.as_kvlist().expect("body to be kvlist"),
                                    &mut serialized_value,
                                )?;
                                logs.body.append_map(&serialized_value);
                            }
                            ValueType::Empty => {
                                logs.body.append_null();
                            }
                        }
                    } else {
                        logs.body.append_null();
                    }
                }

                for log_record in log_records_slice {
                    let mut log_attrs_count = 0;
                    for kv in log_record
                        .as_ref()
                        .expect("LogRecord should not be None")
                        .attributes()
                    {
                        log_attrs.append_parent_id(&curr_log_id);
                        log_attrs_count += 1;
                        append_attribute_value(&mut log_attrs, &kv)?;
                    }

                    if log_attrs_count > 0 {
                        logs.append_id(Some(curr_log_id));
                        curr_log_id += 1;
                    } else {
                        logs.append_id(None);
                    }
                }

                // If we didn't fill the entire array, this was the last chunk
                if logs_count < CHUNK_SIZE {
                    break;
                }
            }

<<<<<<< HEAD
            logs.scope.append_id_n(curr_scope_id, scope_log_count);
            logs.scope.append_name_n(scope_name, scope_log_count);
            logs.scope.append_version_n(scope_version, scope_log_count);
            logs.scope
                .append_dropped_attributes_count_n(scope_dropped_attributes_count, scope_log_count);

            resource_log_count += scope_log_count;
            curr_scope_id += 1;
=======
            curr_scope_id = curr_scope_id
                .checked_add(1)
                .ok_or(Error::U16OverflowError)?;
>>>>>>> f9bc8e4d
        }

        logs.resource
            .append_id_n(curr_resource_id, resource_log_count);
        logs.resource
            .append_schema_url_n(resource_schema_url, resource_log_count);
        logs.resource
            .append_dropped_attributes_count_n(resource_dropped_attrs_count, resource_log_count);
    }

    let mut otap_batch = OtapBatch::Logs(Logs::default());

    // append logs record
    otap_batch.set(ArrowPayloadType::Logs, logs.finish()?);

    // append log attrs record batch if there is one
    let log_attrs_rb = log_attrs.finish()?;
    if log_attrs_rb.num_rows() > 0 {
        otap_batch.set(ArrowPayloadType::LogAttrs, log_attrs_rb);
    }

    let resource_attrs_rb = resource_attrs.finish()?;
    if resource_attrs_rb.num_rows() > 0 {
        otap_batch.set(ArrowPayloadType::ResourceAttrs, resource_attrs_rb);
    }

    let scope_attrs_rb = scope_attrs.finish()?;
    if scope_attrs_rb.num_rows() > 0 {
        otap_batch.set(ArrowPayloadType::ScopeAttrs, scope_attrs_rb);
    }

    Ok(otap_batch)
}

fn append_attribute_value<T, KV>(
    attribute_rb_builder: &mut AttributesRecordBatchBuilder<T>,
    kv: &KV,
) -> Result<()>
where
    T: ParentId + AttributesRecordBatchBuilderConstructorHelper,
    KV: AttributeView,
{
    let key = kv.key();
    attribute_rb_builder.append_key(key);

    if let Some(val) = kv.value() {
        match val.value_type() {
            ValueType::String => {
                attribute_rb_builder.append_str(val.as_string().expect("value to be string"));
            }
            ValueType::Int64 => {
                attribute_rb_builder.append_int(val.as_int64().expect("value to be int64"))
            }
            ValueType::Double => {
                attribute_rb_builder.append_double(val.as_double().expect("value to be double"));
            }
            ValueType::Bool => {
                attribute_rb_builder.append_bool(val.as_bool().expect("value to be bool"));
            }
            ValueType::Bytes => {
                attribute_rb_builder.append_bytes(val.as_bytes().expect("value to be bytes"))
            }
            ValueType::Array => {
                let mut serialized_values = vec![];
                cbor::serialize_any_values(
                    val.as_array().expect("value to be array"),
                    &mut serialized_values,
                )?;
                attribute_rb_builder.append_slice(&serialized_values)
            }
            ValueType::KeyValueList => {
                let mut serialized_value = vec![];
                cbor::serialize_kv_list(
                    val.as_kvlist().expect("value is kvlist"),
                    &mut serialized_value,
                )?;
                attribute_rb_builder.append_map(&serialized_value);
            }
            ValueType::Empty => {
                attribute_rb_builder.append_empty();
            }
        }
    } else {
        attribute_rb_builder.append_empty();
    }

    Ok(())
}

#[cfg(test)]
mod test {
    use std::sync::Arc;

    use super::*;

    use arrow::array::{
        ArrayRef, BinaryArray, BooleanArray, DictionaryArray, DurationNanosecondArray,
        FixedSizeBinaryArray, Float64Array, Int32Array, Int64Array, RecordBatch, StringArray,
        StructArray, TimestampNanosecondArray, UInt8Array, UInt16Array, UInt32Array,
    };
    use arrow::buffer::NullBuffer;
    use arrow::datatypes::{DataType, Field, Schema, TimeUnit, UInt8Type, UInt16Type};
    use otap_df_pdata_views::otlp::bytes::logs::RawLogsData;
    use otel_arrow_rust::otlp::attributes::cbor::decode_pcommon_val;
    use otel_arrow_rust::otlp::attributes::store::AttributeValueType;
    use otel_arrow_rust::proto::opentelemetry::common::v1::{
        AnyValue, ArrayValue, InstrumentationScope, KeyValue, KeyValueList, any_value,
    };
    use otel_arrow_rust::proto::opentelemetry::logs::v1::{
        LogRecord, LogRecordFlags, LogsData, ResourceLogs, ScopeLogs, SeverityNumber,
    };
    use otel_arrow_rust::proto::opentelemetry::resource::v1::Resource;
    use otel_arrow_rust::schema::consts;
    use prost::Message;

    fn _generate_logs_for_verify_all_columns() -> LogsData {
        LogsData::new(vec![
            ResourceLogs::build(
                Resource::build(vec![KeyValue::new(
                    "resource_attr1",
                    AnyValue::new_string("resource_value"),
                )])
                .dropped_attributes_count(1u32),
            )
            .schema_url("https://schema.opentelemetry.io/resource_schema")
            .scope_logs(vec![
                ScopeLogs::build(
                    InstrumentationScope::build("library")
                        .version("scopev1")
                        .attributes(vec![KeyValue::new(
                            "scope_attr1",
                            AnyValue::new_string("scope_val1"),
                        )])
                        .dropped_attributes_count(2u32)
                        .finish(),
                )
                .schema_url("https://schema.opentelemetry.io/scope_schema")
                .log_records(vec![
                    LogRecord::build(2_000_000_000u64, SeverityNumber::Info, "event1")
                        .observed_time_unix_nano(3_000_000_000u64)
                        .trace_id(vec![0, 0, 0, 0, 1, 1, 1, 1, 2, 2, 2, 2, 3, 3, 3, 3])
                        .span_id(vec![0, 0, 0, 0, 1, 1, 1, 1])
                        .severity_text("Info")
                        .attributes(vec![KeyValue::new(
                            "log_attr1",
                            AnyValue::new_string("log_val_1"),
                        )])
                        .dropped_attributes_count(3u32)
                        .flags(LogRecordFlags::TraceFlagsMask)
                        .body(AnyValue::new_string("log_body"))
                        .finish(),
                ])
                .finish(),
            ])
            .finish(),
        ])
    }

    fn _test_encode_logs_verify_all_columns_generic<T>(logs_data: T)
    where
        T: LogsDataView,
    {
        // verify that every column for each record batch gets encoded as the correct type
        let result = encode_logs_otap_batch(&logs_data);
        let otap_batch = result.unwrap();

        // check that the logs record batch is what we expect
        let expected_log_batch = RecordBatch::try_new(
            Arc::new(Schema::new(vec![
                Field::new("id", DataType::UInt16, true),
                Field::new(
                    "resource",
                    DataType::Struct(
                        vec![
                            Field::new("id", DataType::UInt16, true),
                            Field::new(
                                "schema_url",
                                DataType::Dictionary(
                                    Box::new(DataType::UInt8),
                                    Box::new(DataType::Utf8),
                                ),
                                true,
                            ),
                            Field::new("dropped_attributes_count", DataType::UInt32, true),
                        ]
                        .into(),
                    ),
                    true,
                ),
                Field::new(
                    "scope",
                    DataType::Struct(
                        vec![
                            Field::new("id", DataType::UInt16, true),
                            Field::new(
                                "name",
                                DataType::Dictionary(
                                    Box::new(DataType::UInt8),
                                    Box::new(DataType::Utf8),
                                ),
                                true,
                            ),
                            Field::new(
                                "version",
                                DataType::Dictionary(
                                    Box::new(DataType::UInt8),
                                    Box::new(DataType::Utf8),
                                ),
                                true,
                            ),
                            Field::new("dropped_attributes_count", DataType::UInt32, true),
                        ]
                        .into(),
                    ),
                    true,
                ),
                Field::new(
                    "schema_url",
                    DataType::Dictionary(Box::new(DataType::UInt8), Box::new(DataType::Utf8)),
                    true,
                ),
                Field::new(
                    "time_unix_nano",
                    DataType::Timestamp(TimeUnit::Nanosecond, None),
                    false,
                ),
                Field::new(
                    "observed_time_unix_nano",
                    DataType::Timestamp(TimeUnit::Nanosecond, None),
                    false,
                ),
                Field::new(
                    "trace_id",
                    DataType::Dictionary(
                        Box::new(DataType::UInt8),
                        Box::new(DataType::FixedSizeBinary(16)),
                    ),
                    true,
                ),
                Field::new(
                    "span_id",
                    DataType::Dictionary(
                        Box::new(DataType::UInt8),
                        Box::new(DataType::FixedSizeBinary(8)),
                    ),
                    true,
                ),
                Field::new(
                    "severity_number",
                    DataType::Dictionary(Box::new(DataType::UInt8), Box::new(DataType::Int32)),
                    true,
                ),
                Field::new(
                    "severity_text",
                    DataType::Dictionary(Box::new(DataType::UInt8), Box::new(DataType::Utf8)),
                    true,
                ),
                Field::new(
                    "body",
                    DataType::Struct(
                        vec![
                            Field::new("type", DataType::UInt8, true),
                            Field::new(
                                "str",
                                DataType::Dictionary(
                                    Box::new(DataType::UInt16),
                                    Box::new(DataType::Utf8),
                                ),
                                true,
                            ),
                        ]
                        .into(),
                    ),
                    true,
                ),
                Field::new("dropped_attributes_count", DataType::UInt32, false),
                Field::new("flags", DataType::UInt32, true),
            ])),
            vec![
                // id
                Arc::new(UInt16Array::from_iter(vec![Some(0)])),
                // resource
                Arc::new(StructArray::from(vec![
                    (
                        Arc::new(Field::new("id", DataType::UInt16, true)),
                        // resource.id
                        Arc::new(UInt16Array::from(vec![0])) as ArrayRef,
                    ),
                    (
                        Arc::new(Field::new(
                            "schema_url",
                            DataType::Dictionary(
                                Box::new(DataType::UInt8),
                                Box::new(DataType::Utf8),
                            ),
                            true,
                        )),
                        // resource.schema_url
                        Arc::new(DictionaryArray::<UInt8Type>::new(
                            UInt8Array::from(vec![0]),
                            Arc::new(StringArray::from_iter_values(vec![
                                "https://schema.opentelemetry.io/resource_schema",
                            ])),
                        )) as ArrayRef,
                    ),
                    (
                        Arc::new(Field::new(
                            "dropped_attributes_count",
                            DataType::UInt32,
                            true,
                        )),
                        // resource.dropped_attributes.count
                        Arc::new(UInt32Array::from(vec![1])) as ArrayRef,
                    ),
                ])),
                // scope
                Arc::new(StructArray::from(vec![
                    (
                        Arc::new(Field::new("id", DataType::UInt16, true)),
                        // scope.id
                        Arc::new(UInt16Array::from(vec![0])) as ArrayRef,
                    ),
                    (
                        Arc::new(Field::new(
                            "name",
                            DataType::Dictionary(
                                Box::new(DataType::UInt8),
                                Box::new(DataType::Utf8),
                            ),
                            true,
                        )),
                        // scope.name
                        Arc::new(DictionaryArray::<UInt8Type>::new(
                            UInt8Array::from(vec![0]),
                            Arc::new(StringArray::from(vec!["library"])),
                        )) as ArrayRef,
                    ),
                    (
                        Arc::new(Field::new(
                            "version",
                            DataType::Dictionary(
                                Box::new(DataType::UInt8),
                                Box::new(DataType::Utf8),
                            ),
                            true,
                        )),
                        // scope.version
                        Arc::new(DictionaryArray::<UInt8Type>::new(
                            UInt8Array::from(vec![0]),
                            Arc::new(StringArray::from(vec!["scopev1"])),
                        )) as ArrayRef,
                    ),
                    (
                        Arc::new(Field::new(
                            "dropped_attributes_count",
                            DataType::UInt32,
                            true,
                        )),
                        // scope.dropped_attributes.count
                        Arc::new(UInt32Array::from(vec![2])) as ArrayRef,
                    ),
                ])) as ArrayRef,
                // schema_url
                Arc::new(DictionaryArray::<UInt8Type>::new(
                    UInt8Array::from(vec![0]),
                    Arc::new(StringArray::from_iter_values(vec![
                        "https://schema.opentelemetry.io/scope_schema",
                    ])),
                )),
                // timestamps
                Arc::new(TimestampNanosecondArray::from(vec![2_000_000_000])),
                // observed_time_unix_nano
                Arc::new(TimestampNanosecondArray::from(vec![3_000_000_000i64])) as ArrayRef,
                // trace_id
                Arc::new(DictionaryArray::<UInt8Type>::new(
                    UInt8Array::from(vec![0]),
                    Arc::new(
                        FixedSizeBinaryArray::try_from_iter(
                            vec![vec![0, 0, 0, 0, 1, 1, 1, 1, 2, 2, 2, 2, 3, 3, 3, 3]].into_iter(),
                        )
                        .unwrap(),
                    ),
                )) as ArrayRef,
                // span_id
                Arc::new(DictionaryArray::<UInt8Type>::new(
                    UInt8Array::from(vec![0]),
                    Arc::new(
                        FixedSizeBinaryArray::try_from_iter(
                            vec![vec![0, 0, 0, 0, 1, 1, 1, 1]].into_iter(),
                        )
                        .unwrap(),
                    ),
                )) as ArrayRef,
                // severity_number
                Arc::new(DictionaryArray::<UInt8Type>::new(
                    UInt8Array::from(vec![0]),
                    Arc::new(Int32Array::from(vec![9])),
                )) as ArrayRef,
                // severity_text
                Arc::new(DictionaryArray::<UInt8Type>::new(
                    UInt8Array::from(vec![0]),
                    Arc::new(StringArray::from(vec!["Info"])),
                )) as ArrayRef,
                // body
                Arc::new(StructArray::new(
                    vec![
                        Field::new("type", DataType::UInt8, true),
                        Field::new(
                            "str",
                            DataType::Dictionary(
                                Box::new(DataType::UInt16),
                                Box::new(DataType::Utf8),
                            ),
                            true,
                        ),
                    ]
                    .into(),
                    vec![
                        Arc::new(UInt8Array::from(vec![AttributeValueType::Str as u8])),
                        Arc::new(DictionaryArray::<UInt16Type>::new(
                            UInt16Array::from(vec![0]),
                            Arc::new(StringArray::from(vec!["log_body"])),
                        )) as ArrayRef,
                    ],
                    Some(NullBuffer::from_iter(vec![true])),
                )) as ArrayRef,
                // dropped_attributes_count
                Arc::new(UInt32Array::from(vec![3])) as ArrayRef,
                // flags
                Arc::new(UInt32Array::from(vec![
                    LogRecordFlags::TraceFlagsMask as u32,
                ])) as ArrayRef,
            ],
        )
        .unwrap();
        let logs_rb = otap_batch.get(ArrowPayloadType::Logs).unwrap();
        assert_eq!(logs_rb, &expected_log_batch);

        // check that the resource_attrs record batch is what we expect
        let expected_resource_attrs_log_batch = RecordBatch::try_new(
            Arc::new(Schema::new(vec![
                Field::new("parent_id", DataType::UInt16, false),
                Field::new(
                    "key",
                    DataType::Dictionary(Box::new(DataType::UInt8), Box::new(DataType::Utf8)),
                    false,
                ),
                Field::new("type", DataType::UInt8, false),
                Field::new(
                    "str",
                    DataType::Dictionary(Box::new(DataType::UInt16), Box::new(DataType::Utf8)),
                    true,
                ),
            ])),
            vec![
                Arc::new(UInt16Array::from_iter_values(vec![0])),
                Arc::new(DictionaryArray::<UInt8Type>::new(
                    UInt8Array::from_iter_values(vec![0]),
                    Arc::new(StringArray::from_iter_values(vec!["resource_attr1"])),
                )),
                Arc::new(UInt8Array::from_iter_values(vec![
                    AttributeValueType::Str as u8,
                ])),
                Arc::new(DictionaryArray::<UInt16Type>::new(
                    UInt16Array::from_iter_values(vec![0]),
                    Arc::new(StringArray::from_iter_values(vec!["resource_value"])),
                )),
            ],
        )
        .unwrap();
        let resource_attrs_batch = otap_batch.get(ArrowPayloadType::ResourceAttrs).unwrap();
        assert_eq!(resource_attrs_batch, &expected_resource_attrs_log_batch);

        // check that the scope_attrs record batch is what we expect
        let expected_scope_attrs_batch = RecordBatch::try_new(
            Arc::new(Schema::new(vec![
                Field::new("parent_id", DataType::UInt16, false),
                Field::new(
                    "key",
                    DataType::Dictionary(Box::new(DataType::UInt8), Box::new(DataType::Utf8)),
                    false,
                ),
                Field::new("type", DataType::UInt8, false),
                Field::new(
                    "str",
                    DataType::Dictionary(Box::new(DataType::UInt16), Box::new(DataType::Utf8)),
                    true,
                ),
            ])),
            vec![
                Arc::new(UInt16Array::from_iter_values(vec![0])),
                Arc::new(DictionaryArray::<UInt8Type>::new(
                    UInt8Array::from_iter_values(vec![0]),
                    Arc::new(StringArray::from_iter_values(vec!["scope_attr1"])),
                )),
                Arc::new(UInt8Array::from_iter_values(vec![
                    AttributeValueType::Str as u8,
                ])),
                Arc::new(DictionaryArray::<UInt16Type>::new(
                    UInt16Array::from_iter_values(vec![0]),
                    Arc::new(StringArray::from_iter_values(vec!["scope_val1"])),
                )),
            ],
        )
        .unwrap();
        let scope_attrs_batch = otap_batch.get(ArrowPayloadType::ScopeAttrs).unwrap();
        assert_eq!(scope_attrs_batch, &expected_scope_attrs_batch);

        // check that the log_attrs record batch is what we expect
        let expected_log_attrs_batch = RecordBatch::try_new(
            Arc::new(Schema::new(vec![
                Field::new("parent_id", DataType::UInt16, false),
                Field::new(
                    "key",
                    DataType::Dictionary(Box::new(DataType::UInt8), Box::new(DataType::Utf8)),
                    false,
                ),
                Field::new("type", DataType::UInt8, false),
                Field::new(
                    "str",
                    DataType::Dictionary(Box::new(DataType::UInt16), Box::new(DataType::Utf8)),
                    true,
                ),
            ])),
            vec![
                Arc::new(UInt16Array::from_iter_values(vec![0])),
                Arc::new(DictionaryArray::<UInt8Type>::new(
                    UInt8Array::from_iter_values(vec![0]),
                    Arc::new(StringArray::from_iter_values(vec!["log_attr1"])),
                )),
                Arc::new(UInt8Array::from_iter_values(vec![
                    AttributeValueType::Str as u8,
                ])),
                Arc::new(DictionaryArray::<UInt16Type>::new(
                    UInt16Array::from_iter_values(vec![0]),
                    Arc::new(StringArray::from_iter_values(vec!["log_val_1"])),
                )),
            ],
        )
        .unwrap();
        let log_attrs_batch = otap_batch.get(ArrowPayloadType::LogAttrs).unwrap();
        assert_eq!(log_attrs_batch, &expected_log_attrs_batch);
    }

    #[test]
    fn test_encode_logs_verify_all_columns_proto_struct() {
        let logs_data = _generate_logs_for_verify_all_columns();
        _test_encode_logs_verify_all_columns_generic(logs_data);
    }

    #[test]
    fn test_encode_logs_verify_all_columns_proto_bytes() {
        let logs_data = _generate_logs_for_verify_all_columns();
        let mut logs_data_bytes = vec![];
        logs_data.encode(&mut logs_data_bytes).unwrap();
        _test_encode_logs_verify_all_columns_generic(RawLogsData::new(&logs_data_bytes));
    }

    fn _generate_logs_for_verify_nullability() -> LogsData {
        // logs data with all empty/default fields
        LogsData::new(vec![ResourceLogs {
            resource: None,
            schema_url: "".to_string(),
            scope_logs: vec![ScopeLogs {
                scope: None,
                schema_url: "".to_string(),
                log_records: vec![LogRecord {
                    time_unix_nano: 0,
                    observed_time_unix_nano: 0,
                    severity_number: 0,
                    severity_text: "".to_string(),
                    body: None,
                    attributes: vec![],
                    dropped_attributes_count: 0,
                    flags: 0,
                    trace_id: vec![],
                    span_id: vec![],
                    event_name: "".to_string(),
                }],
            }],
        }])
    }

    fn _test_encode_logs_verify_nullability_generic<T>(logs_data: &T)
    where
        T: LogsDataView,
    {
        // check that every column handles nulls correctly through the correct strategy which for
        // various columns consists of one of the following:
        // - not being present in the record batch
        // - having nulls in the columns
        // - using default values

        let result = encode_logs_otap_batch(logs_data);
        let otap_batch = result.unwrap();

        let expected_logs_batch = RecordBatch::try_new(
            Arc::new(Schema::new(vec![
                Field::new(
                    consts::RESOURCE,
                    DataType::Struct(vec![Field::new(consts::ID, DataType::UInt16, true)].into()),
                    true,
                ),
                Field::new(
                    consts::SCOPE,
                    DataType::Struct(vec![Field::new(consts::ID, DataType::UInt16, true)].into()),
                    true,
                ),
                Field::new(
                    consts::TIME_UNIX_NANO,
                    DataType::Timestamp(TimeUnit::Nanosecond, None),
                    false,
                ),
                Field::new(
                    consts::OBSERVED_TIME_UNIX_NANO,
                    DataType::Timestamp(TimeUnit::Nanosecond, None),
                    false,
                ),
            ])),
            vec![
                Arc::new(StructArray::new(
                    vec![Field::new(consts::ID, DataType::UInt16, true)].into(),
                    vec![Arc::new(UInt16Array::from(vec![0]))],
                    None,
                )),
                Arc::new(StructArray::new(
                    vec![Field::new(consts::ID, DataType::UInt16, true)].into(),
                    vec![Arc::new(UInt16Array::from(vec![0]))],
                    None,
                )),
                Arc::new(TimestampNanosecondArray::from_iter_values(vec![0])),
                Arc::new(TimestampNanosecondArray::from_iter_values(vec![0])),
            ],
        )
        .unwrap();

        let logs_rb = otap_batch.get(ArrowPayloadType::Logs).unwrap();
        assert_eq!(logs_rb, &expected_logs_batch);
    }

    #[test]
    fn test_encode_logs_verify_nullability_proto_struct() {
        let logs_data = _generate_logs_for_verify_nullability();
        _test_encode_logs_verify_nullability_generic(&logs_data);
    }

    #[test]
    fn test_encode_logs_verify_nullability_proto_bytes() {
        let logs_data = _generate_logs_for_verify_nullability();
        let mut logs_data_bytes = vec![];
        logs_data.encode(&mut logs_data_bytes).unwrap();
        _test_encode_logs_verify_nullability_generic(&RawLogsData::new(&logs_data_bytes));
    }

    fn _generate_logs_no_attributes() -> LogsData {
        LogsData::new(vec![
            ResourceLogs::build(Resource::new(vec![]))
                .schema_url("https://schema.opentelemetry.io/resource_schema")
                .scope_logs(vec![
                    ScopeLogs::build(InstrumentationScope::new("scope"))
                        .log_records(vec![
                            LogRecord::build(2_000_000_000u64, SeverityNumber::Debug, "event")
                                .finish(),
                        ])
                        .finish(),
                ])
                .finish(),
        ])
    }

    fn _test_logs_logs_no_attributes<T>(logs_view: &T)
    where
        T: LogsDataView,
    {
        let otap_batch = encode_logs_otap_batch(logs_view).unwrap();

        let logs_batch = otap_batch.get(ArrowPayloadType::Logs).unwrap();

        let expected_logs_batch = RecordBatch::try_new(
            Arc::new(Schema::new(vec![
                Field::new(
                    consts::RESOURCE,
                    DataType::Struct(
                        vec![
                            Field::new(consts::ID, DataType::UInt16, true),
                            Field::new(
                                "schema_url",
                                DataType::Dictionary(
                                    Box::new(DataType::UInt8),
                                    Box::new(DataType::Utf8),
                                ),
                                true,
                            ),
                        ]
                        .into(),
                    ),
                    true,
                ),
                Field::new(
                    "scope",
                    DataType::Struct(
                        vec![
                            Field::new("id", DataType::UInt16, true),
                            Field::new(
                                "name",
                                DataType::Dictionary(
                                    Box::new(DataType::UInt8),
                                    Box::new(DataType::Utf8),
                                ),
                                true,
                            ),
                        ]
                        .into(),
                    ),
                    true,
                ),
                Field::new(
                    "time_unix_nano",
                    DataType::Timestamp(TimeUnit::Nanosecond, None),
                    false,
                ),
                Field::new(
                    "observed_time_unix_nano",
                    DataType::Timestamp(TimeUnit::Nanosecond, None),
                    false,
                ),
                Field::new(
                    "severity_number",
                    DataType::Dictionary(Box::new(DataType::UInt8), Box::new(DataType::Int32)),
                    true,
                ),
            ])),
            vec![
                Arc::new(StructArray::from(vec![
                    (
                        Arc::new(Field::new("id", DataType::UInt16, true)),
                        // resource.id
                        Arc::new(UInt16Array::from(vec![0])) as ArrayRef,
                    ),
                    (
                        Arc::new(Field::new(
                            "schema_url",
                            DataType::Dictionary(
                                Box::new(DataType::UInt8),
                                Box::new(DataType::Utf8),
                            ),
                            true,
                        )),
                        // resource.schema_url
                        Arc::new(DictionaryArray::<UInt8Type>::new(
                            UInt8Array::from(vec![0]),
                            Arc::new(StringArray::from_iter_values(vec![
                                "https://schema.opentelemetry.io/resource_schema",
                            ])),
                        )) as ArrayRef,
                    ),
                ])),
                Arc::new(StructArray::from(vec![
                    (
                        Arc::new(Field::new("id", DataType::UInt16, true)),
                        // scope.id
                        Arc::new(UInt16Array::from(vec![0])) as ArrayRef,
                    ),
                    (
                        Arc::new(Field::new(
                            "name",
                            DataType::Dictionary(
                                Box::new(DataType::UInt8),
                                Box::new(DataType::Utf8),
                            ),
                            true,
                        )),
                        // scope.name
                        Arc::new(DictionaryArray::<UInt8Type>::new(
                            UInt8Array::from(vec![0]),
                            Arc::new(StringArray::from(vec!["scope"])),
                        )) as ArrayRef,
                    ),
                ])),
                // timestamps
                Arc::new(TimestampNanosecondArray::from(vec![2_000_000_000])),
                // observed_time_unix_nano
                Arc::new(TimestampNanosecondArray::from(vec![0i64])) as ArrayRef,
                // severity_number
                Arc::new(DictionaryArray::<UInt8Type>::new(
                    UInt8Array::from(vec![0]),
                    Arc::new(Int32Array::from(vec![5])),
                )) as ArrayRef,
            ],
        )
        .unwrap();

        assert_eq!(logs_batch, &expected_logs_batch);

        assert!(otap_batch.get(ArrowPayloadType::ResourceAttrs).is_none());
        assert!(otap_batch.get(ArrowPayloadType::ScopeAttrs).is_none());
        assert!(otap_batch.get(ArrowPayloadType::LogAttrs).is_none());
    }

    #[test]
    fn test_logs_no_attributes_proto_struct() {
        let logs_data = _generate_logs_no_attributes();
        _test_logs_logs_no_attributes(&logs_data);
    }

    #[test]
    fn test_logs_no_attributes_proto_bytes() {
        let logs_data = _generate_logs_no_attributes();
        let mut logs_data_bytes = vec![];
        logs_data.encode(&mut logs_data_bytes).unwrap();
        _test_logs_logs_no_attributes(&RawLogsData::new(&logs_data_bytes));
    }

    fn _generate_logs_multiple_logs_and_attrs() -> LogsData {
        LogsData::new(vec![
            ResourceLogs::build(Resource::new(vec![]))
                .schema_url("https://schema.opentelemetry.io/resource_schema")
                .scope_logs(vec![
                    ScopeLogs::build(InstrumentationScope::new("scope"))
                        .log_records(vec![
                            LogRecord::build(0u64, SeverityNumber::Debug, "event")
                                .attributes(vec![
                                    KeyValue::new("key1", AnyValue::new_string("val1")),
                                    KeyValue::new("key2", AnyValue::new_string("val2")),
                                ])
                                .finish(),
                        ])
                        .finish(),
                    ScopeLogs::build(InstrumentationScope::new("scope2"))
                        .log_records(vec![
                            LogRecord::build(0u64, SeverityNumber::Info, "event").finish(),
                        ])
                        .finish(),
                ])
                .finish(),
            ResourceLogs::build(Resource::new(vec![]))
                .schema_url("https://schema.opentelemetry.io/resource_schema")
                .scope_logs(vec![
                    ScopeLogs::build(InstrumentationScope::new("scope"))
                        .log_records(vec![
                            LogRecord::build(0u64, SeverityNumber::Debug, "event")
                                .attributes(vec![
                                    KeyValue::new("key1", AnyValue::new_string("val1")),
                                    KeyValue::new("key2", AnyValue::new_string("val2.b")),
                                ])
                                .finish(),
                        ])
                        .finish(),
                ])
                .finish(),
        ])
    }

    fn _test_logs_multiple_logs_and_attrs_generic<T>(logs_view: &T)
    where
        T: LogsDataView,
    {
        let otap_batch = encode_logs_otap_batch(logs_view).unwrap();

        let logs_batch = otap_batch.get(ArrowPayloadType::Logs).unwrap();

        let expected_logs_batch = RecordBatch::try_new(
            Arc::new(Schema::new(vec![
                Field::new(consts::ID, DataType::UInt16, true),
                Field::new(
                    consts::RESOURCE,
                    DataType::Struct(
                        vec![
                            Field::new(consts::ID, DataType::UInt16, true),
                            Field::new(
                                "schema_url",
                                DataType::Dictionary(
                                    Box::new(DataType::UInt8),
                                    Box::new(DataType::Utf8),
                                ),
                                true,
                            ),
                        ]
                        .into(),
                    ),
                    true,
                ),
                Field::new(
                    "scope",
                    DataType::Struct(
                        vec![
                            Field::new("id", DataType::UInt16, true),
                            Field::new(
                                "name",
                                DataType::Dictionary(
                                    Box::new(DataType::UInt8),
                                    Box::new(DataType::Utf8),
                                ),
                                true,
                            ),
                        ]
                        .into(),
                    ),
                    true,
                ),
                Field::new(
                    "time_unix_nano",
                    DataType::Timestamp(TimeUnit::Nanosecond, None),
                    false,
                ),
                Field::new(
                    "observed_time_unix_nano",
                    DataType::Timestamp(TimeUnit::Nanosecond, None),
                    false,
                ),
                Field::new(
                    "severity_number",
                    DataType::Dictionary(Box::new(DataType::UInt8), Box::new(DataType::Int32)),
                    true,
                ),
            ])),
            vec![
                // id
                Arc::new(UInt16Array::from_iter(vec![Some(0), None, Some(1)])),
                // resource
                Arc::new(StructArray::from(vec![
                    (
                        Arc::new(Field::new("id", DataType::UInt16, true)),
                        // resource.id
                        Arc::new(UInt16Array::from(vec![0, 0, 1])) as ArrayRef,
                    ),
                    (
                        Arc::new(Field::new(
                            "schema_url",
                            DataType::Dictionary(
                                Box::new(DataType::UInt8),
                                Box::new(DataType::Utf8),
                            ),
                            true,
                        )),
                        // resource.schema_url
                        Arc::new(DictionaryArray::<UInt8Type>::new(
                            UInt8Array::from(vec![0, 0, 0]),
                            Arc::new(StringArray::from_iter_values(vec![
                                "https://schema.opentelemetry.io/resource_schema",
                            ])),
                        )) as ArrayRef,
                    ),
                ])),
                Arc::new(StructArray::from(vec![
                    (
                        Arc::new(Field::new("id", DataType::UInt16, true)),
                        // scope.id
                        Arc::new(UInt16Array::from(vec![0, 1, 2])) as ArrayRef,
                    ),
                    (
                        Arc::new(Field::new(
                            "name",
                            DataType::Dictionary(
                                Box::new(DataType::UInt8),
                                Box::new(DataType::Utf8),
                            ),
                            true,
                        )),
                        // scope.name
                        Arc::new(DictionaryArray::<UInt8Type>::new(
                            UInt8Array::from(vec![0, 1, 0]),
                            Arc::new(StringArray::from(vec!["scope", "scope2"])),
                        )) as ArrayRef,
                    ),
                ])),
                // timestamps
                Arc::new(TimestampNanosecondArray::from(vec![0, 0, 0])),
                // observed_time_unix_nano
                Arc::new(TimestampNanosecondArray::from(vec![0i64, 0, 0])) as ArrayRef,
                // severity_number
                Arc::new(DictionaryArray::<UInt8Type>::new(
                    UInt8Array::from(vec![0, 1, 0]),
                    Arc::new(Int32Array::from(vec![5, 9, 5])),
                )) as ArrayRef,
            ],
        )
        .unwrap();

        assert_eq!(logs_batch, &expected_logs_batch);

        let log_attrs_batch = otap_batch.get(ArrowPayloadType::LogAttrs).unwrap();

        // check that the log_attrs record batch is what we expect
        let expected_log_attrs_batch = RecordBatch::try_new(
            Arc::new(Schema::new(vec![
                Field::new("parent_id", DataType::UInt16, false),
                Field::new(
                    "key",
                    DataType::Dictionary(Box::new(DataType::UInt8), Box::new(DataType::Utf8)),
                    false,
                ),
                Field::new("type", DataType::UInt8, false),
                Field::new(
                    "str",
                    DataType::Dictionary(Box::new(DataType::UInt16), Box::new(DataType::Utf8)),
                    true,
                ),
            ])),
            vec![
                Arc::new(UInt16Array::from_iter_values(vec![0, 0, 1, 1])),
                Arc::new(DictionaryArray::<UInt8Type>::new(
                    UInt8Array::from_iter_values(vec![0, 1, 0, 1]),
                    Arc::new(StringArray::from_iter_values(vec!["key1", "key2"])),
                )),
                Arc::new(UInt8Array::from_iter_values(vec![
                    AttributeValueType::Str as u8,
                    AttributeValueType::Str as u8,
                    AttributeValueType::Str as u8,
                    AttributeValueType::Str as u8,
                ])),
                Arc::new(DictionaryArray::<UInt16Type>::new(
                    UInt16Array::from_iter_values(vec![0, 1, 0, 2]),
                    Arc::new(StringArray::from_iter_values(vec![
                        "val1", "val2", "val2.b",
                    ])),
                )),
            ],
        )
        .unwrap();

        assert_eq!(log_attrs_batch, &expected_log_attrs_batch);

        assert!(otap_batch.get(ArrowPayloadType::ResourceAttrs).is_none());
        assert!(otap_batch.get(ArrowPayloadType::ScopeAttrs).is_none());
    }

    #[test]
    fn test_logs_multiple_logs_and_attrs_prost_structs() {
        let logs_data = _generate_logs_multiple_logs_and_attrs();
        _test_logs_multiple_logs_and_attrs_generic(&logs_data);
    }

    #[test]
    fn test_logs_multiple_logs_and_attrs_proto_bytes() {
        let logs_data = _generate_logs_multiple_logs_and_attrs();
        let mut logs_data_bytes = vec![];
        logs_data.encode(&mut logs_data_bytes).unwrap();
        _test_logs_multiple_logs_and_attrs_generic(&RawLogsData::new(&logs_data_bytes));
    }

    fn _generate_log_body_all_field_types_data() -> LogsData {
        let log_bodies = vec![
            AnyValue::new_string("terry"),
            AnyValue::new_bool(true),
            AnyValue::new_int(5),
            AnyValue::new_double(2.0),
            AnyValue::new_bytes(b"hi"),
            AnyValue {
                // test the empty value
                value: None,
            },
            AnyValue::new_array(vec![AnyValue::new_bool(true)]),
            AnyValue::new_kvlist(vec![KeyValue::new("key1", AnyValue::new_bool(true))]),
        ];

        let mut log_records = vec![
            // log with empty body
            LogRecord::build(5u64, SeverityNumber::Info, "event").finish(),
        ];
        log_records.append(
            &mut log_bodies
                .clone()
                .into_iter()
                .map(|body| {
                    LogRecord::build(5u64, SeverityNumber::Info, "event")
                        .body(body)
                        .finish()
                })
                .collect::<Vec<_>>(),
        );
        LogsData::new(vec![ResourceLogs {
            resource: None,
            schema_url: "".to_string(),
            scope_logs: vec![ScopeLogs {
                scope: None,
                schema_url: "".to_string(),
                log_records,
            }],
        }])
    }

    fn _test_encode_logs_body_all_field_types_generic<T>(logs_data: &T)
    where
        T: LogsDataView,
    {
        // check that all the field types allowed for a body are able to be encoded
        let result = encode_logs_otap_batch(logs_data);
        assert!(result.is_ok());

        let otap_batch = result.unwrap();
        let logs_rb = otap_batch.get(ArrowPayloadType::Logs).unwrap();
        let body_column = logs_rb
            .column_by_name(consts::BODY)
            .unwrap()
            .as_any()
            .downcast_ref::<StructArray>()
            .unwrap();

        // if the generated test data changes, the values can be found by rerunning the test
        // and inspecting the test failures
        let expected_serialized_array = vec![159, 245, 255];
        let expected_serialized_kvs = vec![191, 100, 107, 101, 121, 49, 245, 255];

        let expected_body = StructArray::try_new(
            vec![
                Field::new(consts::ATTRIBUTE_TYPE, DataType::UInt8, true),
                Field::new(
                    consts::ATTRIBUTE_STR,
                    DataType::Dictionary(Box::new(DataType::UInt16), Box::new(DataType::Utf8)),
                    true,
                ),
                Field::new(
                    consts::ATTRIBUTE_INT,
                    DataType::Dictionary(Box::new(DataType::UInt16), Box::new(DataType::Int64)),
                    true,
                ),
                Field::new(consts::ATTRIBUTE_DOUBLE, DataType::Float64, true),
                Field::new(consts::ATTRIBUTE_BOOL, DataType::Boolean, true),
                Field::new(
                    consts::ATTRIBUTE_BYTES,
                    DataType::Dictionary(Box::new(DataType::UInt16), Box::new(DataType::Binary)),
                    true,
                ),
                Field::new(
                    consts::ATTRIBUTE_SER,
                    DataType::Dictionary(Box::new(DataType::UInt16), Box::new(DataType::Binary)),
                    true,
                ),
            ]
            .into(),
            vec![
                Arc::new(UInt8Array::from_iter_values(vec![
                    AttributeValueType::Empty as u8,
                    AttributeValueType::Str as u8,
                    AttributeValueType::Bool as u8,
                    AttributeValueType::Int as u8,
                    AttributeValueType::Double as u8,
                    AttributeValueType::Bytes as u8,
                    AttributeValueType::Empty as u8,
                    AttributeValueType::Slice as u8,
                    AttributeValueType::Map as u8,
                ])),
                Arc::new(DictionaryArray::<UInt16Type>::new(
                    UInt16Array::from_iter(vec![
                        None,
                        Some(0),
                        None,
                        None,
                        None,
                        None,
                        None,
                        None,
                        None,
                    ]),
                    Arc::new(StringArray::from(vec![Some("terry")])),
                )),
                Arc::new(DictionaryArray::<UInt16Type>::new(
                    UInt16Array::from_iter(vec![
                        None,
                        None,
                        None,
                        Some(0),
                        None,
                        None,
                        None,
                        None,
                        None,
                    ]),
                    Arc::new(Int64Array::from(vec![Some(5)])),
                )),
                Arc::new(Float64Array::from(vec![
                    None,
                    None,
                    None,
                    None,
                    Some(2.0),
                    None,
                    None,
                    None,
                    None,
                ])),
                Arc::new(BooleanArray::from(vec![
                    None,
                    None,
                    Some(true),
                    None,
                    None,
                    None,
                    None,
                    None,
                    None,
                ])),
                Arc::new(DictionaryArray::<UInt16Type>::new(
                    UInt16Array::from_iter(vec![
                        None,
                        None,
                        None,
                        None,
                        None,
                        Some(0),
                        None,
                        None,
                        None,
                    ]),
                    Arc::new(BinaryArray::from(vec![Some(b"hi".to_vec().as_slice())])),
                )),
                Arc::new(DictionaryArray::<UInt16Type>::new(
                    UInt16Array::from_iter(vec![
                        None,
                        None,
                        None,
                        None,
                        None,
                        None,
                        None,
                        Some(0),
                        Some(1),
                    ]),
                    Arc::new(BinaryArray::from(vec![
                        Some(expected_serialized_array.as_slice()),
                        Some(expected_serialized_kvs.as_slice()),
                    ])),
                )),
            ],
            Some(NullBuffer::from(vec![
                false, true, true, true, true, true, false, true, true,
            ])),
        )
        .unwrap();

        assert_eq!(body_column, &expected_body);

        assert!(otap_batch.get(ArrowPayloadType::ResourceAttrs).is_none());
        assert!(otap_batch.get(ArrowPayloadType::ScopeAttrs).is_none());
        assert!(otap_batch.get(ArrowPayloadType::LogAttrs).is_none());

        // check the serialized values are what is expected
        let deserialized_array = decode_pcommon_val(&expected_serialized_array).unwrap();
        assert_eq!(
            deserialized_array,
            Some(any_value::Value::ArrayValue(ArrayValue {
                values: vec![AnyValue::new_bool(true)]
            }))
        );

        let deserialized_kvs = decode_pcommon_val(&expected_serialized_kvs).unwrap();
        assert_eq!(
            deserialized_kvs,
            Some(any_value::Value::KvlistValue(KeyValueList {
                values: vec![KeyValue::new("key1", AnyValue::new_bool(true))]
            }))
        );
    }

    #[test]
    fn test_encode_logs_body_all_field_types_proto_struct() {
        let logs_data = _generate_log_body_all_field_types_data();
        _test_encode_logs_body_all_field_types_generic(&logs_data);
    }

    #[test]
    fn test_encode_logs_body_all_fields_proto_bytes() {
        let logs_data = _generate_log_body_all_field_types_data();
        let mut logs_data_bytes = vec![];
        logs_data.encode(&mut logs_data_bytes).unwrap();
        _test_encode_logs_body_all_field_types_generic(&RawLogsData::new(&logs_data_bytes));
    }

    fn _generate_test_data_all_field_types() -> LogsData {
        let attr_values = vec![
            AnyValue::new_string("terry"),
            AnyValue::new_bool(true),
            AnyValue::new_int(5),
            AnyValue::new_double(2.0),
            AnyValue::new_bytes(b"hi"),
            AnyValue { value: None },
            AnyValue::new_array(vec![AnyValue::new_bool(true)]),
            AnyValue::new_kvlist(vec![KeyValue::new("key1", AnyValue::new_bool(true))]),
        ];
        let mut attributes = attr_values
            .into_iter()
            .enumerate()
            .map(|(i, val)| KeyValue {
                key: format!("{i:?}"),
                value: Some(val),
            })
            .collect::<Vec<_>>();

        // test none value
        attributes.push(KeyValue {
            key: "noneval".to_string(),
            value: None,
        });

        LogsData::new(vec![ResourceLogs {
            resource: None,
            schema_url: "".to_string(),
            scope_logs: vec![ScopeLogs {
                scope: None,
                schema_url: "".to_string(),
                log_records: vec![
                    LogRecord::build(0u64, SeverityNumber::Info, "")
                        .attributes(attributes)
                        .finish(),
                ],
            }],
        }])
    }

    fn _test_attributes_all_field_types_generic<T>(logs_data: T)
    where
        T: LogsDataView,
    {
        let result = encode_logs_otap_batch(&logs_data);
        assert!(result.is_ok());

        let otap_batch = result.unwrap();
        let logs_attrs = otap_batch.get(ArrowPayloadType::LogAttrs).unwrap();

        // if the generated test data changes, the values can be found by rerunning the test
        // and inspecting the test failures
        let expected_serialized_array = vec![159, 245, 255];
        let expected_serialized_kvs = vec![191, 100, 107, 101, 121, 49, 245, 255];

        let expected_attrs = RecordBatch::try_new(
            Arc::new(Schema::new(vec![
                Field::new(consts::PARENT_ID, DataType::UInt16, false),
                Field::new(
                    consts::ATTRIBUTE_KEY,
                    DataType::Dictionary(Box::new(DataType::UInt8), Box::new(DataType::Utf8)),
                    false,
                ),
                Field::new(consts::ATTRIBUTE_TYPE, DataType::UInt8, false),
                Field::new(
                    consts::ATTRIBUTE_STR,
                    DataType::Dictionary(Box::new(DataType::UInt16), Box::new(DataType::Utf8)),
                    true,
                ),
                Field::new(
                    consts::ATTRIBUTE_INT,
                    DataType::Dictionary(Box::new(DataType::UInt16), Box::new(DataType::Int64)),
                    true,
                ),
                Field::new(consts::ATTRIBUTE_DOUBLE, DataType::Float64, true),
                Field::new(consts::ATTRIBUTE_BOOL, DataType::Boolean, true),
                Field::new(
                    consts::ATTRIBUTE_BYTES,
                    DataType::Dictionary(Box::new(DataType::UInt16), Box::new(DataType::Binary)),
                    true,
                ),
                Field::new(
                    consts::ATTRIBUTE_SER,
                    DataType::Dictionary(Box::new(DataType::UInt16), Box::new(DataType::Binary)),
                    true,
                ),
            ])),
            vec![
                Arc::new(UInt16Array::from_iter_values(vec![
                    0, 0, 0, 0, 0, 0, 0, 0, 0,
                ])),
                Arc::new(DictionaryArray::<UInt8Type>::new(
                    UInt8Array::from_iter_values(0..9),
                    Arc::new(StringArray::from(vec![
                        Some("0"),
                        Some("1"),
                        Some("2"),
                        Some("3"),
                        Some("4"),
                        Some("5"),
                        Some("6"),
                        Some("7"),
                        Some("noneval"),
                    ])),
                )),
                Arc::new(UInt8Array::from_iter_values([
                    AttributeValueType::Str as u8,
                    AttributeValueType::Bool as u8,
                    AttributeValueType::Int as u8,
                    AttributeValueType::Double as u8,
                    AttributeValueType::Bytes as u8,
                    AttributeValueType::Empty as u8,
                    AttributeValueType::Slice as u8,
                    AttributeValueType::Map as u8,
                    AttributeValueType::Empty as u8,
                ])),
                Arc::new(DictionaryArray::<UInt16Type>::new(
                    UInt16Array::from_iter([
                        Some(0), // "terry"
                        None,
                        None,
                        None,
                        None,
                        None,
                        None,
                        None,
                        None,
                    ]),
                    Arc::new(StringArray::from(vec![Some("terry")])),
                )),
                Arc::new(DictionaryArray::<UInt16Type>::new(
                    UInt16Array::from_iter([
                        None,
                        None,
                        Some(0), // 5
                        None,
                        None,
                        None,
                        None,
                        None,
                        None,
                    ]),
                    Arc::new(Int64Array::from(vec![Some(5)])),
                )),
                Arc::new(Float64Array::from(vec![
                    None,
                    None,
                    None,
                    Some(2.0),
                    None,
                    None,
                    None,
                    None,
                    None,
                ])),
                Arc::new(BooleanArray::from(vec![
                    None,
                    Some(true),
                    None,
                    None,
                    None,
                    None,
                    None,
                    None,
                    None,
                ])),
                Arc::new(DictionaryArray::<UInt16Type>::new(
                    UInt16Array::from_iter([
                        None,
                        None,
                        None,
                        None,
                        Some(0), // b"hi"
                        None,
                        None,
                        None,
                        None,
                    ]),
                    Arc::new(BinaryArray::from(vec![Some(b"hi".to_vec().as_slice())])),
                )),
                Arc::new(DictionaryArray::<UInt16Type>::new(
                    UInt16Array::from_iter(vec![
                        None,
                        None,
                        None,
                        None,
                        None,
                        None,
                        Some(0), // expected slice
                        Some(1), // expected map
                        None,
                    ]),
                    Arc::new(BinaryArray::from(vec![
                        Some(expected_serialized_array.as_slice()),
                        Some(expected_serialized_kvs.as_slice()),
                    ])),
                )),
            ],
        )
        .unwrap();

        assert_eq!(logs_attrs, &expected_attrs);

        // check the serialized values are what is expected
        let deserialized_array = decode_pcommon_val(&expected_serialized_array).unwrap();
        assert_eq!(
            deserialized_array,
            Some(any_value::Value::ArrayValue(ArrayValue {
                values: vec![AnyValue::new_bool(true)]
            }))
        );

        let deserialized_kvs = decode_pcommon_val(&expected_serialized_kvs).unwrap();
        assert_eq!(
            deserialized_kvs,
            Some(any_value::Value::KvlistValue(KeyValueList {
                values: vec![KeyValue::new("key1", AnyValue::new_bool(true))]
            }))
        );
    }

    #[test]
    fn test_attributes_all_field_types_proto_struct() {
        let logs_data = _generate_test_data_all_field_types();
        _test_attributes_all_field_types_generic(logs_data)
    }

    #[test]
    fn test_attributes_all_field_types_proto_bytes() {
        let logs_data = _generate_test_data_all_field_types();
        let mut logs_data_bytes = vec![];
        logs_data.encode(&mut logs_data_bytes).unwrap();
        _test_attributes_all_field_types_generic(RawLogsData::new(&logs_data_bytes));
    }

    #[test]
    fn test_spans_proto_struct() {
        use otel_arrow_rust::encode::record::spans::{SpanId, TraceId};
        use otel_arrow_rust::proto::opentelemetry::trace::v1::*;

        let a_trace_id: TraceId = [0, 1, 2, 3, 4, 5, 6, 7, 8, 9, 10, 11, 12, 13, 14, 15];
        let a_span_id: SpanId = [17, 18, 19, 20, 21, 22, 23, 24];
        let a_parent_span_id: SpanId = [27, 28, 19, 20, 21, 22, 23, 24];
        let traces_data = TracesData::new(vec![
            ResourceSpans::build(
                Resource::build(vec![KeyValue::new(
                    "attr1",
                    AnyValue::new_string("some_value"),
                )])
                .dropped_attributes_count(123u32),
            )
            .schema_url("https://schema.opentelemetry.io/resource_schema")
            .scope_spans(vec![
                ScopeSpans::build(
                    InstrumentationScope::build("library")
                        .version("scopev1")
                        .attributes(vec![KeyValue::new(
                            "scope_attr1",
                            AnyValue::new_string("scope_val1"),
                        )])
                        .dropped_attributes_count(17u32)
                        .finish(),
                )
                .schema_url("https://schema.opentelemetry.io/scope_schema")
                .spans(vec![
                    Span::build(
                        a_trace_id.to_vec(),
                        a_span_id.to_vec(),
                        "span_name_1",
                        999u64,
                    )
                    .trace_state("some_state")
                    .end_time_unix_nano(1999u64)
                    .parent_span_id(a_parent_span_id.to_vec())
                    .dropped_attributes_count(7u32)
                    .dropped_events_count(11u32)
                    .dropped_links_count(29u32)
                    .kind(span::SpanKind::Consumer)
                    .status(Status::new("something happened", status::StatusCode::Error))
                    .events(vec![
                        span::Event::build("an_event", 456u64)
                            .attributes(vec![KeyValue::new(
                                "event_attr1",
                                AnyValue::new_string("hi"),
                            )])
                            .dropped_attributes_count(12345u32)
                            .finish(),
                    ])
                    .links(vec![
                        span::Link::build(a_trace_id.to_vec(), a_span_id.to_vec())
                            .trace_state("some link state")
                            .dropped_attributes_count(567u32)
                            .flags(7u32)
                            .attributes(vec![KeyValue::new(
                                "link_attr1",
                                AnyValue::new_string("hello"),
                            )])
                            .finish(),
                    ])
                    .finish(),
                ])
                .finish(),
            ])
            .finish(),
        ]);

        let otap_batch = encode_spans_otap_batch(&traces_data).unwrap();

        let expected_span_batch = RecordBatch::try_new(
            Arc::new(Schema::new(vec![
                Field::new("id", DataType::UInt16, true),
                Field::new(
                    "resource",
                    DataType::Struct(
                        vec![
                            Field::new("id", DataType::UInt16, true),
                            Field::new(
                                "schema_url",
                                DataType::Dictionary(
                                    Box::new(DataType::UInt8),
                                    Box::new(DataType::Utf8),
                                ),
                                true,
                            ),
                            Field::new("dropped_attributes_count", DataType::UInt32, true),
                        ]
                        .into(),
                    ),
                    true,
                ),
                Field::new(
                    "scope",
                    DataType::Struct(
                        vec![
                            Field::new("id", DataType::UInt16, true),
                            Field::new(
                                "name",
                                DataType::Dictionary(
                                    Box::new(DataType::UInt8),
                                    Box::new(DataType::Utf8),
                                ),
                                true,
                            ),
                            Field::new(
                                "version",
                                DataType::Dictionary(
                                    Box::new(DataType::UInt8),
                                    Box::new(DataType::Utf8),
                                ),
                                true,
                            ),
                            Field::new("dropped_attributes_count", DataType::UInt32, true),
                        ]
                        .into(),
                    ),
                    true,
                ),
                Field::new(
                    "start_time_unix_nano",
                    DataType::Timestamp(TimeUnit::Nanosecond, None),
                    false,
                ),
                Field::new(
                    "duration_time_unix_nano",
                    DataType::Duration(TimeUnit::Nanosecond),
                    false,
                ),
                Field::new(
                    "trace_id",
                    DataType::Dictionary(
                        Box::new(DataType::UInt8),
                        Box::new(DataType::FixedSizeBinary(16)),
                    ),
                    false,
                ),
                Field::new(
                    "span_id",
                    DataType::Dictionary(
                        Box::new(DataType::UInt8),
                        Box::new(DataType::FixedSizeBinary(8)),
                    ),
                    false,
                ),
                Field::new(
                    "trace_state",
                    DataType::Dictionary(Box::new(DataType::UInt8), Box::new(DataType::Utf8)),
                    true,
                ),
                Field::new(
                    "parent_span_id",
                    DataType::Dictionary(
                        Box::new(DataType::UInt8),
                        Box::new(DataType::FixedSizeBinary(8)),
                    ),
                    true,
                ),
                Field::new(
                    "name",
                    DataType::Dictionary(Box::new(DataType::UInt8), Box::new(DataType::Utf8)),
                    false,
                ),
                Field::new(
                    "kind",
                    DataType::Dictionary(Box::new(DataType::UInt8), Box::new(DataType::Int32)),
                    true,
                ),
                Field::new("dropped_attributes_count", DataType::UInt32, true),
                Field::new("dropped_events_count", DataType::UInt32, true),
                Field::new("dropped_links_count", DataType::UInt32, true),
                Field::new(
                    "code",
                    DataType::Dictionary(Box::new(DataType::UInt8), Box::new(DataType::Int32)),
                    true,
                ),
                Field::new(
                    "status_message",
                    DataType::Dictionary(Box::new(DataType::UInt8), Box::new(DataType::Utf8)),
                    true,
                ),
            ])),
            vec![
                // id
                Arc::new(UInt16Array::from_iter(vec![Some(0)])),
                // resource
                Arc::new(StructArray::from(vec![
                    (
                        Arc::new(Field::new("id", DataType::UInt16, true)),
                        // resource.id
                        Arc::new(UInt16Array::from(vec![0])) as ArrayRef,
                    ),
                    (
                        Arc::new(Field::new(
                            "schema_url",
                            DataType::Dictionary(
                                Box::new(DataType::UInt8),
                                Box::new(DataType::Utf8),
                            ),
                            true,
                        )),
                        // resource.schema_url
                        Arc::new(DictionaryArray::<UInt8Type>::new(
                            UInt8Array::from(vec![0]),
                            Arc::new(StringArray::from_iter_values(vec![
                                "https://schema.opentelemetry.io/resource_schema",
                            ])),
                        )) as ArrayRef,
                    ),
                    (
                        Arc::new(Field::new(
                            "dropped_attributes_count",
                            DataType::UInt32,
                            true,
                        )),
                        // resource.dropped_attributes.count
                        Arc::new(UInt32Array::from(vec![123])) as ArrayRef,
                    ),
                ])),
                // scope
                Arc::new(StructArray::from(vec![
                    (
                        Arc::new(Field::new("id", DataType::UInt16, true)),
                        // scope.id
                        Arc::new(UInt16Array::from(vec![0])) as ArrayRef,
                    ),
                    (
                        Arc::new(Field::new(
                            "name",
                            DataType::Dictionary(
                                Box::new(DataType::UInt8),
                                Box::new(DataType::Utf8),
                            ),
                            true,
                        )),
                        // scope.name
                        Arc::new(DictionaryArray::<UInt8Type>::new(
                            UInt8Array::from(vec![0]),
                            Arc::new(StringArray::from(vec!["library"])),
                        )) as ArrayRef,
                    ),
                    (
                        Arc::new(Field::new(
                            "version",
                            DataType::Dictionary(
                                Box::new(DataType::UInt8),
                                Box::new(DataType::Utf8),
                            ),
                            true,
                        )),
                        // scope.version
                        Arc::new(DictionaryArray::<UInt8Type>::new(
                            UInt8Array::from(vec![0]),
                            Arc::new(StringArray::from(vec!["scopev1"])),
                        )) as ArrayRef,
                    ),
                    (
                        Arc::new(Field::new(
                            "dropped_attributes_count",
                            DataType::UInt32,
                            true,
                        )),
                        // scope.dropped_attributes.count
                        Arc::new(UInt32Array::from(vec![17])) as ArrayRef,
                    ),
                ])) as ArrayRef,
                // timestamps
                Arc::new(TimestampNanosecondArray::from(vec![999])),
                Arc::new(DurationNanosecondArray::from(vec![1000])),
                // trace_id
                Arc::new(DictionaryArray::<UInt8Type>::new(
                    UInt8Array::from(vec![0]),
                    Arc::new(
                        FixedSizeBinaryArray::try_from_iter(vec![a_trace_id.to_vec()].into_iter())
                            .unwrap(),
                    ),
                )) as ArrayRef,
                // span_id
                Arc::new(DictionaryArray::<UInt8Type>::new(
                    UInt8Array::from(vec![0]),
                    Arc::new(
                        FixedSizeBinaryArray::try_from_iter(vec![a_span_id.to_vec()].into_iter())
                            .unwrap(),
                    ),
                )) as ArrayRef,
                // trace_state
                Arc::new(DictionaryArray::<UInt8Type>::new(
                    UInt8Array::from(vec![0]),
                    Arc::new(StringArray::from(vec!["some_state"])),
                )) as ArrayRef,
                // parent_span_id
                Arc::new(DictionaryArray::<UInt8Type>::new(
                    UInt8Array::from(vec![0]),
                    Arc::new(
                        FixedSizeBinaryArray::try_from_iter(
                            vec![a_parent_span_id.to_vec()].into_iter(),
                        )
                        .unwrap(),
                    ),
                )) as ArrayRef,
                // name
                Arc::new(DictionaryArray::<UInt8Type>::new(
                    UInt8Array::from(vec![0]),
                    Arc::new(StringArray::from(vec!["span_name_1"])),
                )) as ArrayRef,
                // kind
                Arc::new(DictionaryArray::<UInt8Type>::new(
                    UInt8Array::from(vec![0]),
                    Arc::new(Int32Array::from(vec![span::SpanKind::Consumer as i32])),
                )),
                // dropped_attributes_count
                Arc::new(UInt32Array::from(vec![7])) as ArrayRef,
                // dropped_events_count
                Arc::new(UInt32Array::from(vec![11])) as ArrayRef,
                // dropped_links_count
                Arc::new(UInt32Array::from(vec![29])) as ArrayRef,
                // status code
                Arc::new(DictionaryArray::<UInt8Type>::new(
                    UInt8Array::from(vec![0]),
                    Arc::new(Int32Array::from(vec![status::StatusCode::Error as i32])),
                )),
                // status message
                Arc::new(DictionaryArray::<UInt8Type>::new(
                    UInt8Array::from(vec![0]),
                    Arc::new(StringArray::from(vec!["something happened"])),
                )),
            ],
        )
        .unwrap();
        let spans_rb = otap_batch.get(ArrowPayloadType::Spans).unwrap();
        compare_record_batches(spans_rb, &expected_span_batch);
        assert_eq!(spans_rb, &expected_span_batch);

        let expected_events_batch = RecordBatch::try_new(
            Arc::new(Schema::new(vec![
                Field::new("id", DataType::UInt32, true),
                Field::new("parent_id", DataType::UInt16, false),
                Field::new(
                    "time_unix_nano",
                    DataType::Timestamp(TimeUnit::Nanosecond, None),
                    true,
                ),
                Field::new(
                    "name",
                    DataType::Dictionary(Box::new(DataType::UInt8), Box::new(DataType::Utf8)),
                    false,
                ),
                Field::new("dropped_attributes_count", DataType::UInt32, true),
            ])),
            vec![
                // id
                Arc::new(UInt32Array::from_iter(vec![Some(0)])),
                // parent_id
                Arc::new(UInt16Array::from_iter(vec![0])),
                // time_unix_nano
                Arc::new(TimestampNanosecondArray::from(vec![456])),
                // name
                Arc::new(DictionaryArray::<UInt8Type>::new(
                    UInt8Array::from(vec![0]),
                    Arc::new(StringArray::from(vec!["an_event"])),
                )) as ArrayRef,
                // dropped_attributes_count
                Arc::new(UInt32Array::from(vec![12345])) as ArrayRef,
            ],
        )
        .unwrap();
        let events_rb = otap_batch.get(ArrowPayloadType::SpanEvents).unwrap();
        compare_record_batches(events_rb, &expected_events_batch);
        assert_eq!(events_rb, &expected_events_batch);

        let expected_links_batch = RecordBatch::try_new(
            Arc::new(Schema::new(vec![
                Field::new("id", DataType::UInt32, true),
                Field::new("parent_id", DataType::UInt16, false),
                Field::new(
                    "trace_id",
                    DataType::Dictionary(
                        Box::new(DataType::UInt8),
                        Box::new(DataType::FixedSizeBinary(16)),
                    ),
                    true,
                ),
                Field::new(
                    "span_id",
                    DataType::Dictionary(
                        Box::new(DataType::UInt8),
                        Box::new(DataType::FixedSizeBinary(8)),
                    ),
                    true,
                ),
                Field::new(
                    "trace_state",
                    DataType::Dictionary(Box::new(DataType::UInt8), Box::new(DataType::Utf8)),
                    true,
                ),
                Field::new("dropped_attributes_count", DataType::UInt32, true),
            ])),
            vec![
                // id
                Arc::new(UInt32Array::from_iter(vec![Some(0)])),
                // parent_id
                Arc::new(UInt16Array::from_iter(vec![0])),
                // trace_id
                Arc::new(DictionaryArray::<UInt8Type>::new(
                    UInt8Array::from(vec![0]),
                    Arc::new(
                        FixedSizeBinaryArray::try_from_iter(vec![a_trace_id.to_vec()].into_iter())
                            .unwrap(),
                    ),
                )) as ArrayRef,
                // span_id
                Arc::new(DictionaryArray::<UInt8Type>::new(
                    UInt8Array::from(vec![0]),
                    Arc::new(
                        FixedSizeBinaryArray::try_from_iter(vec![a_span_id.to_vec()].into_iter())
                            .unwrap(),
                    ),
                )) as ArrayRef,
                // trace_state
                Arc::new(DictionaryArray::<UInt8Type>::new(
                    UInt8Array::from(vec![0]),
                    Arc::new(StringArray::from(vec!["some link state"])),
                )) as ArrayRef,
                // dropped_attributes_count
                Arc::new(UInt32Array::from(vec![567])) as ArrayRef,
            ],
        )
        .unwrap();
        let links_rb = otap_batch.get(ArrowPayloadType::SpanLinks).unwrap();
        compare_record_batches(links_rb, &expected_links_batch);
        assert_eq!(links_rb, &expected_links_batch);

        let expected_event_attrs_batch = RecordBatch::try_new(
            Arc::new(Schema::new(vec![
                Field::new(
                    "parent_id",
                    DataType::Dictionary(Box::new(DataType::UInt8), Box::new(DataType::UInt32)),
                    false,
                ),
                Field::new(
                    "key",
                    DataType::Dictionary(Box::new(DataType::UInt8), Box::new(DataType::Utf8)),
                    false,
                ),
                Field::new("type", DataType::UInt8, false),
                Field::new(
                    "str",
                    DataType::Dictionary(Box::new(DataType::UInt16), Box::new(DataType::Utf8)),
                    true,
                ),
            ])),
            vec![
                Arc::new(DictionaryArray::<UInt8Type>::new(
                    UInt8Array::from_iter_values(vec![0]),
                    Arc::new(UInt32Array::from_iter_values(vec![0])),
                )),
                Arc::new(DictionaryArray::<UInt8Type>::new(
                    UInt8Array::from_iter_values(vec![0]),
                    Arc::new(StringArray::from_iter_values(vec!["event_attr1"])),
                )),
                Arc::new(UInt8Array::from_iter_values(vec![
                    AttributeValueType::Str as u8,
                ])),
                Arc::new(DictionaryArray::<UInt16Type>::new(
                    UInt16Array::from_iter_values(vec![0]),
                    Arc::new(StringArray::from_iter_values(vec!["hi"])),
                )),
            ],
        )
        .unwrap();
        let event_attrs_rb = otap_batch.get(ArrowPayloadType::SpanEventAttrs).unwrap();
        compare_record_batches(event_attrs_rb, &expected_event_attrs_batch);
        assert_eq!(event_attrs_rb, &expected_event_attrs_batch);

        let expected_link_attrs_batch = RecordBatch::try_new(
            Arc::new(Schema::new(vec![
                Field::new(
                    "parent_id",
                    DataType::Dictionary(Box::new(DataType::UInt8), Box::new(DataType::UInt32)),
                    false,
                ),
                Field::new(
                    "key",
                    DataType::Dictionary(Box::new(DataType::UInt8), Box::new(DataType::Utf8)),
                    false,
                ),
                Field::new("type", DataType::UInt8, false),
                Field::new(
                    "str",
                    DataType::Dictionary(Box::new(DataType::UInt16), Box::new(DataType::Utf8)),
                    true,
                ),
            ])),
            vec![
                Arc::new(DictionaryArray::<UInt8Type>::new(
                    UInt8Array::from_iter_values(vec![0]),
                    Arc::new(UInt32Array::from_iter_values(vec![0])),
                )),
                Arc::new(DictionaryArray::<UInt8Type>::new(
                    UInt8Array::from_iter_values(vec![0]),
                    Arc::new(StringArray::from_iter_values(vec!["link_attr1"])),
                )),
                Arc::new(UInt8Array::from_iter_values(vec![
                    AttributeValueType::Str as u8,
                ])),
                Arc::new(DictionaryArray::<UInt16Type>::new(
                    UInt16Array::from_iter_values(vec![0]),
                    Arc::new(StringArray::from_iter_values(vec!["hello"])),
                )),
            ],
        )
        .unwrap();
        let link_attrs_rb = otap_batch.get(ArrowPayloadType::SpanLinkAttrs).unwrap();
        compare_record_batches(link_attrs_rb, &expected_link_attrs_batch);
        assert_eq!(link_attrs_rb, &expected_link_attrs_batch);
    }

    /// I'm a small helper function for examining differences between expected and under-test
    /// `RecordBatch`es. For large `RecordBatch`es, I produce debug output that's much simpler to
    /// understand than the results of an `assert_eq!` failure.
    fn compare_record_batches(a: &RecordBatch, b: &RecordBatch) {
        //  Ideally we could use something like
        //  https://docs.rs/datafusion/48.0.1/datafusion/macro.assert_batches_eq.html but right now
        //  it doesn't support the nested types we rely on, so this hack will have to suffice.
        if a == b {
            return;
        }

        let a_schema = a.schema();
        let b_schema = b.schema();
        let a_names: Vec<_> = a_schema
            .fields()
            .into_iter()
            .map(|field| field.name())
            .collect();
        let b_names: Vec<_> = b_schema
            .fields()
            .into_iter()
            .map(|field| field.name())
            .collect();
        assert_eq!(a_names, b_names);

        for field in a.schema().fields() {
            let col_name = field.name();
            let a_field = a_schema.field_with_name(col_name).unwrap();
            let b_field = b_schema.field_with_name(col_name).unwrap();
            if a_field != b_field {
                dbg!(col_name, a_field, b_field);
            }

            let a_col = format!("{:?}", a.column_by_name(col_name).unwrap());
            let b_col = format!("{:?}", b.column_by_name(col_name).unwrap());
            if a_col != b_col {
                dbg!(col_name, a_col, b_col);
            }
        }
    }
}<|MERGE_RESOLUTION|>--- conflicted
+++ resolved
@@ -449,7 +449,6 @@
                 }
             }
 
-<<<<<<< HEAD
             logs.scope.append_id_n(curr_scope_id, scope_log_count);
             logs.scope.append_name_n(scope_name, scope_log_count);
             logs.scope.append_version_n(scope_version, scope_log_count);
@@ -457,12 +456,9 @@
                 .append_dropped_attributes_count_n(scope_dropped_attributes_count, scope_log_count);
 
             resource_log_count += scope_log_count;
-            curr_scope_id += 1;
-=======
             curr_scope_id = curr_scope_id
                 .checked_add(1)
                 .ok_or(Error::U16OverflowError)?;
->>>>>>> f9bc8e4d
         }
 
         logs.resource
