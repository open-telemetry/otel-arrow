--- conflicted
+++ resolved
@@ -21,14 +21,12 @@
 
 pub mod parquet_exporter;
 
+pub mod perf_exporter;
+
 /// testing utilities
-<<<<<<< HEAD
 // #[cfg(test)]
 pub mod mock;
-pub mod perf_exporter;
-=======
-#[cfg(test)]
-mod mock;
+
 
 /// A slice of local receiver factories for OTAP data.
 #[distributed_slice]
@@ -52,5 +50,4 @@
 
 /// A slice of shared exporter factories for OTAP data.
 #[distributed_slice]
-pub static SHARED_EXPORTERS: [SharedExporterFactory<OTAPData>] = [..];
->>>>>>> cf14576f
+pub static SHARED_EXPORTERS: [SharedExporterFactory<OTAPData>] = [..];