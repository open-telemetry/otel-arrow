// SPDX-License-Identifier: Apache-2.0

//! Implementation of the OTAP nodes (receiver, exporter, processor).
//!

use crate::pdata::OtapPdata;
use otap_df_engine::{PipelineFactory, build_factory};
use otap_df_engine_macros::pipeline_factory;

/// Code for encoding OTAP batch from pdata view
pub mod encoder;
/// gRPC service implementation
pub mod grpc;
/// Implementation of OTAP Exporter that implements the exporter trait
pub mod otap_exporter;
/// Implementation of OTAP Receiver that implements the receiver trait
pub mod otap_receiver;

/// This receiver receives OTLP bytes from the grpc service request and
/// produce for the pipeline OTAP PData
pub mod otlp_receiver;

/// Implementation of OTLP exporter that implements the exporter trait
pub mod otlp_exporter;

/// Generated protobuf files
pub mod proto;

pub mod pdata;

pub mod parquet_exporter;

pub mod perf_exporter;

pub mod fake_data_generator;
/// testing utilities
#[cfg(test)]
mod mock;

/// Factory for OTAP-based pipeline
#[pipeline_factory(OTAP, OtapPdata)]
<<<<<<< HEAD
static OTAP_PIPELINE_FACTORY: PipelineFactory<OtapPdata> = build_factory();

#[cfg(test)]
mod tests {
    use crate::OTAP_PIPELINE_FACTORY;
    use crate::fake_data_generator::OTAP_FAKE_DATA_GENERATOR_URN;
    use crate::perf_exporter::exporter::OTAP_PERF_EXPORTER_URN;
    use otap_df_config::pipeline::{PipelineConfigBuilder, PipelineType};
    use serde_json::json;

    #[test]
    #[ignore = "will be removed in another PR"]
    fn test_mini_pipeline() {
        let config = PipelineConfigBuilder::new()
            .add_receiver(
                "receiver",
                OTAP_FAKE_DATA_GENERATOR_URN,
                Some(json!({
                    "batch_count": 10000000
                })),
            )
            .add_exporter(
                "exporter",
                OTAP_PERF_EXPORTER_URN,
                Some(json!({
                    "disk_usage": false,
                    "io_usage": false
                })),
            )
            // ToDo(LQ): Check the validity of the outport.
            .broadcast("receiver", "out_port", ["exporter"])
            .build(PipelineType::Otap, "pgroup", "pipeline")
            .expect("Failed to build pipeline config");

        let runtime_pipeline = OTAP_PIPELINE_FACTORY
            .build(config)
            .expect("Failed to create runtime pipeline");
        assert_eq!(
            runtime_pipeline.node_count(),
            2,
            "Expected 2 nodes in the pipeline"
        );

        runtime_pipeline.start().expect("Failed to start pipeline");
    }
}
=======
pub static OTAP_PIPELINE_FACTORY: PipelineFactory<OtapPdata> = build_factory();
>>>>>>> 508c7a8b
<|MERGE_RESOLUTION|>--- conflicted
+++ resolved
@@ -39,53 +39,4 @@
 
 /// Factory for OTAP-based pipeline
 #[pipeline_factory(OTAP, OtapPdata)]
-<<<<<<< HEAD
-static OTAP_PIPELINE_FACTORY: PipelineFactory<OtapPdata> = build_factory();
-
-#[cfg(test)]
-mod tests {
-    use crate::OTAP_PIPELINE_FACTORY;
-    use crate::fake_data_generator::OTAP_FAKE_DATA_GENERATOR_URN;
-    use crate::perf_exporter::exporter::OTAP_PERF_EXPORTER_URN;
-    use otap_df_config::pipeline::{PipelineConfigBuilder, PipelineType};
-    use serde_json::json;
-
-    #[test]
-    #[ignore = "will be removed in another PR"]
-    fn test_mini_pipeline() {
-        let config = PipelineConfigBuilder::new()
-            .add_receiver(
-                "receiver",
-                OTAP_FAKE_DATA_GENERATOR_URN,
-                Some(json!({
-                    "batch_count": 10000000
-                })),
-            )
-            .add_exporter(
-                "exporter",
-                OTAP_PERF_EXPORTER_URN,
-                Some(json!({
-                    "disk_usage": false,
-                    "io_usage": false
-                })),
-            )
-            // ToDo(LQ): Check the validity of the outport.
-            .broadcast("receiver", "out_port", ["exporter"])
-            .build(PipelineType::Otap, "pgroup", "pipeline")
-            .expect("Failed to build pipeline config");
-
-        let runtime_pipeline = OTAP_PIPELINE_FACTORY
-            .build(config)
-            .expect("Failed to create runtime pipeline");
-        assert_eq!(
-            runtime_pipeline.node_count(),
-            2,
-            "Expected 2 nodes in the pipeline"
-        );
-
-        runtime_pipeline.start().expect("Failed to start pipeline");
-    }
-}
-=======
-pub static OTAP_PIPELINE_FACTORY: PipelineFactory<OtapPdata> = build_factory();
->>>>>>> 508c7a8b
+pub static OTAP_PIPELINE_FACTORY: PipelineFactory<OtapPdata> = build_factory();