--- conflicted
+++ resolved
@@ -79,18 +79,15 @@
 /// gRPC service implementation
 pub mod otlp_grpc;
 
-<<<<<<< HEAD
 /// Cloud specific auth utilities
 pub mod cloud_auth;
 
 /// Object storage utilities including integrations for different cloud
 /// providers
 pub mod object_store;
-=======
 /// TLS utilities
 #[cfg(feature = "experimental-tls")]
 pub mod tls_utils;
->>>>>>> 5a5ca878
 
 /// Factory for OTAP-based pipeline
 #[pipeline_factory(OTAP, OtapPdata)]
