// Copyright The OpenTelemetry Authors
// SPDX-License-Identifier: Apache-2.0

//! Signal type router processor for OTAP pipelines.
//!
//! Simplest behavior: pass-through using engine wiring.
//! All signals are forwarded unchanged via the engine-provided default out port
//! (or error if multiple ports are connected without a default).

use crate::OTAP_PROCESSOR_FACTORIES;
use crate::pdata::OtapPdata;
use async_trait::async_trait;
use linkme::distributed_slice;
use otap_df_config::error::Error as ConfigError;
use otap_df_config::node::NodeUserConfig;
use otap_df_engine::ProcessorFactory;
use otap_df_engine::config::ProcessorConfig;
use otap_df_engine::context::PipelineContext;
use otap_df_engine::error::Error as EngineError;
use otap_df_engine::local::processor as local;
use otap_df_engine::message::Message;
use otap_df_engine::node::NodeId;
use otap_df_engine::processor::ProcessorWrapper;
use serde::{Deserialize, Serialize};
use std::sync::Arc;

/// URN for the SignalTypeRouter processor
pub const SIGNAL_TYPE_ROUTER_URN: &str = "urn:otap:processor:signal_type_router";

/// Well-known out port names for type-based routing
/// Name of the out port used for trace signals
pub const PORT_TRACES: &str = "traces";
/// Name of the out port used for metric signals
pub const PORT_METRICS: &str = "metrics";
/// Name of the out port used for log signals
pub const PORT_LOGS: &str = "logs";

/// Minimal configuration for the SignalTypeRouter processor
#[derive(Debug, Clone, Default, Serialize, Deserialize)]
pub struct SignalTypeRouterConfig {}

/// The SignalTypeRouter processor (local, !Send)
pub struct SignalTypeRouter {
    /// Router configuration (currently unused, kept for forward compatibility)
    #[allow(dead_code)]
    config: SignalTypeRouterConfig,
}

impl SignalTypeRouter {
    /// Creates a new SignalTypeRouter with the given configuration
    #[must_use]
    pub fn new(config: SignalTypeRouterConfig) -> Self {
        Self { config }
    }
}

#[async_trait(?Send)]
impl local::Processor<OtapPdata> for SignalTypeRouter {
    async fn process(
        &mut self,
        msg: Message<OtapPdata>,
        effect_handler: &mut local::EffectHandler<OtapPdata>,
    ) -> Result<(), EngineError> {
        match msg {
            Message::Control(_ctrl) => {
                // No specific control handling required currently.
                Ok(())
            }
            Message::PData(data) => {
                // Determine desired out port by signal type
                let desired_port = match data.signal_type() {
                    otap_df_config::experimental::SignalType::Traces => PORT_TRACES,
                    otap_df_config::experimental::SignalType::Metrics => PORT_METRICS,
                    otap_df_config::experimental::SignalType::Logs => PORT_LOGS,
                };

                let connected = effect_handler.connected_ports();
                let has_port = connected.iter().any(|p| p.as_ref() == desired_port);

                // ToDo [LQ] send_message_to should returns a dedicated error when the port is not found so we can avoid to call the `connected.iter().any(...)`.
                if has_port {
                    effect_handler
                        .send_message_to(desired_port, data)
                        .await
                        // Note: is there a nicer way to write the following?
                        .map_err(|e| e.into())
                } else {
                    // No matching named port: fall back to engine default behavior
                    effect_handler
                        .send_message(data)
                        .await
                        .map_err(|e| e.into())
                }
            }
        }
    }
}

/// Factory function to create a SignalTypeRouter processor
pub fn create_signal_type_router(
    node: NodeId,
    node_config: Arc<NodeUserConfig>,
    processor_config: &ProcessorConfig,
) -> Result<ProcessorWrapper<OtapPdata>, ConfigError> {
    // Deserialize the (currently empty) router configuration
    let router_config: SignalTypeRouterConfig = serde_json::from_value(node_config.config.clone())
        .map_err(|e| ConfigError::InvalidUserConfig {
            error: format!("Failed to parse SignalTypeRouter configuration: {e}"),
        })?;

    // Create the router processor
    let router = SignalTypeRouter::new(router_config);

    // Create NodeUserConfig and wrap as local processor
    let user_config = Arc::new(NodeUserConfig::new_processor_config(SIGNAL_TYPE_ROUTER_URN));

    Ok(ProcessorWrapper::local(
        router,
        node,
        user_config,
        processor_config,
    ))
}

/// Register SignalTypeRouter as an OTAP processor factory
#[allow(unsafe_code)]
#[distributed_slice(OTAP_PROCESSOR_FACTORIES)]
pub static SIGNAL_TYPE_ROUTER_FACTORY: ProcessorFactory<OtapPdata> = ProcessorFactory {
    name: SIGNAL_TYPE_ROUTER_URN,
    create: |_pipeline: PipelineContext,
             node: NodeId,
             node_config: Arc<NodeUserConfig>,
             proc_cfg: &ProcessorConfig| {
        create_signal_type_router(node, node_config, proc_cfg)
    },
};

#[cfg(test)]
mod tests {
    use super::*;
    use otap_df_engine::testing::{processor::TestRuntime, test_node};
    use otel_arrow_rust::otap::{Logs, OtapArrowRecords};
    use serde_json::json;

    #[test]
    fn test_config_deserialization_defaults() {
        let config_json = json!({});
        let _cfg: SignalTypeRouterConfig = serde_json::from_value(config_json).unwrap();
    }

    #[test]
    fn test_factory_creation_ok() {
        let config = json!({});
        let processor_config = ProcessorConfig::new("test_router");
        let mut node_config = NodeUserConfig::new_processor_config(SIGNAL_TYPE_ROUTER_URN);
        node_config.config = config;
        let result = create_signal_type_router(
            test_node(processor_config.name.clone()),
            Arc::new(node_config),
            &processor_config,
        );
        assert!(result.is_ok());
    }

    #[test]
    fn test_factory_creation_bad_config() {
        // An invalid type (e.g., number instead of object) should error
        let config = json!(42);
        let processor_config = ProcessorConfig::new("test_router");
        let mut node_config = NodeUserConfig::new_processor_config(SIGNAL_TYPE_ROUTER_URN);
        node_config.config = config;
        let result = create_signal_type_router(
            test_node(processor_config.name.clone()),
            Arc::new(node_config),
            &processor_config,
        );
        assert!(result.is_err());
    }

    #[test]
    fn test_process_messages_pass_through() {
        use otap_df_config::node::NodeUserConfig;
        use std::sync::Arc;

        let test_runtime = TestRuntime::new();
        let user_cfg = Arc::new(NodeUserConfig::new_processor_config("sig_router_test"));
        let wrapper = ProcessorWrapper::local(
            SignalTypeRouter::new(SignalTypeRouterConfig::default()),
            test_node(test_runtime.config().name.clone()),
            user_cfg,
            test_runtime.config(),
        );

        let validation = test_runtime.set_processor(wrapper).run_test(|mut ctx| {
            Box::pin(async move {
                // Control message is handled and produces no output
                ctx.process(Message::timer_tick_ctrl_msg())
                    .await
                    .expect("control processing failed");
                assert!(ctx.drain_pdata().await.is_empty());

                // Data message is forwarded
<<<<<<< HEAD
                use crate::grpc::OtapArrowBytes;
                use otel_arrow_rust::proto::opentelemetry::arrow::v1::BatchArrowRecords;
                let data = OtapArrowBytes::ArrowLogs(BatchArrowRecords::default());
                ctx.process(Message::data_msg(OtapPdata::new_default(data.into())))
=======
                let data = OtapArrowRecords::Logs(Logs::default());
                ctx.process(Message::data_msg(data.into()))
>>>>>>> 7b9140f2
                    .await
                    .expect("data processing failed");
                let forwarded = ctx.drain_pdata().await;
                assert_eq!(forwarded.len(), 1);
            })
        });

        // No-op validation closure
        validation.validate(|_| async {});
    }
}<|MERGE_RESOLUTION|>--- conflicted
+++ resolved
@@ -200,15 +200,8 @@
                 assert!(ctx.drain_pdata().await.is_empty());
 
                 // Data message is forwarded
-<<<<<<< HEAD
-                use crate::grpc::OtapArrowBytes;
-                use otel_arrow_rust::proto::opentelemetry::arrow::v1::BatchArrowRecords;
-                let data = OtapArrowBytes::ArrowLogs(BatchArrowRecords::default());
-                ctx.process(Message::data_msg(OtapPdata::new_default(data.into())))
-=======
                 let data = OtapArrowRecords::Logs(Logs::default());
                 ctx.process(Message::data_msg(data.into()))
->>>>>>> 7b9140f2
                     .await
                     .expect("data processing failed");
                 let forwarded = ctx.drain_pdata().await;
