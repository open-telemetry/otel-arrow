--- conflicted
+++ resolved
@@ -48,16 +48,6 @@
 /// - May need adjustment based on actual workload characteristics
 const MAX_CONCURRENT_HANDSHAKES: usize = 64;
 
-<<<<<<< HEAD
-/// Returns true if the given URI uses the HTTPS scheme.
-///
-/// Trims leading whitespace before checking to handle common configuration errors.
-/// Performs case-insensitive comparison per RFC 3986 (scheme is case-insensitive).
-pub(crate) fn is_https_endpoint(uri: &str) -> bool {
-    uri.trim_start()
-        .get(..8)
-        .is_some_and(|s| s.eq_ignore_ascii_case("https://"))
-=======
 /// Default interval between certificate reload checks (5 minutes).
 /// This is used when no explicit reload_interval is configured.
 const DEFAULT_RELOAD_INTERVAL_SECS: u64 = 300;
@@ -102,7 +92,15 @@
     }
 
     pem_data
->>>>>>> a0c0fb94
+
+/// Returns true if the given URI uses the HTTPS scheme.
+///
+/// Trims leading whitespace before checking to handle common configuration errors.
+/// Performs case-insensitive comparison per RFC 3986 (scheme is case-insensitive).
+pub(crate) fn is_https_endpoint(uri: &str) -> bool {
+    uri.trim_start()
+        .get(..8)
+        .is_some_and(|s| s.eq_ignore_ascii_case("https://"))
 }
 
 /// Loads TLS configuration for a server.
