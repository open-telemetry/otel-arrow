--- conflicted
+++ resolved
@@ -17,7 +17,7 @@
 use otap_df_engine::config::ExporterConfig;
 use otap_df_engine::context::PipelineContext;
 use otap_df_engine::control::NodeControlMsg;
-use otap_df_engine::error::{Error, ExporterErrorKind, format_error_sources};
+use otap_df_engine::error::Error;
 use otap_df_engine::exporter::ExporterWrapper;
 use otap_df_engine::local::exporter::{EffectHandler, Exporter};
 use otap_df_engine::message::{Message, MessageChannel};
@@ -119,45 +119,9 @@
             .connect_lazy();
 
         // start a grpc client and connect to the server
-<<<<<<< HEAD
-        let mut metrics_client = MetricsServiceClient::connect(self.config.grpc_endpoint.clone())
-            .await
-            .map_err(|error| {
-                let source_detail = format_error_sources(&error);
-                Error::ExporterError {
-                    exporter: exporter_id.clone(),
-                    kind: ExporterErrorKind::Connect,
-                    error: error.to_string(),
-                    source_detail,
-                }
-            })?;
-        let mut logs_client = LogsServiceClient::connect(self.config.grpc_endpoint.clone())
-            .await
-            .map_err(|error| {
-                let source_detail = format_error_sources(&error);
-                Error::ExporterError {
-                    exporter: exporter_id.clone(),
-                    kind: ExporterErrorKind::Connect,
-                    error: error.to_string(),
-                    source_detail,
-                }
-            })?;
-        let mut trace_client = TraceServiceClient::connect(self.config.grpc_endpoint.clone())
-            .await
-            .map_err(|error| {
-                let source_detail = format_error_sources(&error);
-                Error::ExporterError {
-                    exporter: exporter_id.clone(),
-                    kind: ExporterErrorKind::Connect,
-                    error: error.to_string(),
-                    source_detail,
-                }
-            })?;
-=======
         let mut metrics_client = MetricsServiceClient::new(channel.clone());
         let mut logs_client = LogsServiceClient::new(channel.clone());
         let mut trace_client = TraceServiceClient::new(channel.clone());
->>>>>>> 452821e4
 
         if let Some(ref compression) = self.config.compression_method {
             let encoding = compression.map_to_compression_encoding();
@@ -201,91 +165,6 @@
                     match (signal_type, payload) {
                         // use optimized direct encoding OTAP -> OTLP bytes directly
                         (SignalType::Logs, OtapPayload::OtapArrowRecords(mut otap_batch)) => {
-<<<<<<< HEAD
-                            proto_buffer.clear();
-                            logs_encoder
-                                .encode(&mut otap_batch, &mut proto_buffer)
-                                .map_err(|e| {
-                                    self.pdata_metrics.logs_failed.inc();
-                                    let source_detail = format_error_sources(&e);
-                                    Error::ExporterError {
-                                        exporter: exporter_id.clone(),
-                                        kind: ExporterErrorKind::Other,
-                                        error: e.to_string(),
-                                        source_detail,
-                                    }
-                                })?;
-                            // TODO we should try to change the client interfaces to accept a slice
-                            // of bytes to avoid the copy here
-                            let bytes = proto_buffer.as_ref().to_vec();
-                            _ = logs_client.export(bytes).await.map_err(|e| {
-                                self.pdata_metrics.logs_failed.inc();
-                                let source_detail = format_error_sources(&e);
-                                Error::ExporterError {
-                                    exporter: exporter_id.clone(),
-                                    kind: ExporterErrorKind::Transport,
-                                    error: e.to_string(),
-                                    source_detail,
-                                }
-                            })?;
-                            self.pdata_metrics.logs_exported.inc();
-                        }
-                        (SignalType::Metrics, OtapPayload::OtapArrowRecords(mut otap_batch)) => {
-                            proto_buffer.clear();
-                            metrics_encoder
-                                .encode(&mut otap_batch, &mut proto_buffer)
-                                .map_err(|e| {
-                                    self.pdata_metrics.metrics_failed.inc();
-                                    let source_detail = format_error_sources(&e);
-                                    Error::ExporterError {
-                                        exporter: exporter_id.clone(),
-                                        kind: ExporterErrorKind::Other,
-                                        error: e.to_string(),
-                                        source_detail,
-                                    }
-                                })?;
-
-                            let bytes = proto_buffer.as_ref().to_vec();
-                            _ = metrics_client.export(bytes).await.map_err(|e| {
-                                self.pdata_metrics.metrics_failed.inc();
-                                let source_detail = format_error_sources(&e);
-                                Error::ExporterError {
-                                    exporter: exporter_id.clone(),
-                                    kind: ExporterErrorKind::Transport,
-                                    error: e.to_string(),
-                                    source_detail,
-                                }
-                            })?;
-                            self.pdata_metrics.metrics_exported.inc()
-                        }
-                        (SignalType::Traces, OtapPayload::OtapArrowRecords(mut otap_batch)) => {
-                            proto_buffer.clear();
-                            traces_encoder
-                                .encode(&mut otap_batch, &mut proto_buffer)
-                                .map_err(|e| {
-                                    self.pdata_metrics.traces_failed.inc();
-                                    let source_detail = format_error_sources(&e);
-                                    Error::ExporterError {
-                                        exporter: exporter_id.clone(),
-                                        kind: ExporterErrorKind::Other,
-                                        error: e.to_string(),
-                                        source_detail,
-                                    }
-                                })?;
-
-                            let bytes = proto_buffer.as_ref().to_vec();
-                            _ = trace_client.export(bytes).await.map_err(|e| {
-                                self.pdata_metrics.traces_failed.inc();
-                                let source_detail = format_error_sources(&e);
-                                Error::ExporterError {
-                                    exporter: exporter_id.clone(),
-                                    kind: ExporterErrorKind::Transport,
-                                    error: e.to_string(),
-                                    source_detail,
-                                }
-                            })?;
-                            self.pdata_metrics.traces_exported.inc();
-=======
                             match handle_otap_pdata(
                                 &mut otap_batch,
                                 &mut proto_buffer,
@@ -323,50 +202,10 @@
                                 Ok(_) => self.pdata_metrics.metrics_exported.inc(),
                                 Err(_) => self.pdata_metrics.metrics_failed.inc(),
                             }
->>>>>>> 452821e4
                         }
                         (_, OtapPayload::OtlpBytes(service_req)) => {
                             _ = match service_req {
                                 OtlpProtoBytes::ExportLogsRequest(bytes) => {
-<<<<<<< HEAD
-                                    _ = logs_client.export(bytes).await.map_err(|e| {
-                                        self.pdata_metrics.logs_failed.inc();
-                                        let source_detail = format_error_sources(&e);
-                                        Error::ExporterError {
-                                            exporter: exporter_id.clone(),
-                                            kind: ExporterErrorKind::Transport,
-                                            error: e.to_string(),
-                                            source_detail,
-                                        }
-                                    })?;
-                                    self.pdata_metrics.logs_exported.inc();
-                                }
-                                OtlpProtoBytes::ExportMetricsRequest(bytes) => {
-                                    _ = metrics_client.export(bytes).await.map_err(|e| {
-                                        self.pdata_metrics.metrics_failed.inc();
-                                        let source_detail = format_error_sources(&e);
-                                        Error::ExporterError {
-                                            exporter: exporter_id.clone(),
-                                            kind: ExporterErrorKind::Transport,
-                                            error: e.to_string(),
-                                            source_detail,
-                                        }
-                                    })?;
-                                    self.pdata_metrics.metrics_exported.inc();
-                                }
-                                OtlpProtoBytes::ExportTracesRequest(bytes) => {
-                                    _ = trace_client.export(bytes).await.map_err(|e| {
-                                        self.pdata_metrics.traces_failed.inc();
-                                        let source_detail = format_error_sources(&e);
-                                        Error::ExporterError {
-                                            exporter: exporter_id.clone(),
-                                            kind: ExporterErrorKind::Transport,
-                                            error: e.to_string(),
-                                            source_detail,
-                                        }
-                                    })?;
-                                    self.pdata_metrics.traces_exported.inc();
-=======
                                     match logs_client.export(bytes).await {
                                         Ok(_) => self.pdata_metrics.logs_exported.inc(),
                                         Err(_) => self.pdata_metrics.logs_failed.inc(),
@@ -383,7 +222,6 @@
                                         Ok(_) => self.pdata_metrics.traces_exported.inc(),
                                         Err(_) => self.pdata_metrics.traces_failed.inc(),
                                     }
->>>>>>> 452821e4
                                 }
                             };
                         }
