--- conflicted
+++ resolved
@@ -47,18 +47,10 @@
 #[distributed_slice(OTAP_EXPORTER_FACTORIES)]
 pub static OTLP_EXPORTER: ExporterFactory<OtapPdata> = ExporterFactory {
     name: OTLP_EXPORTER_URN,
-<<<<<<< HEAD
-    create: |pipeline: PipelineContext,
-             node_config: Arc<NodeUserConfig>,
-             exporter_config: &ExporterConfig| {
+    create: |pipeline: PipelineContext,node: NodeId, node_config: Arc<NodeUserConfig>, exporter_config: &ExporterConfig| {
         Ok(ExporterWrapper::local(
             OTLPExporter::from_config(pipeline, &node_config.config)?,
-=======
-    create: |node: NodeId, node_config: Arc<NodeUserConfig>, exporter_config: &ExporterConfig| {
-        Ok(ExporterWrapper::local(
-            OTLPExporter::from_config(&node_config.config)?,
             node,
->>>>>>> 132ecad3
             node_config,
             exporter_config,
         ))
