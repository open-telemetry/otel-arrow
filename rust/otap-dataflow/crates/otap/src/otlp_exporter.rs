--- conflicted
+++ resolved
@@ -49,20 +49,17 @@
     pub grpc_endpoint: String,
     /// The compression method to use for the gRPC connection
     pub compression_method: Option<CompressionMethod>,
-<<<<<<< HEAD
-    /// Maximum number of concurrent in-flight export RPCs.
-    #[serde(default = "default_max_in_flight")]
-    pub max_in_flight: usize,
-}
-
-const fn default_max_in_flight() -> usize {
-    32
-=======
     /// Timeout for RPC requests. If not specified, no timeout is applied.
     /// Format: humantime format (e.g., "30s", "5m", "1h", "500ms")
     #[serde(default, with = "humantime_serde")]
     pub timeout: Option<Duration>,
->>>>>>> fa2dd90f
+    /// Maximum number of concurrent in-flight export RPCs.
+    #[serde(default = "default_max_in_flight")]
+    pub max_in_flight: usize,
+}
+
+const fn default_max_in_flight() -> usize {
+    32
 }
 
 /// Exporter that sends OTLP data via gRPC
@@ -138,7 +135,6 @@
                     error: format!("grpc channel error {e}"),
                     source_detail,
                 }
-<<<<<<< HEAD
             })?
             // Transport limits / middleware applied on the client:
             .concurrency_limit(256) // bound client-side work (tunes backpressure)
@@ -151,14 +147,11 @@
             .keep_alive_while_idle(true)
             // Bigger windows reduce flow-control throttling for big exports:
             .initial_stream_window_size(Some(8 * 1024 * 1024)) // 8 MiB
-            .initial_connection_window_size(Some(32 * 1024 * 1024)) // 32 MiB
+            .initial_connection_window_size(Some(32 * 1024 * 1024)); // 32 MiB
             // Or rely on BDP estimation (overrides manual window sizes):
             // .http2_adaptive_window(true)
             // Optional: expand internal Tower buffer if needed:
             // .buffer_size(Some(2048))
-            .connect_lazy();
-=======
-            })?;
 
         // Apply timeout if configured
         if let Some(timeout) = self.config.timeout {
@@ -166,7 +159,6 @@
         }
 
         let channel = endpoint.connect_lazy();
->>>>>>> fa2dd90f
 
         let compression = self
             .config
@@ -840,11 +832,8 @@
                 config: Config {
                     grpc_endpoint,
                     compression_method: None,
-<<<<<<< HEAD
                     max_in_flight: 32,
-=======
                     timeout: None,
->>>>>>> fa2dd90f
                 },
                 pdata_metrics: pipeline_ctx.register_metrics::<ExporterPDataMetrics>(),
             },
@@ -909,11 +898,8 @@
                 config: Config {
                     grpc_endpoint,
                     compression_method: None,
-<<<<<<< HEAD
                     max_in_flight: 32,
-=======
                     timeout: None,
->>>>>>> fa2dd90f
                 },
                 pdata_metrics: pipeline_ctx.register_metrics::<ExporterPDataMetrics>(),
             },
