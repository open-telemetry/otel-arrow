// Copyright The OpenTelemetry Authors
// SPDX-License-Identifier: Apache-2.0

//! Implementation of the OTLP Debug processor node
//!
//! ToDo: Handle Ack and Nack messages in the pipeline
//! ToDo: Handle configuration changes
//! ToDo: Implement proper deadline function for Shutdown ctrl msg
//! ToDo: Use OTLP Views instead of the OTLP Request structs

use self::config::{Config, DisplayMode, SignalActive, Verbosity};
use self::filter::FilterRules;
use self::metrics::DebugPdataMetrics;
use self::output::{DebugOutput, DebugOutputPorts, DebugOutputWriter, OutputMode};
use crate::{
    OTAP_PROCESSOR_FACTORIES,
    pdata::{OtapPdata, OtlpProtoBytes},
};
use async_trait::async_trait;
use linkme::distributed_slice;
use otap_df_config::PortName;
use otap_df_config::error::Error as ConfigError;
use otap_df_config::node::NodeUserConfig;
use otap_df_engine::config::ProcessorConfig;
use otap_df_engine::context::PipelineContext;
use otap_df_engine::control::NodeControlMsg;
use otap_df_engine::error::{Error, ProcessorErrorKind, format_error_sources};
use otap_df_engine::local::processor as local;
use otap_df_engine::message::Message;
use otap_df_engine::node::NodeId;
use otap_df_engine::processor::ProcessorWrapper;
use otap_df_telemetry::metrics::MetricSet;
use otel_arrow_rust::proto::opentelemetry::{
    logs::v1::LogsData,
    metrics::v1::{MetricsData, metric::Data},
    trace::v1::TracesData,
};
use prost::Message as _;
use serde_json::Value;
use std::sync::Arc;

mod config;
mod detailed_marshaler;
mod filter;
mod marshaler;
mod metrics;
mod normal_marshaler;
mod output;
mod predicate;

<<<<<<< HEAD
/// A wrapper around AsyncWrite that simplifies error handling for debug output
struct OutputWriter {
    writer: Box<dyn AsyncWrite + Unpin>,
    processor_id: NodeId,
}

impl OutputWriter {
    fn new(writer: Box<dyn AsyncWrite + Unpin>, processor_id: NodeId) -> Self {
        Self {
            writer,
            processor_id,
        }
    }

    async fn write(&mut self, data: &str) -> Result<(), Error> {
        self.writer.write_all(data.as_bytes()).await.map_err(|e| {
            let source_detail = format_error_sources(&e);
            Error::ProcessorError {
                processor: self.processor_id.clone(),
                kind: ProcessorErrorKind::Transport, // ToDo find a better error kind category
                error: format!("Write error: {e}"),
                source_detail,
            }
        })
    }
}

=======
>>>>>>> 452821e4
/// The URN for the debug processor
pub const DEBUG_PROCESSOR_URN: &str = "urn:otel:debug:processor";

/// processor that outputs all data received to stdout
pub struct DebugProcessor {
    config: Config,
    metrics: MetricSet<DebugPdataMetrics>,
}

/// Factory function to create an DebugProcessor.
///
/// See the module documentation for configuration examples
pub fn create_debug_processor(
    pipeline_ctx: PipelineContext,
    node: NodeId,
    node_config: Arc<NodeUserConfig>,
    processor_config: &ProcessorConfig,
) -> Result<ProcessorWrapper<OtapPdata>, ConfigError> {
    Ok(ProcessorWrapper::local(
        DebugProcessor::from_config(pipeline_ctx, &node_config.config)?,
        node,
        node_config,
        processor_config,
    ))
}

/// Register AttributesProcessor as an OTAP processor factory
#[allow(unsafe_code)]
#[distributed_slice(OTAP_PROCESSOR_FACTORIES)]
pub static DEBUG_PROCESSOR_FACTORY: otap_df_engine::ProcessorFactory<OtapPdata> =
    otap_df_engine::ProcessorFactory {
        name: DEBUG_PROCESSOR_URN,
        create: |pipeline_ctx: PipelineContext,
                 node: NodeId,
                 node_config: Arc<NodeUserConfig>,
                 proc_cfg: &ProcessorConfig| {
            create_debug_processor(pipeline_ctx, node, node_config, proc_cfg)
        },
    };

impl DebugProcessor {
    /// Creates a new Debug processor
    #[must_use]
    #[allow(dead_code)]
    pub fn new(config: Config, pipeline_ctx: PipelineContext) -> Self {
        let metrics = pipeline_ctx.register_metrics::<DebugPdataMetrics>();
        DebugProcessor { config, metrics }
    }

    /// Creates a new DebugProcessor from a configuration object
    pub fn from_config(pipeline_ctx: PipelineContext, config: &Value) -> Result<Self, ConfigError> {
        let metrics = pipeline_ctx.register_metrics::<DebugPdataMetrics>();
        let config: Config =
            serde_json::from_value(config.clone()).map_err(|e| ConfigError::InvalidUserConfig {
                error: e.to_string(),
            })?;
        Ok(DebugProcessor { config, metrics })
    }
}

#[async_trait(?Send)]
impl local::Processor<OtapPdata> for DebugProcessor {
    async fn process(
        &mut self,
        msg: Message<OtapPdata>,
        effect_handler: &mut local::EffectHandler<OtapPdata>,
    ) -> Result<(), Error> {
        // create a marshaler to take the otlp objects and extract various data to report
        let active_signals = self.config.signals();
        let filters = self.config.filters();
        let output_mode = self.config.output();

        // if the outputmode is via outports then we can have multiple outports configured
        // so there is no clear default we need to determine which portnames are for the main port
        let main_ports: Option<Vec<PortName>> = if let OutputMode::Outports(ref ports) = output_mode
        {
            let connected_ports = effect_handler.connected_ports();
            Some(
                connected_ports
                    .iter()
                    .filter(|port| !ports.contains(port))
                    .cloned()
                    .collect(),
            )
        } else {
            None
        };

        // determine which output method to use to use
        let mut debug_output: Box<dyn DebugOutput> = match output_mode {
            OutputMode::Console => Box::new(
                DebugOutputWriter::new(
                    None,
                    effect_handler.processor_id(),
                    self.config.verbosity(),
                    self.config.mode(),
                )
                .await?,
            ),
            OutputMode::File(file_name) => Box::new(
                DebugOutputWriter::new(
                    Some(file_name),
                    effect_handler.processor_id(),
                    self.config.verbosity(),
                    self.config.mode(),
                )
                .await?,
            ),
            OutputMode::Outports(ports) => Box::new(DebugOutputPorts::new(
                ports.clone(),
                self.config.mode(),
                effect_handler.clone(),
            )?),
        };

        match msg {
            Message::Control(control) => {
                match control {
                    NodeControlMsg::TimerTick {} => {
                        debug_output.output_message("Timer tick received\n").await?;
                    }
                    NodeControlMsg::Config { .. } => {
                        debug_output
                            .output_message("Config message received\n")
                            .await?;
                    }
                    NodeControlMsg::Shutdown { .. } => {
                        debug_output
                            .output_message("Shutdown message received\n")
                            .await?;
                    }
                    NodeControlMsg::CollectTelemetry {
                        mut metrics_reporter,
                    } => {
                        _ = metrics_reporter.report(&mut self.metrics);
                    }
                    _ => {}
                }
                Ok(())
            }
            Message::PData(pdata) => {
                // ToDo: handle multiple out_ports differently here?
                if let Some(ports) = main_ports {
                    for port in ports {
                        effect_handler.send_message_to(port, pdata.clone()).await?;
                    }
                } else {
                    effect_handler.send_message(pdata.clone()).await?;
                }

                let (_context, payload) = pdata.into_parts();
                let otlp_bytes: OtlpProtoBytes = payload.try_into()?;
                match otlp_bytes {
                    OtlpProtoBytes::ExportLogsRequest(bytes) => {
                        if active_signals.contains(&SignalActive::Logs) {
                            let req = LogsData::decode(bytes.as_slice()).map_err(|e| {
                                Error::PdataConversionError {
                                    error: format!("error decoding proto bytes: {e}"),
                                }
                            })?;
                            process_log(req, filters, debug_output.as_mut(), &mut self.metrics)
                                .await?;
                        }
                        self.metrics.logs_consumed.add(1);
                    }
                    OtlpProtoBytes::ExportMetricsRequest(bytes) => {
                        if active_signals.contains(&SignalActive::Metrics) {
                            let req = MetricsData::decode(bytes.as_slice()).map_err(|e| {
                                Error::PdataConversionError {
                                    error: format!("error decoding proto bytesf: {e}"),
                                }
                            })?;
                            process_metric(req, filters, debug_output.as_mut(), &mut self.metrics)
                                .await?;
                        }
                        self.metrics.metrics_consumed.add(1);
                    }
                    OtlpProtoBytes::ExportTracesRequest(bytes) => {
                        if active_signals.contains(&SignalActive::Spans) {
                            let req = TracesData::decode(bytes.as_slice()).map_err(|e| {
                                Error::PdataConversionError {
                                    error: format!("error decoding proto bytes: {e}"),
                                }
                            })?;
                            process_trace(req, filters, debug_output.as_mut(), &mut self.metrics)
                                .await?;
                        }
                        self.metrics.traces_consumed.add(1);
                    }
                }
                Ok(())
            }
        }
    }
}

/// Function to collect and report the data contained in a Metrics object received by the Debug processor
async fn process_metric(
    mut metric_request: MetricsData,
    filters: &Vec<FilterRules>,
    debug_output: &mut dyn DebugOutput,
    internal_metrics: &mut MetricSet<DebugPdataMetrics>,
) -> Result<(), Error> {
    // collect number of resource metrics
    // collect number of metrics
    // collect number of datapoints
    let resource_metrics = metric_request.resource_metrics.len();
    let mut data_points = 0;
    let mut metrics = 0;
    for resource_metrics in &metric_request.resource_metrics {
        for scope_metrics in &resource_metrics.scope_metrics {
            metrics += scope_metrics.metrics.len();
            for metric in &scope_metrics.metrics {
                if let Some(data) = &metric.data {
                    match data {
                        Data::Gauge(gauge) => {
                            data_points += gauge.data_points.len();
                        }
                        Data::Sum(sum) => {
                            data_points += sum.data_points.len();
                        }
                        Data::Histogram(histogram) => {
                            data_points += histogram.data_points.len();
                        }
                        Data::ExponentialHistogram(exponential_histogram) => {
                            data_points += exponential_histogram.data_points.len();
                        }
                        Data::Summary(summary) => {
                            data_points += summary.data_points.len();
                        }
                    }
                }
            }
        }
    }

    internal_metrics.metric_signals_consumed.add(metrics as u64);
    internal_metrics
        .metric_datapoints_consumed
        .add(data_points as u64);

    let report_basic = format!(
        "Received {resource_metrics} resource metrics\nReceived {metrics} metrics\nReceived {data_points} data points\n"
    );

    debug_output.output_message(report_basic.as_str()).await?;

    // return early if don't need to output anymore information
    if debug_output.is_basic() {
        return Ok(());
    }

    // if there are filters to apply then apply them
    if !filters.is_empty() {
        for filter in filters {
            filter.filter_metrics(&mut metric_request)
        }
    }

    debug_output.output_metrics(metric_request).await?;

    Ok(())
}

async fn process_trace(
    mut trace_request: TracesData,
    filters: &Vec<FilterRules>,
    debug_output: &mut dyn DebugOutput,
    internal_metrics: &mut MetricSet<DebugPdataMetrics>,
) -> Result<(), Error> {
    // collect number of resource spans
    // collect number of spans
    let resource_spans = trace_request.resource_spans.len();
    let mut spans = 0;
    let mut events = 0;
    let mut links = 0;
    for resource_span in &trace_request.resource_spans {
        for scope_span in &resource_span.scope_spans {
            spans += scope_span.spans.len();
            for span in &scope_span.spans {
                events += span.events.len();
                links += span.links.len();
            }
        }
    }
    internal_metrics.span_signals_consumed.add(spans as u64);
    internal_metrics.span_events_consumed.add(events as u64);
    internal_metrics.span_links_consumed.add(links as u64);

    let report_basic = format!(
        "Received {resource_spans} resource spans\nReceived {spans} spans\nReceived {events} events\nReceived {links} links\n"
    );

    debug_output.output_message(report_basic.as_str()).await?;
    // return early if don't need to output anymore information
    if debug_output.is_basic() {
        return Ok(());
    }

    // if there are filters to apply then apply them
    if !filters.is_empty() {
        for filter in filters {
            filter.filter_traces(&mut trace_request)
        }
    }

    debug_output.output_traces(trace_request).await?;
    Ok(())
}

async fn process_log(
    mut log_request: LogsData,
    filters: &Vec<FilterRules>,
    debug_output: &mut dyn DebugOutput,
    internal_metrics: &mut MetricSet<DebugPdataMetrics>,
) -> Result<(), Error> {
    let resource_logs = log_request.resource_logs.len();
    let mut log_records = 0;
    let mut events = 0;
    for resource_log in &log_request.resource_logs {
        for scope_log in &resource_log.scope_logs {
            log_records += scope_log.log_records.len();
            for log_record in &scope_log.log_records {
                if !log_record.event_name.is_empty() {
                    events += 1;
                }
            }
        }
    }
    internal_metrics
        .log_signals_consumed
        .add(log_records as u64);
    internal_metrics.events_consumed.add(events);

    let report_basic = format!(
        "Received {resource_logs} resource logs\nReceived {log_records} log records\nReceived {events} events\n"
    );

    debug_output.output_message(report_basic.as_str()).await?;

    // return early if don't need to output anymore information
    if debug_output.is_basic() {
        return Ok(());
    }

    if !filters.is_empty() {
        for filter in filters {
            filter.filter_logs(&mut log_request)
        }
    }
    debug_output.output_logs(log_request).await?;

    Ok(())
}

#[cfg(test)]
mod tests {

    use crate::debug_processor::config::{Config, DisplayMode, SignalActive, Verbosity};
    use crate::debug_processor::filter::{FilterMode, FilterRules};
    use crate::debug_processor::output::OutputMode;
    use crate::debug_processor::predicate::{
        KeyValue as PredicateKeyValue, MatchValue, Predicate, SignalField,
    };
    use crate::debug_processor::{DEBUG_PROCESSOR_URN, DebugProcessor};
    use crate::pdata::{OtapPdata, OtlpProtoBytes};
    use otap_df_config::node::NodeUserConfig;
    use otap_df_engine::context::ControllerContext;
    use otap_df_engine::message::Message;
    use otap_df_engine::processor::ProcessorWrapper;
    use otap_df_engine::testing::processor::TestRuntime;
    use otap_df_engine::testing::processor::{TestContext, ValidateContext};
    use otap_df_engine::testing::test_node;
    use otap_df_telemetry::registry::MetricsRegistryHandle;
    use otel_arrow_rust::proto::opentelemetry::{
        common::v1::{AnyValue, InstrumentationScope, KeyValue},
        logs::v1::{LogRecord, LogsData, ResourceLogs, ScopeLogs, SeverityNumber},
        metrics::v1::{
            Exemplar, Gauge, Metric, MetricsData, NumberDataPoint, ResourceMetrics, ScopeMetrics,
        },
        resource::v1::Resource,
        trace::v1::{
            ResourceSpans, ScopeSpans, Span, Status, TracesData, span::Event, span::Link,
            span::SpanKind, status::StatusCode,
        },
    };
    use prost::Message as _;
    use serde_json::Value;
    use std::collections::HashSet;
    use std::fs::{File, remove_file};
    use std::future::Future;
    use std::io::{BufReader, read_to_string};
    use std::pin::Pin;
    use std::sync::Arc;
    use tokio::time::Duration;

    /// Validation closure that checks the outputted data
    fn validation_procedure(
        output_file: String,
    ) -> impl FnOnce(ValidateContext) -> Pin<Box<dyn Future<Output = ()>>> {
        |_| {
            Box::pin(async move {
                let file = File::open(output_file).expect("failed to open file");
                let reader = read_to_string(BufReader::new(file)).expect("failed to get string");

                // check the the processor has received the expected number of messages
                assert!(reader.contains("Received 1 resource metrics"));
                assert!(reader.contains("Received 1 metrics"));
                assert!(reader.contains("Received 1 data points"));
                assert!(reader.contains("Received 1 resource spans"));
                assert!(reader.contains("Received 1 spans"));
                assert!(reader.contains("Received 1 events"));
                assert!(reader.contains("Received 1 links"));
                assert!(reader.contains("Received 1 resource logs"));
                assert!(reader.contains("Received 1 log records"));
                assert!(reader.contains("Received 1 events"));
                assert!(reader.contains("Timer tick received"));
                assert!(reader.contains("Config message received"));
                assert!(reader.contains("Shutdown message received"));
            })
        }
    }

    /// Test closure that simulates a typical processor scenario.
    fn scenario() -> impl FnOnce(TestContext<OtapPdata>) -> Pin<Box<dyn Future<Output = ()>>> {
        move |mut ctx| {
            Box::pin(async move {
                ctx.process(Message::timer_tick_ctrl_msg())
                    .await
                    .expect("Processor failed on TimerTick");
                assert!(ctx.drain_pdata().await.is_empty());

                // Process a Config event.
                ctx.process(Message::config_ctrl_msg(Value::Null))
                    .await
                    .expect("Processor failed on Config");
                assert!(ctx.drain_pdata().await.is_empty());

                // Process a Shutdown event.
                ctx.process(Message::shutdown_ctrl_msg(
                    Duration::from_millis(200),
                    "no reason",
                ))
                .await
                .expect("Processor failed on Shutdown");
                assert!(ctx.drain_pdata().await.is_empty());

                let logs_data = LogsData::new(vec![
                    ResourceLogs::build(Resource::default())
                        .scope_logs(vec![
                            ScopeLogs::build(
                                InstrumentationScope::build("library")
                                    .version("scopev1")
                                    .finish(),
                            )
                            .log_records(vec![
                                LogRecord::build(2_000_000_000u64, SeverityNumber::Info, "event1")
                                    .observed_time_unix_nano(3_000_000_000u64)
                                    .attributes(vec![KeyValue::new(
                                        "log_attr1",
                                        AnyValue::new_string("log_val_1"),
                                    )])
                                    .body(AnyValue::new_string("log_body"))
                                    .finish(),
                            ])
                            .finish(),
                        ])
                        .finish(),
                ]);

                //convert logsdata to otappdata
                let mut bytes = vec![];
                logs_data
                    .encode(&mut bytes)
                    .expect("failed to encode log data into bytes");
                let otlp_logs_bytes =
                    OtapPdata::new_default(OtlpProtoBytes::ExportLogsRequest(bytes).into());
                ctx.process(Message::PData(otlp_logs_bytes))
                    .await
                    .expect("failed to process");
                let msgs = ctx.drain_pdata().await;
                assert_eq!(msgs.len(), 1);

                let metrics_data = MetricsData::new(vec![
                    ResourceMetrics::build(Resource::default())
                        .scope_metrics(vec![
                            ScopeMetrics::build(
                                InstrumentationScope::build("library")
                                    .version("scopev1")
                                    .finish(),
                            )
                            .metrics(vec![
                                Metric::build_gauge(
                                    "gauge name",
                                    Gauge::new(vec![
                                        NumberDataPoint::build_double(123u64, std::f64::consts::PI)
                                            .attributes(vec![KeyValue::new(
                                                "gauge_attr1",
                                                AnyValue::new_string("gauge_val"),
                                            )])
                                            .start_time_unix_nano(456u64)
                                            .exemplars(vec![
                                                Exemplar::build_int(678u64, 234i64)
                                                    .filtered_attributes(vec![KeyValue::new(
                                                        "exemplar_attr",
                                                        AnyValue::new_string("exemplar_val"),
                                                    )])
                                                    .finish(),
                                            ])
                                            .flags(1u32)
                                            .finish(),
                                    ]),
                                )
                                .description("here's a description")
                                .unit("a unit")
                                .metadata(vec![KeyValue::new(
                                    "metric_attr",
                                    AnyValue::new_string("metric_val"),
                                )])
                                .finish(),
                            ])
                            .finish(),
                        ])
                        .finish(),
                ]);
                bytes = vec![];
                metrics_data
                    .encode(&mut bytes)
                    .expect("failed to encode log data into bytes");
                let otlp_metrics_bytes =
                    OtapPdata::new_default(OtlpProtoBytes::ExportMetricsRequest(bytes).into());
                ctx.process(Message::PData(otlp_metrics_bytes))
                    .await
                    .expect("failed to process");
                let msgs = ctx.drain_pdata().await;
                assert_eq!(msgs.len(), 1);

                let traces_data = TracesData::new(vec![
                    ResourceSpans::build(Resource::default())
                        .scope_spans(vec![
                            ScopeSpans::build(
                                InstrumentationScope::build("library")
                                    .version("scopev1")
                                    .finish(),
                            )
                            .spans(vec![
                                Span::build(
                                    Vec::from("4327e52011a22f9662eac217d77d1ec0".as_bytes()),
                                    Vec::from("7271ee06d7e5925f".as_bytes()),
                                    "span_name_1",
                                    999u64,
                                )
                                .trace_state("some_state")
                                .end_time_unix_nano(1999u64)
                                .parent_span_id(vec![0, 0, 0, 0, 1, 1, 1, 1])
                                .dropped_attributes_count(7u32)
                                .dropped_events_count(11u32)
                                .dropped_links_count(29u32)
                                .kind(SpanKind::Consumer)
                                .status(Status::new("something happened", StatusCode::Error))
                                .events(vec![
                                    Event::build("an_event", 456u64)
                                        .attributes(vec![KeyValue::new(
                                            "event_attr1",
                                            AnyValue::new_string("hi"),
                                        )])
                                        .dropped_attributes_count(12345u32)
                                        .finish(),
                                ])
                                .links(vec![
                                    Link::build(
                                        vec![0, 0, 0, 0, 1, 1, 1, 1, 2, 2, 2, 2, 3, 3, 3, 3],
                                        vec![0, 0, 0, 0, 1, 1, 1, 1],
                                    )
                                    .trace_state("some link state")
                                    .dropped_attributes_count(567u32)
                                    .flags(7u32)
                                    .attributes(vec![KeyValue::new(
                                        "link_attr1",
                                        AnyValue::new_string("hello"),
                                    )])
                                    .finish(),
                                ])
                                .finish(),
                            ])
                            .finish(),
                        ])
                        .finish(),
                ]);

                bytes = vec![];
                traces_data
                    .encode(&mut bytes)
                    .expect("failed to encode log data into bytes");
                let otlp_traces_bytes =
                    OtapPdata::new_default(OtlpProtoBytes::ExportTracesRequest(bytes).into());
                ctx.process(Message::PData(otlp_traces_bytes))
                    .await
                    .expect("failed to process");
                let msgs = ctx.drain_pdata().await;
                assert_eq!(msgs.len(), 1);

                ctx.process(Message::timer_tick_ctrl_msg())
                    .await
                    .expect("Processor failed on TimerTick");
                assert!(ctx.drain_pdata().await.is_empty());

                // Process a Config event.
                ctx.process(Message::config_ctrl_msg(Value::Null))
                    .await
                    .expect("Processor failed on Config");
                assert!(ctx.drain_pdata().await.is_empty());

                // Process a Shutdown event.
                ctx.process(Message::shutdown_ctrl_msg(
                    Duration::from_millis(200),
                    "no reason",
                ))
                .await
                .expect("Processor failed on Shutdown");
                assert!(ctx.drain_pdata().await.is_empty());
            })
        }
    }

    #[test]
    fn test_debug_processor_normal_verbosity() {
        let test_runtime = TestRuntime::new();
        let signals = HashSet::from([
            SignalActive::Metrics,
            SignalActive::Logs,
            SignalActive::Spans,
        ]);
        let output_file = "debug_output_normal.txt".to_string();
        let config = Config::new(
            Verbosity::Normal,
            DisplayMode::Batch,
            signals,
            OutputMode::File(output_file.clone()),
            Vec::new(),
        );
        let user_config = Arc::new(NodeUserConfig::new_processor_config(DEBUG_PROCESSOR_URN));

        let metrics_registry_handle = MetricsRegistryHandle::new();
        let controller_ctx = ControllerContext::new(metrics_registry_handle);
        let pipeline_ctx =
            controller_ctx.pipeline_context_with("grp".into(), "pipeline".into(), 0, 0);

        let processor = ProcessorWrapper::local(
            DebugProcessor::new(config, pipeline_ctx),
            test_node(test_runtime.config().name.clone()),
            user_config,
            test_runtime.config(),
        );

        test_runtime
            .set_processor(processor)
            .run_test(scenario())
            .validate(validation_procedure(output_file.clone()));

        remove_file(output_file).expect("Failed to remove file");
    }

    #[test]
    fn test_debug_processor_basic_verbosity() {
        let test_runtime = TestRuntime::new();
        let signals = HashSet::from([
            SignalActive::Metrics,
            SignalActive::Logs,
            SignalActive::Spans,
        ]);
        let output_file = "debug_output_basic.txt".to_string();
        let config = Config::new(
            Verbosity::Basic,
            DisplayMode::Batch,
            signals,
            OutputMode::File(output_file.clone()),
            Vec::new(),
        );
        let user_config = Arc::new(NodeUserConfig::new_processor_config(DEBUG_PROCESSOR_URN));
        let metrics_registry_handle = MetricsRegistryHandle::new();
        let controller_ctx = ControllerContext::new(metrics_registry_handle);
        let pipeline_ctx =
            controller_ctx.pipeline_context_with("grp".into(), "pipeline".into(), 0, 0);
        let processor = ProcessorWrapper::local(
            DebugProcessor::new(config, pipeline_ctx),
            test_node(test_runtime.config().name.clone()),
            user_config,
            test_runtime.config(),
        );

        test_runtime
            .set_processor(processor)
            .run_test(scenario())
            .validate(validation_procedure(output_file.clone()));

        remove_file(output_file).expect("Failed to remove file");
    }

    #[test]
    fn test_debug_processor_detailed_verbosity() {
        let test_runtime = TestRuntime::new();
        let signals = HashSet::from([
            SignalActive::Metrics,
            SignalActive::Logs,
            SignalActive::Spans,
        ]);
        let output_file = "debug_output_detailed.txt".to_string();
        let config = Config::new(
            Verbosity::Detailed,
            DisplayMode::Batch,
            signals,
            OutputMode::File(output_file.clone()),
            Vec::new(),
        );
        let user_config = Arc::new(NodeUserConfig::new_processor_config(DEBUG_PROCESSOR_URN));
        let metrics_registry_handle = MetricsRegistryHandle::new();
        let controller_ctx = ControllerContext::new(metrics_registry_handle);
        let pipeline_ctx =
            controller_ctx.pipeline_context_with("grp".into(), "pipeline".into(), 0, 0);
        let processor = ProcessorWrapper::local(
            DebugProcessor::new(config, pipeline_ctx),
            test_node(test_runtime.config().name.clone()),
            user_config,
            test_runtime.config(),
        );

        test_runtime
            .set_processor(processor)
            .run_test(scenario())
            .validate(validation_procedure(output_file.clone()));

        remove_file(output_file).expect("Failed to remove file");
    }

    fn validation_procedure_logs_only(
        output_file: String,
    ) -> impl FnOnce(ValidateContext) -> Pin<Box<dyn Future<Output = ()>>> {
        |_| {
            Box::pin(async move {
                let file = File::open(output_file).expect("failed to open file");
                let reader = read_to_string(BufReader::new(file)).expect("failed to get string");

                // check the the processor has received the expected number of messages
                assert!(!reader.contains("Received 1 resource metrics"));
                assert!(!reader.contains("Received 1 metrics"));
                assert!(!reader.contains("Received 1 data points"));
                assert!(!reader.contains("Received 1 resource spans"));
                assert!(!reader.contains("Received 1 spans"));
                assert!(reader.contains("Received 1 resource logs"));
                assert!(reader.contains("Received 1 log records"));
                assert!(reader.contains("Received 1 events"));
                assert!(reader.contains("Timer tick received"));
                assert!(reader.contains("Config message received"));
                assert!(reader.contains("Shutdown message received"));
            })
        }
    }

    #[test]
    fn test_debug_processor_only_logs() {
        let test_runtime = TestRuntime::new();

        let output_file = "debug_logs.txt".to_string();
        let signals = HashSet::from([SignalActive::Logs]);

        let config = Config::new(
            Verbosity::Detailed,
            DisplayMode::Batch,
            signals,
            OutputMode::File(output_file.clone()),
            Vec::new(),
        );
        let user_config = Arc::new(NodeUserConfig::new_processor_config(DEBUG_PROCESSOR_URN));
        let metrics_registry_handle = MetricsRegistryHandle::new();
        let controller_ctx = ControllerContext::new(metrics_registry_handle);
        let pipeline_ctx =
            controller_ctx.pipeline_context_with("grp".into(), "pipeline".into(), 0, 0);
        let processor = ProcessorWrapper::local(
            DebugProcessor::new(config, pipeline_ctx),
            test_node(test_runtime.config().name.clone()),
            user_config,
            test_runtime.config(),
        );

        test_runtime
            .set_processor(processor)
            .run_test(scenario())
            .validate(validation_procedure_logs_only(output_file.clone()));

        remove_file(output_file).expect("Failed to remove file");
    }

    fn validation_procedure_metrics_only(
        output_file: String,
    ) -> impl FnOnce(ValidateContext) -> Pin<Box<dyn Future<Output = ()>>> {
        |_| {
            Box::pin(async move {
                let file = File::open(output_file).expect("failed to open file");
                let reader = read_to_string(BufReader::new(file)).expect("failed to get string");

                // check the the processor has received the expected number of messages
                assert!(reader.contains("Received 1 resource metrics"));
                assert!(reader.contains("Received 1 metrics"));
                assert!(reader.contains("Received 1 data points"));
                assert!(!reader.contains("Received 1 resource spans"));
                assert!(!reader.contains("Received 1 spans"));
                assert!(!reader.contains("Received 1 resource logs"));
                assert!(!reader.contains("Received 1 log records"));
                assert!(!reader.contains("Received 1 events"));
                assert!(reader.contains("Timer tick received"));
                assert!(reader.contains("Config message received"));
                assert!(reader.contains("Shutdown message received"));
            })
        }
    }

    #[test]
    fn test_debug_processor_only_metrics() {
        let test_runtime = TestRuntime::new();

        let output_file = "debug_metrics.txt".to_string();
        let signals = HashSet::from([SignalActive::Metrics]);
        let config = Config::new(
            Verbosity::Detailed,
            DisplayMode::Batch,
            signals,
            OutputMode::File(output_file.clone()),
            Vec::new(),
        );
        let user_config = Arc::new(NodeUserConfig::new_processor_config(DEBUG_PROCESSOR_URN));
        let metrics_registry_handle = MetricsRegistryHandle::new();
        let controller_ctx = ControllerContext::new(metrics_registry_handle);
        let pipeline_ctx =
            controller_ctx.pipeline_context_with("grp".into(), "pipeline".into(), 0, 0);
        let processor = ProcessorWrapper::local(
            DebugProcessor::new(config, pipeline_ctx),
            test_node(test_runtime.config().name.clone()),
            user_config,
            test_runtime.config(),
        );

        test_runtime
            .set_processor(processor)
            .run_test(scenario())
            .validate(validation_procedure_metrics_only(output_file.clone()));

        remove_file(output_file).expect("Failed to remove file");
    }

    fn validation_procedure_spans_only(
        output_file: String,
    ) -> impl FnOnce(ValidateContext) -> Pin<Box<dyn Future<Output = ()>>> {
        |_| {
            Box::pin(async move {
                let file = File::open(output_file).expect("failed to open file");
                let reader = read_to_string(BufReader::new(file)).expect("failed to get string");

                // check the the processor has received the expected number of messages
                assert!(!reader.contains("Received 1 resource metrics"));
                assert!(!reader.contains("Received 1 metrics"));
                assert!(!reader.contains("Received 1 data points"));
                assert!(reader.contains("Received 1 resource spans"));
                assert!(reader.contains("Received 1 spans"));
                assert!(reader.contains("Received 1 events"));
                assert!(reader.contains("Received 1 links"));
                assert!(!reader.contains("Received 1 resource logs"));
                assert!(!reader.contains("Received 1 log records"));
                assert!(reader.contains("Timer tick received"));
                assert!(reader.contains("Config message received"));
                assert!(reader.contains("Shutdown message received"));
            })
        }
    }

    fn validation_procedure_exclude_attribute(
        output_file: String,
    ) -> impl FnOnce(ValidateContext) -> Pin<Box<dyn Future<Output = ()>>> {
        |_| {
            Box::pin(async move {
                let file = File::open(output_file).expect("failed to open file");
                let reader = read_to_string(BufReader::new(file)).expect("failed to get string");

                // check the the processor has received the expected number of messages
                assert!(reader.contains("Received 1 resource metrics"));
                assert!(reader.contains("Received 1 metrics"));
                assert!(reader.contains("Received 1 data points"));
                assert!(reader.contains("Received 1 resource spans"));
                assert!(reader.contains("Received 1 spans"));
                assert!(reader.contains("Received 1 events"));
                assert!(reader.contains("Received 1 links"));
                assert!(reader.contains("Received 1 resource logs"));
                assert!(reader.contains("Received 1 log records"));
                assert!(reader.contains("Received 1 events"));
                assert!(reader.contains("Timer tick received"));
                assert!(reader.contains("Config message received"));
                assert!(reader.contains("Shutdown message received"));

                // signal with attribute should not be present
                assert!(!reader.contains("Attributes: log_attr1=log_val_1"));
            })
        }
    }

    fn validation_procedure_include_attribute(
        output_file: String,
    ) -> impl FnOnce(ValidateContext) -> Pin<Box<dyn Future<Output = ()>>> {
        |_| {
            Box::pin(async move {
                let file = File::open(output_file).expect("failed to open file");
                let reader = read_to_string(BufReader::new(file)).expect("failed to get string");

                // check the the processor has received the expected number of messages
                assert!(reader.contains("Received 1 resource metrics"));
                assert!(reader.contains("Received 1 metrics"));
                assert!(reader.contains("Received 1 data points"));
                assert!(reader.contains("Received 1 resource spans"));
                assert!(reader.contains("Received 1 spans"));
                assert!(reader.contains("Received 1 events"));
                assert!(reader.contains("Received 1 links"));
                assert!(reader.contains("Received 1 resource logs"));
                assert!(reader.contains("Received 1 log records"));
                assert!(reader.contains("Received 1 events"));
                assert!(reader.contains("Timer tick received"));
                assert!(reader.contains("Config message received"));
                assert!(reader.contains("Shutdown message received"));

                // signal with attribute should be present
                assert!(reader.contains("Attributes: log_attr1=log_val_1"));
            })
        }
    }
    #[test]
    fn test_debug_processor_only_spans() {
        let test_runtime = TestRuntime::new();

        let output_file = "debug_spans.txt".to_string();
        let signals = HashSet::from([SignalActive::Spans]);

        let config = Config::new(
            Verbosity::Detailed,
            DisplayMode::Batch,
            signals,
            OutputMode::File(output_file.clone()),
            Vec::new(),
        );
        let user_config = Arc::new(NodeUserConfig::new_processor_config(DEBUG_PROCESSOR_URN));
        let metrics_registry_handle = MetricsRegistryHandle::new();
        let controller_ctx = ControllerContext::new(metrics_registry_handle);
        let pipeline_ctx =
            controller_ctx.pipeline_context_with("grp".into(), "pipeline".into(), 0, 0);
        let processor = ProcessorWrapper::local(
            DebugProcessor::new(config, pipeline_ctx),
            test_node(test_runtime.config().name.clone()),
            user_config,
            test_runtime.config(),
        );

        test_runtime
            .set_processor(processor)
            .run_test(scenario())
            .validate(validation_procedure_spans_only(output_file.clone()));

        remove_file(output_file).expect("Failed to remove file");
    }

    #[test]
    fn test_debug_processor_signal_mode() {
        let test_runtime = TestRuntime::new();
        let signals = HashSet::from([
            SignalActive::Metrics,
            SignalActive::Logs,
            SignalActive::Spans,
        ]);
        let output_file = "debug_signal_mode.txt".to_string();

        let config = Config::new(
            Verbosity::Normal,
            DisplayMode::Signal,
            signals,
            OutputMode::File(output_file.clone()),
            Vec::new(),
        );
        let user_config = Arc::new(NodeUserConfig::new_processor_config(DEBUG_PROCESSOR_URN));
        let metrics_registry_handle = MetricsRegistryHandle::new();
        let controller_ctx = ControllerContext::new(metrics_registry_handle);
        let pipeline_ctx =
            controller_ctx.pipeline_context_with("grp".into(), "pipeline".into(), 0, 0);
        let processor = ProcessorWrapper::local(
            DebugProcessor::new(config, pipeline_ctx),
            test_node(test_runtime.config().name.clone()),
            user_config,
            test_runtime.config(),
        );

        test_runtime
            .set_processor(processor)
            .run_test(scenario())
            .validate(validation_procedure(output_file.clone()));

        remove_file(output_file).expect("Failed to remove file");
    }

    #[test]
    fn test_debug_processor_filter_include() {
        let test_runtime = TestRuntime::new();
        let signals = HashSet::from([
            SignalActive::Metrics,
            SignalActive::Logs,
            SignalActive::Spans,
        ]);
        let output_file = "debug_output_filter_include.txt".to_string();

        let filterrule = vec![FilterRules::new(
            Predicate::new(
                SignalField::Attribute,
                MatchValue::KeyValue(vec![PredicateKeyValue::new(
                    "log_attr1".to_string(),
                    MatchValue::String("log_val_1".to_string()),
                )]),
            ),
            FilterMode::Include,
        )];
        let config = Config::new(
            Verbosity::Normal,
            DisplayMode::Batch,
            signals,
            OutputMode::File(output_file.clone()),
            filterrule,
        );
        let user_config = Arc::new(NodeUserConfig::new_processor_config(DEBUG_PROCESSOR_URN));
        let metrics_registry_handle = MetricsRegistryHandle::new();
        let controller_ctx = ControllerContext::new(metrics_registry_handle);
        let pipeline_ctx =
            controller_ctx.pipeline_context_with("grp".into(), "pipeline".into(), 0, 0);
        let processor = ProcessorWrapper::local(
            DebugProcessor::new(config, pipeline_ctx),
            test_node(test_runtime.config().name.clone()),
            user_config,
            test_runtime.config(),
        );

        test_runtime
            .set_processor(processor)
            .run_test(scenario())
            .validate(validation_procedure_include_attribute(output_file.clone()));

        remove_file(output_file).expect("Failed to remove file");
    }

    #[test]
    fn test_debug_processor_filter_exclude() {
        let test_runtime = TestRuntime::new();
        let signals = HashSet::from([
            SignalActive::Metrics,
            SignalActive::Logs,
            SignalActive::Spans,
        ]);
        let output_file = "debug_output_filter_exclude.txt".to_string();

        let filterrule = vec![FilterRules::new(
            Predicate::new(
                SignalField::Attribute,
                MatchValue::KeyValue(vec![PredicateKeyValue::new(
                    "log_attr1".to_string(),
                    MatchValue::String("log_val_1".to_string()),
                )]),
            ),
            FilterMode::Exclude,
        )];
        let config = Config::new(
            Verbosity::Normal,
            DisplayMode::Batch,
            signals,
            OutputMode::File(output_file.clone()),
            filterrule,
        );
        let user_config = Arc::new(NodeUserConfig::new_processor_config(DEBUG_PROCESSOR_URN));
        let metrics_registry_handle = MetricsRegistryHandle::new();
        let controller_ctx = ControllerContext::new(metrics_registry_handle);
        let pipeline_ctx =
            controller_ctx.pipeline_context_with("grp".into(), "pipeline".into(), 0, 0);
        let processor = ProcessorWrapper::local(
            DebugProcessor::new(config, pipeline_ctx),
            test_node(test_runtime.config().name.clone()),
            user_config,
            test_runtime.config(),
        );

        test_runtime
            .set_processor(processor)
            .run_test(scenario())
            .validate(validation_procedure_exclude_attribute(output_file.clone()));

        remove_file(output_file).expect("Failed to remove file");
    }
}<|MERGE_RESOLUTION|>--- conflicted
+++ resolved
@@ -48,36 +48,6 @@
 mod output;
 mod predicate;
 
-<<<<<<< HEAD
-/// A wrapper around AsyncWrite that simplifies error handling for debug output
-struct OutputWriter {
-    writer: Box<dyn AsyncWrite + Unpin>,
-    processor_id: NodeId,
-}
-
-impl OutputWriter {
-    fn new(writer: Box<dyn AsyncWrite + Unpin>, processor_id: NodeId) -> Self {
-        Self {
-            writer,
-            processor_id,
-        }
-    }
-
-    async fn write(&mut self, data: &str) -> Result<(), Error> {
-        self.writer.write_all(data.as_bytes()).await.map_err(|e| {
-            let source_detail = format_error_sources(&e);
-            Error::ProcessorError {
-                processor: self.processor_id.clone(),
-                kind: ProcessorErrorKind::Transport, // ToDo find a better error kind category
-                error: format!("Write error: {e}"),
-                source_detail,
-            }
-        })
-    }
-}
-
-=======
->>>>>>> 452821e4
 /// The URN for the debug processor
 pub const DEBUG_PROCESSOR_URN: &str = "urn:otel:debug:processor";
 
