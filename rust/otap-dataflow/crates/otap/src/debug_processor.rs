// Copyright The OpenTelemetry Authors
// SPDX-License-Identifier: Apache-2.0

//! Implementation of the OTLP Debug processor node
//!
//! ToDo: Handle Ack and Nack messages in the pipeline
//! ToDo: Handle configuration changes
//! ToDo: Implement proper deadline function for Shutdown ctrl msg
//! ToDo: Use OTLP Views instead of the OTLP Request structs

use self::config::{Config, DisplayMode, SignalActive, Verbosity};
use self::detailed_marshaler::DetailedViewMarshaler;
use self::filter::FilterRules;
use self::marshaler::ViewMarshaler;
use self::metrics::DebugPdataMetrics;
use self::normal_marshaler::NormalViewMarshaler;
use crate::{
    OTAP_PROCESSOR_FACTORIES,
    pdata::{OtapPdata, OtlpProtoBytes},
};
use async_trait::async_trait;
use linkme::distributed_slice;
use otap_df_config::error::Error as ConfigError;
use otap_df_config::node::NodeUserConfig;
use otap_df_engine::config::ProcessorConfig;
use otap_df_engine::context::PipelineContext;
use otap_df_engine::control::NodeControlMsg;
use otap_df_engine::error::Error;
use otap_df_engine::local::processor as local;
use otap_df_engine::message::Message;
use otap_df_engine::node::NodeId;
use otap_df_engine::processor::ProcessorWrapper;
use otap_df_telemetry::metrics::MetricSet;
use otel_arrow_rust::proto::opentelemetry::{
    logs::v1::LogsData,
    metrics::v1::{MetricsData, metric::Data},
    trace::v1::TracesData,
};
use prost::Message as _;
use serde_json::Value;
use std::sync::Arc;
use tokio::fs::File;
use tokio::io::{AsyncWrite, AsyncWriteExt};

mod config;
mod detailed_marshaler;
mod filter;
mod marshaler;
mod metrics;
mod normal_marshaler;
mod predicate;

/// The URN for the debug processor
pub const DEBUG_PROCESSOR_URN: &str = "urn:otel:debug:processor";

/// processor that outputs all data received to stdout
pub struct DebugProcessor {
    config: Config,
    metrics: MetricSet<DebugPdataMetrics>,
}

/// Factory function to create an DebugProcessor.
///
/// See the module documentation for configuration examples
pub fn create_debug_processor(
    pipeline_ctx: PipelineContext,
    node: NodeId,
    node_config: Arc<NodeUserConfig>,
    processor_config: &ProcessorConfig,
) -> Result<ProcessorWrapper<OtapPdata>, ConfigError> {
    Ok(ProcessorWrapper::local(
        DebugProcessor::from_config(pipeline_ctx, &node_config.config)?,
        node,
        node_config,
        processor_config,
    ))
}

/// Register AttributesProcessor as an OTAP processor factory
#[allow(unsafe_code)]
#[distributed_slice(OTAP_PROCESSOR_FACTORIES)]
pub static DEBUG_PROCESSOR_FACTORY: otap_df_engine::ProcessorFactory<OtapPdata> =
    otap_df_engine::ProcessorFactory {
        name: DEBUG_PROCESSOR_URN,
        create: |pipeline_ctx: PipelineContext,
                 node: NodeId,
                 node_config: Arc<NodeUserConfig>,
                 proc_cfg: &ProcessorConfig| {
            create_debug_processor(pipeline_ctx, node, node_config, proc_cfg)
        },
    };

impl DebugProcessor {
    /// Creates a new Debug processor
    #[must_use]
    #[allow(dead_code)]
    pub fn new(config: Config, pipeline_ctx: PipelineContext) -> Self {
        let metrics = pipeline_ctx.register_metrics::<DebugPdataMetrics>();
        DebugProcessor {
            config,
            metrics,
        }
    }

    /// Creates a new DebugProcessor from a configuration object
    pub fn from_config(pipeline_ctx: PipelineContext, config: &Value) -> Result<Self, ConfigError> {
        let metrics = pipeline_ctx.register_metrics::<DebugPdataMetrics>();
        let config: Config =
            serde_json::from_value(config.clone()).map_err(|e| ConfigError::InvalidUserConfig {
                error: e.to_string(),
            })?;
        Ok(DebugProcessor {
            config,
            metrics,
        })
    }
}

#[async_trait(?Send)]
impl local::Processor<OtapPdata> for DebugProcessor {
    async fn process(
        &mut self,
        msg: Message<OtapPdata>,
        effect_handler: &mut local::EffectHandler<OtapPdata>,
    ) -> Result<(), Error> {
        // create a marshaler to take the otlp objects and extract various data to report
        let active_signals = self.config.signals();
        let verbosity = self.config.verbosity();
        let mode = self.config.mode();
<<<<<<< HEAD
=======
        let filters = self.config.filters();

>>>>>>> bfbad662
        let marshaler: Box<dyn ViewMarshaler> = if verbosity == Verbosity::Normal {
            Box::new(NormalViewMarshaler)
        } else {
            Box::new(DetailedViewMarshaler)
        };

        // // get a writer to write to stdout or to a file
        // let raw_writer = get_writer(&self.output).await;
        // let mut writer = OutputWriter::new(raw_writer, effect_handler.processor_id());

        let debug_output = DebugOutput::new_from_output_mode(self.config.output());

        match msg {
            Message::Control(control) => {
                match control {
                    NodeControlMsg::TimerTick {} => {
                        writer.write("Timer tick received\n").await?;
                    }
                    NodeControlMsg::Config { .. } => {
                        writer.write("Config message received\n").await?;
                    }
                    NodeControlMsg::Shutdown { .. } => {
                        writer.write("Shutdown message received\n").await?;
                    }
                    NodeControlMsg::CollectTelemetry {
                        mut metrics_reporter,
                    } => {
                        _ = metrics_reporter.report(&mut self.metrics);
                    }
                    _ => {}
                }
                Ok(())
            }
            Message::PData(pdata) => {
                // make a copy of the data and convert it to protobytes that we will later convert to the views
                let data_copy = pdata.clone();
                // forward the data to the next node
                effect_handler.send_message(pdata).await?;

                let (_context, payload) = data_copy.into_parts();
                let otlp_bytes: OtlpProtoBytes = payload.try_into()?;
                match otlp_bytes {
                    OtlpProtoBytes::ExportLogsRequest(bytes) => {
                        if active_signals.contains(&SignalActive::Logs) {
                            let req = LogsData::decode(bytes.as_slice()).map_err(|e| {
                                Error::PdataConversionError {
                                    error: format!("error decoding proto bytes: {e}"),
                                }
                            })?;
                            push_log(
                                &verbosity,
                                req,
                                &*marshaler,
                                &mode,
<<<<<<< HEAD
                                &debug_output,
=======
                                filters,
                                &mut writer,
>>>>>>> bfbad662
                                &mut self.metrics,
                            )
                            .await?;
                        }
                        self.metrics.logs_consumed.add(1);
                    }
                    OtlpProtoBytes::ExportMetricsRequest(bytes) => {
                        if active_signals.contains(&SignalActive::Metrics) {
                            let req = MetricsData::decode(bytes.as_slice()).map_err(|e| {
                                Error::PdataConversionError {
                                    error: format!("error decoding proto bytesf: {e}"),
                                }
                            })?;
                            push_metric(
                                &verbosity,
                                req,
                                &*marshaler,
                                &mode,
<<<<<<< HEAD
                                &debug_output,
=======
                                filters,
                                &mut writer,
>>>>>>> bfbad662
                                &mut self.metrics,
                            )
                            .await?;
                        }
                        self.metrics.metrics_consumed.add(1);
                    }
                    OtlpProtoBytes::ExportTracesRequest(bytes) => {
                        if active_signals.contains(&SignalActive::Spans) {
                            let req = TracesData::decode(bytes.as_slice()).map_err(|e| {
                                Error::PdataConversionError {
                                    error: format!("error decoding proto bytes: {e}"),
                                }
                            })?;
                            push_trace(
                                &verbosity,
                                req,
                                &*marshaler,
                                &mode,
<<<<<<< HEAD
                                &debug_output,
=======
                                filters,
                                &mut writer,
>>>>>>> bfbad662
                                &mut self.metrics,
                            )
                            .await?;
                        }
                        self.metrics.traces_consumed.add(1);
                    }
                }
                Ok(())
            }
        }
    }
}

/// Function to collect and report the data contained in a Metrics object received by the Debug processor
async fn push_metric(
    verbosity: &Verbosity,
    mut metric_request: MetricsData,
    marshaler: &dyn ViewMarshaler,
<<<<<<< HEAD
    mode: &DisplayMode,
    debug_output: &DebugOutput,
=======
    mode: &OutputMode,
    filters: &Vec<FilterRules>,
    writer: &mut OutputWriter,
>>>>>>> bfbad662
    internal_metrics: &mut MetricSet<DebugPdataMetrics>,
) -> Result<(), Error> {
    // collect number of resource metrics
    // collect number of metrics
    // collect number of datapoints
    let resource_metrics = metric_request.resource_metrics.len();
    let mut data_points = 0;
    let mut metrics = 0;
<<<<<<< HEAD
    let mut metric_signals: Option<Vec<Metric>> = matches!(mode, DisplayMode::Signal).then(Vec::new);
=======
>>>>>>> bfbad662
    for resource_metrics in &metric_request.resource_metrics {
        for scope_metrics in &resource_metrics.scope_metrics {
            metrics += scope_metrics.metrics.len();
            for metric in &scope_metrics.metrics {
                if let Some(data) = &metric.data {
                    match data {
                        Data::Gauge(gauge) => {
                            data_points += gauge.data_points.len();
                        }
                        Data::Sum(sum) => {
                            data_points += sum.data_points.len();
                        }
                        Data::Histogram(histogram) => {
                            data_points += histogram.data_points.len();
                        }
                        Data::ExponentialHistogram(exponential_histogram) => {
                            data_points += exponential_histogram.data_points.len();
                        }
                        Data::Summary(summary) => {
                            data_points += summary.data_points.len();
                        }
                    }
                }
            }
        }
    }

    internal_metrics.metric_signals_consumed.add(metrics as u64);
    internal_metrics
        .metric_datapoints_consumed
        .add(data_points as u64);


    let report_basic = format!("Received {resource_metrics} resource metrics\nReceived {metrics} metrics\nReceived {data_points} data points\n");
    debug_output.output_message(report_basic).await?;

    // if outport then send via outport
    // need function to generate structured log from the string data

    // if verbosity is basic we don't report anymore information, if a higher verbosity is specified than we call the marshaler
    if *verbosity == Verbosity::Basic {
        return Ok(());
    }

    // if there are filters to apply then apply them
    if !filters.is_empty() {
        for filter in filters {
            filter.filter_metrics(&mut metric_request)
        }
    }
    match mode {
        DisplayMode::Batch => {
            let report = marshaler.marshal_metrics(metric_request);
            debug_output.output_message(format!("{report}\n")).await?;
        }
<<<<<<< HEAD
        DisplayMode::Signal => {
            // safety: this should be initialized above if the mode is Signal
            let metric_signals = metric_signals.expect("metric_signals not None");
            for (index, metric) in metric_signals.iter().enumerate() {
                let report = marshaler.marshal_metric_signal(metric, index);
                debug_output.output_message(format!("{report}\n")).await?;
=======
        OutputMode::Signal => {
            let metric_signals = metric_request
                .resource_metrics
                .into_iter()
                .flat_map(|resource| resource.scope_metrics)
                .flat_map(|scope| scope.metrics);
            for (index, metric) in metric_signals.enumerate() {
                let report = marshaler.marshal_metric_signal(&metric, index);
                writer.write(&format!("{report}\n")).await?;
>>>>>>> bfbad662
            }
        }
    }
    Ok(())
}

async fn push_trace(
    verbosity: &Verbosity,
    mut trace_request: TracesData,
    marshaler: &dyn ViewMarshaler,
<<<<<<< HEAD
    mode: &DisplayMode,
    debug_output: &DebugOutput,
=======
    mode: &OutputMode,
    filters: &Vec<FilterRules>,
    writer: &mut OutputWriter,
>>>>>>> bfbad662
    internal_metrics: &mut MetricSet<DebugPdataMetrics>,
) -> Result<(), Error> {
    // collect number of resource spans
    // collect number of spans
    let resource_spans = trace_request.resource_spans.len();
    let mut spans = 0;
    let mut events = 0;
    let mut links = 0;
<<<<<<< HEAD
    let mut span_signals: Option<Vec<Span>> = matches!(mode, DisplayMode::Signal).then(Vec::new);
=======
>>>>>>> bfbad662
    for resource_span in &trace_request.resource_spans {
        for scope_span in &resource_span.scope_spans {
            spans += scope_span.spans.len();
            for span in &scope_span.spans {
                events += span.events.len();
                links += span.links.len();
            }
        }
    }
    internal_metrics.span_signals_consumed.add(spans as u64);
    internal_metrics.span_events_consumed.add(events as u64);
    internal_metrics.span_links_consumed.add(links as u64);

    let report_basic = format!("Received {resource_spans} resource spans\nReceived {spans} spans\nReceived {events} events\nReceived {links} links\n");
    debug_output.output_message(report_basic).await?;
    // if verbosity is basic we don't report anymore information, if a higher verbosity is specified than we call the marshaler
    if *verbosity == Verbosity::Basic {
        return Ok(());
    }

    // if there are filters to apply then apply them
    if !filters.is_empty() {
        for filter in filters {
            filter.filter_traces(&mut trace_request)
        }
    }
    match mode {
        DisplayMode::Batch => {
            let report = marshaler.marshal_traces(trace_request);
            debug_output.output_message(format!("{report}\n")).await?;
        }
<<<<<<< HEAD
        DisplayMode::Signal => {
            let span_signals = span_signals.expect("metric_signals not None");
            for (index, span) in span_signals.iter().enumerate() {
                let report = marshaler.marshal_span_signal(span, index);
            debug_output.output_message(format!("{report}\n")).await?;
=======
        OutputMode::Signal => {
            let span_signals = trace_request
                .resource_spans
                .into_iter()
                .flat_map(|resource| resource.scope_spans)
                .flat_map(|scope| scope.spans);
            for (index, span) in span_signals.enumerate() {
                let report = marshaler.marshal_span_signal(&span, index);
                writer.write(&format!("{report}\n")).await?;
>>>>>>> bfbad662
            }
        }
    }
    Ok(())
}

async fn push_log(
    verbosity: &Verbosity,
    mut log_request: LogsData,
    marshaler: &dyn ViewMarshaler,
<<<<<<< HEAD
    mode: &DisplayMode,
    debug_output: &DebugOutput,
=======
    mode: &OutputMode,
    filters: &Vec<FilterRules>,
    writer: &mut OutputWriter,
>>>>>>> bfbad662
    internal_metrics: &mut MetricSet<DebugPdataMetrics>,
) -> Result<(), Error> {
    let resource_logs = log_request.resource_logs.len();
    let mut log_records = 0;
    let mut events = 0;
<<<<<<< HEAD
    let mut log_signals: Option<Vec<LogRecord>> = matches!(mode, DisplayMode::Signal).then(Vec::new);
=======
>>>>>>> bfbad662
    for resource_log in &log_request.resource_logs {
        for scope_log in &resource_log.scope_logs {
            log_records += scope_log.log_records.len();
            for log_record in &scope_log.log_records {
                if !log_record.event_name.is_empty() {
                    events += 1;
                }
            }
        }
    }
    internal_metrics
        .log_signals_consumed
        .add(log_records as u64);
    internal_metrics.events_consumed.add(events as u64);

    let report_basic = format!("Received {resource_logs} resource logs\nReceived {log_records} log records\nReceived {events} events\n");
        debug_output.output_message(report_basic).await?;

    if *verbosity == Verbosity::Basic {
        return Ok(());
    }

    // if there are filters to apply then apply them
    if !filters.is_empty() {
        for filter in filters {
            filter.filter_logs(&mut log_request)
        }
    }
    match mode {
        DisplayMode::Batch => {
            let report = marshaler.marshal_logs(log_request);
            debug_output.output_message(format!("{report}\n")).await?;
        }
<<<<<<< HEAD
        DisplayMode::Signal => {
            let log_signals = log_signals.expect("metric_signals not None");
            for (index, log_record) in log_signals.iter().enumerate() {
                let report = marshaler.marshal_log_signal(log_record, index);
                debug_output.output_message(format!("{report}\n")).await?;
=======
        OutputMode::Signal => {
            let log_signals = log_request
                .resource_logs
                .into_iter()
                .flat_map(|resource| resource.scope_logs)
                .flat_map(|scope| scope.log_records);
            for (index, log_record) in log_signals.enumerate() {
                let report = marshaler.marshal_log_signal(&log_record, index);
                writer.write(&format!("{report}\n")).await?;
>>>>>>> bfbad662
            }
        }
    }
    Ok(())
}

#[cfg(test)]
mod tests {

<<<<<<< HEAD
    use crate::debug_processor::config::{Config, DisplayMode, SignalActive, Verbosity};
=======
    use crate::debug_processor::config::{Config, OutputMode, SignalActive, Verbosity};
    use crate::debug_processor::filter::{FilterMode, FilterRules};
    use crate::debug_processor::predicate::{
        KeyValue as PredicateKeyValue, MatchValue, Predicate, SignalField,
    };
>>>>>>> bfbad662
    use crate::debug_processor::{DEBUG_PROCESSOR_URN, DebugProcessor};
    use crate::pdata::{OtapPdata, OtlpProtoBytes};
    use otap_df_config::node::NodeUserConfig;
    use otap_df_engine::context::ControllerContext;
    use otap_df_engine::message::Message;
    use otap_df_engine::processor::ProcessorWrapper;
    use otap_df_engine::testing::processor::TestRuntime;
    use otap_df_engine::testing::processor::{TestContext, ValidateContext};
    use otap_df_engine::testing::test_node;
    use otap_df_telemetry::registry::MetricsRegistryHandle;
    use otel_arrow_rust::proto::opentelemetry::{
        common::v1::{AnyValue, InstrumentationScope, KeyValue},
        logs::v1::{LogRecord, LogsData, ResourceLogs, ScopeLogs, SeverityNumber},
        metrics::v1::{
            Exemplar, Gauge, Metric, MetricsData, NumberDataPoint, ResourceMetrics, ScopeMetrics,
        },
        resource::v1::Resource,
        trace::v1::{
            ResourceSpans, ScopeSpans, Span, Status, TracesData, span::Event, span::Link,
            span::SpanKind, status::StatusCode,
        },
    };
    use prost::Message as _;
    use serde_json::Value;
    use std::collections::HashSet;
    use std::fs::{File, remove_file};
    use std::future::Future;
    use std::io::{BufReader, read_to_string};
    use std::pin::Pin;
    use std::sync::Arc;
    use tokio::time::Duration;

    /// Validation closure that checks the outputted data
    fn validation_procedure(
        output_file: String,
    ) -> impl FnOnce(ValidateContext) -> Pin<Box<dyn Future<Output = ()>>> {
        |_| {
            Box::pin(async move {
                let file = File::open(output_file).expect("failed to open file");
                let reader = read_to_string(BufReader::new(file)).expect("failed to get string");

                // check the the processor has received the expected number of messages
                assert!(reader.contains("Received 1 resource metrics"));
                assert!(reader.contains("Received 1 metrics"));
                assert!(reader.contains("Received 1 data points"));
                assert!(reader.contains("Received 1 resource spans"));
                assert!(reader.contains("Received 1 spans"));
                assert!(reader.contains("Received 1 events"));
                assert!(reader.contains("Received 1 links"));
                assert!(reader.contains("Received 1 resource logs"));
                assert!(reader.contains("Received 1 log records"));
                assert!(reader.contains("Received 1 events"));
                assert!(reader.contains("Timer tick received"));
                assert!(reader.contains("Config message received"));
                assert!(reader.contains("Shutdown message received"));
            })
        }
    }

    /// Test closure that simulates a typical processor scenario.
    fn scenario() -> impl FnOnce(TestContext<OtapPdata>) -> Pin<Box<dyn Future<Output = ()>>> {
        move |mut ctx| {
            Box::pin(async move {
                ctx.process(Message::timer_tick_ctrl_msg())
                    .await
                    .expect("Processor failed on TimerTick");
                assert!(ctx.drain_pdata().await.is_empty());

                // Process a Config event.
                ctx.process(Message::config_ctrl_msg(Value::Null))
                    .await
                    .expect("Processor failed on Config");
                assert!(ctx.drain_pdata().await.is_empty());

                // Process a Shutdown event.
                ctx.process(Message::shutdown_ctrl_msg(
                    Duration::from_millis(200),
                    "no reason",
                ))
                .await
                .expect("Processor failed on Shutdown");
                assert!(ctx.drain_pdata().await.is_empty());

                let logs_data = LogsData::new(vec![
                    ResourceLogs::build(Resource::default())
                        .scope_logs(vec![
                            ScopeLogs::build(
                                InstrumentationScope::build("library")
                                    .version("scopev1")
                                    .finish(),
                            )
                            .log_records(vec![
                                LogRecord::build(2_000_000_000u64, SeverityNumber::Info, "event1")
                                    .observed_time_unix_nano(3_000_000_000u64)
                                    .attributes(vec![KeyValue::new(
                                        "log_attr1",
                                        AnyValue::new_string("log_val_1"),
                                    )])
                                    .body(AnyValue::new_string("log_body"))
                                    .finish(),
                            ])
                            .finish(),
                        ])
                        .finish(),
                ]);

                //convert logsdata to otappdata
                let mut bytes = vec![];
                logs_data
                    .encode(&mut bytes)
                    .expect("failed to encode log data into bytes");
                let otlp_logs_bytes =
                    OtapPdata::new_default(OtlpProtoBytes::ExportLogsRequest(bytes).into());
                ctx.process(Message::PData(otlp_logs_bytes))
                    .await
                    .expect("failed to process");
                let msgs = ctx.drain_pdata().await;
                assert_eq!(msgs.len(), 1);

                let metrics_data = MetricsData::new(vec![
                    ResourceMetrics::build(Resource::default())
                        .scope_metrics(vec![
                            ScopeMetrics::build(
                                InstrumentationScope::build("library")
                                    .version("scopev1")
                                    .finish(),
                            )
                            .metrics(vec![
                                Metric::build_gauge(
                                    "gauge name",
                                    Gauge::new(vec![
                                        NumberDataPoint::build_double(123u64, std::f64::consts::PI)
                                            .attributes(vec![KeyValue::new(
                                                "gauge_attr1",
                                                AnyValue::new_string("gauge_val"),
                                            )])
                                            .start_time_unix_nano(456u64)
                                            .exemplars(vec![
                                                Exemplar::build_int(678u64, 234i64)
                                                    .filtered_attributes(vec![KeyValue::new(
                                                        "exemplar_attr",
                                                        AnyValue::new_string("exemplar_val"),
                                                    )])
                                                    .finish(),
                                            ])
                                            .flags(1u32)
                                            .finish(),
                                    ]),
                                )
                                .description("here's a description")
                                .unit("a unit")
                                .metadata(vec![KeyValue::new(
                                    "metric_attr",
                                    AnyValue::new_string("metric_val"),
                                )])
                                .finish(),
                            ])
                            .finish(),
                        ])
                        .finish(),
                ]);
                bytes = vec![];
                metrics_data
                    .encode(&mut bytes)
                    .expect("failed to encode log data into bytes");
                let otlp_metrics_bytes =
                    OtapPdata::new_default(OtlpProtoBytes::ExportMetricsRequest(bytes).into());
                ctx.process(Message::PData(otlp_metrics_bytes))
                    .await
                    .expect("failed to process");
                let msgs = ctx.drain_pdata().await;
                assert_eq!(msgs.len(), 1);

                let traces_data = TracesData::new(vec![
                    ResourceSpans::build(Resource::default())
                        .scope_spans(vec![
                            ScopeSpans::build(
                                InstrumentationScope::build("library")
                                    .version("scopev1")
                                    .finish(),
                            )
                            .spans(vec![
                                Span::build(
                                    Vec::from("4327e52011a22f9662eac217d77d1ec0".as_bytes()),
                                    Vec::from("7271ee06d7e5925f".as_bytes()),
                                    "span_name_1",
                                    999u64,
                                )
                                .trace_state("some_state")
                                .end_time_unix_nano(1999u64)
                                .parent_span_id(vec![0, 0, 0, 0, 1, 1, 1, 1])
                                .dropped_attributes_count(7u32)
                                .dropped_events_count(11u32)
                                .dropped_links_count(29u32)
                                .kind(SpanKind::Consumer)
                                .status(Status::new("something happened", StatusCode::Error))
                                .events(vec![
                                    Event::build("an_event", 456u64)
                                        .attributes(vec![KeyValue::new(
                                            "event_attr1",
                                            AnyValue::new_string("hi"),
                                        )])
                                        .dropped_attributes_count(12345u32)
                                        .finish(),
                                ])
                                .links(vec![
                                    Link::build(
                                        vec![0, 0, 0, 0, 1, 1, 1, 1, 2, 2, 2, 2, 3, 3, 3, 3],
                                        vec![0, 0, 0, 0, 1, 1, 1, 1],
                                    )
                                    .trace_state("some link state")
                                    .dropped_attributes_count(567u32)
                                    .flags(7u32)
                                    .attributes(vec![KeyValue::new(
                                        "link_attr1",
                                        AnyValue::new_string("hello"),
                                    )])
                                    .finish(),
                                ])
                                .finish(),
                            ])
                            .finish(),
                        ])
                        .finish(),
                ]);

                bytes = vec![];
                traces_data
                    .encode(&mut bytes)
                    .expect("failed to encode log data into bytes");
                let otlp_traces_bytes =
                    OtapPdata::new_default(OtlpProtoBytes::ExportTracesRequest(bytes).into());
                ctx.process(Message::PData(otlp_traces_bytes))
                    .await
                    .expect("failed to process");
                let msgs = ctx.drain_pdata().await;
                assert_eq!(msgs.len(), 1);

                ctx.process(Message::timer_tick_ctrl_msg())
                    .await
                    .expect("Processor failed on TimerTick");
                assert!(ctx.drain_pdata().await.is_empty());

                // Process a Config event.
                ctx.process(Message::config_ctrl_msg(Value::Null))
                    .await
                    .expect("Processor failed on Config");
                assert!(ctx.drain_pdata().await.is_empty());

                // Process a Shutdown event.
                ctx.process(Message::shutdown_ctrl_msg(
                    Duration::from_millis(200),
                    "no reason",
                ))
                .await
                .expect("Processor failed on Shutdown");
                assert!(ctx.drain_pdata().await.is_empty());
            })
        }
    }

    #[test]
    fn test_debug_processor_normal_verbosity() {
        let test_runtime = TestRuntime::new();
        let signals = HashSet::from([
            SignalActive::Metrics,
            SignalActive::Logs,
            SignalActive::Spans,
        ]);
        let output_file = "debug_output_normal.txt".to_string();
<<<<<<< HEAD
        let config = Config::new(Verbosity::Normal, DisplayMode::Batch, signals);
=======
        let config = Config::new(Verbosity::Normal, OutputMode::Batch, signals, Vec::new());
>>>>>>> bfbad662
        let user_config = Arc::new(NodeUserConfig::new_processor_config(DEBUG_PROCESSOR_URN));

        let metrics_registry_handle = MetricsRegistryHandle::new();
        let controller_ctx = ControllerContext::new(metrics_registry_handle);
        let pipeline_ctx =
            controller_ctx.pipeline_context_with("grp".into(), "pipeline".into(), 0, 0);

        let processor = ProcessorWrapper::local(
            DebugProcessor::new(config, Some(output_file.clone()), pipeline_ctx),
            test_node(test_runtime.config().name.clone()),
            user_config,
            test_runtime.config(),
        );

        test_runtime
            .set_processor(processor)
            .run_test(scenario())
            .validate(validation_procedure(output_file.clone()));

        remove_file(output_file).expect("Failed to remove file");
    }

    #[test]
    fn test_debug_processor_basic_verbosity() {
        let test_runtime = TestRuntime::new();
        let signals = HashSet::from([
            SignalActive::Metrics,
            SignalActive::Logs,
            SignalActive::Spans,
        ]);
        let output_file = "debug_output_basic.txt".to_string();
<<<<<<< HEAD
        let config = Config::new(Verbosity::Basic, DisplayMode::Batch, signals);
=======
        let config = Config::new(Verbosity::Basic, OutputMode::Batch, signals, Vec::new());
>>>>>>> bfbad662
        let user_config = Arc::new(NodeUserConfig::new_processor_config(DEBUG_PROCESSOR_URN));
        let metrics_registry_handle = MetricsRegistryHandle::new();
        let controller_ctx = ControllerContext::new(metrics_registry_handle);
        let pipeline_ctx =
            controller_ctx.pipeline_context_with("grp".into(), "pipeline".into(), 0, 0);
        let processor = ProcessorWrapper::local(
            DebugProcessor::new(config, Some(output_file.clone()), pipeline_ctx),
            test_node(test_runtime.config().name.clone()),
            user_config,
            test_runtime.config(),
        );

        test_runtime
            .set_processor(processor)
            .run_test(scenario())
            .validate(validation_procedure(output_file.clone()));

        remove_file(output_file).expect("Failed to remove file");
    }

    #[test]
    fn test_debug_processor_detailed_verbosity() {
        let test_runtime = TestRuntime::new();
        let signals = HashSet::from([
            SignalActive::Metrics,
            SignalActive::Logs,
            SignalActive::Spans,
        ]);
        let output_file = "debug_output_detailed.txt".to_string();
<<<<<<< HEAD
        let config = Config::new(Verbosity::Detailed, DisplayMode::Batch, signals);
=======
        let config = Config::new(Verbosity::Detailed, OutputMode::Batch, signals, Vec::new());
>>>>>>> bfbad662
        let user_config = Arc::new(NodeUserConfig::new_processor_config(DEBUG_PROCESSOR_URN));
        let metrics_registry_handle = MetricsRegistryHandle::new();
        let controller_ctx = ControllerContext::new(metrics_registry_handle);
        let pipeline_ctx =
            controller_ctx.pipeline_context_with("grp".into(), "pipeline".into(), 0, 0);
        let processor = ProcessorWrapper::local(
            DebugProcessor::new(config, Some(output_file.clone()), pipeline_ctx),
            test_node(test_runtime.config().name.clone()),
            user_config,
            test_runtime.config(),
        );

        test_runtime
            .set_processor(processor)
            .run_test(scenario())
            .validate(validation_procedure(output_file.clone()));

        remove_file(output_file).expect("Failed to remove file");
    }

    fn validation_procedure_logs_only(
        output_file: String,
    ) -> impl FnOnce(ValidateContext) -> Pin<Box<dyn Future<Output = ()>>> {
        |_| {
            Box::pin(async move {
                let file = File::open(output_file).expect("failed to open file");
                let reader = read_to_string(BufReader::new(file)).expect("failed to get string");

                // check the the processor has received the expected number of messages
                assert!(!reader.contains("Received 1 resource metrics"));
                assert!(!reader.contains("Received 1 metrics"));
                assert!(!reader.contains("Received 1 data points"));
                assert!(!reader.contains("Received 1 resource spans"));
                assert!(!reader.contains("Received 1 spans"));
                assert!(reader.contains("Received 1 resource logs"));
                assert!(reader.contains("Received 1 log records"));
                assert!(reader.contains("Received 1 events"));
                assert!(reader.contains("Timer tick received"));
                assert!(reader.contains("Config message received"));
                assert!(reader.contains("Shutdown message received"));
            })
        }
    }

    #[test]
    fn test_debug_processor_only_logs() {
        let test_runtime = TestRuntime::new();

        let output_file = "debug_logs.txt".to_string();
        let signals = HashSet::from([SignalActive::Logs]);

<<<<<<< HEAD
        let config = Config::new(Verbosity::Detailed, DisplayMode::Batch, signals);
=======
        let config = Config::new(Verbosity::Detailed, OutputMode::Batch, signals, Vec::new());
>>>>>>> bfbad662
        let user_config = Arc::new(NodeUserConfig::new_processor_config(DEBUG_PROCESSOR_URN));
        let metrics_registry_handle = MetricsRegistryHandle::new();
        let controller_ctx = ControllerContext::new(metrics_registry_handle);
        let pipeline_ctx =
            controller_ctx.pipeline_context_with("grp".into(), "pipeline".into(), 0, 0);
        let processor = ProcessorWrapper::local(
            DebugProcessor::new(config, Some(output_file.clone()), pipeline_ctx),
            test_node(test_runtime.config().name.clone()),
            user_config,
            test_runtime.config(),
        );

        test_runtime
            .set_processor(processor)
            .run_test(scenario())
            .validate(validation_procedure_logs_only(output_file.clone()));

        remove_file(output_file).expect("Failed to remove file");
    }

    fn validation_procedure_metrics_only(
        output_file: String,
    ) -> impl FnOnce(ValidateContext) -> Pin<Box<dyn Future<Output = ()>>> {
        |_| {
            Box::pin(async move {
                let file = File::open(output_file).expect("failed to open file");
                let reader = read_to_string(BufReader::new(file)).expect("failed to get string");

                // check the the processor has received the expected number of messages
                assert!(reader.contains("Received 1 resource metrics"));
                assert!(reader.contains("Received 1 metrics"));
                assert!(reader.contains("Received 1 data points"));
                assert!(!reader.contains("Received 1 resource spans"));
                assert!(!reader.contains("Received 1 spans"));
                assert!(!reader.contains("Received 1 resource logs"));
                assert!(!reader.contains("Received 1 log records"));
                assert!(!reader.contains("Received 1 events"));
                assert!(reader.contains("Timer tick received"));
                assert!(reader.contains("Config message received"));
                assert!(reader.contains("Shutdown message received"));
            })
        }
    }

    #[test]
    fn test_debug_processor_only_metrics() {
        let test_runtime = TestRuntime::new();

        let output_file = "debug_metrics.txt".to_string();
        let signals = HashSet::from([SignalActive::Metrics]);
<<<<<<< HEAD
        let config = Config::new(Verbosity::Detailed, DisplayMode::Batch, signals);
=======
        let config = Config::new(Verbosity::Detailed, OutputMode::Batch, signals, Vec::new());
>>>>>>> bfbad662
        let user_config = Arc::new(NodeUserConfig::new_processor_config(DEBUG_PROCESSOR_URN));
        let metrics_registry_handle = MetricsRegistryHandle::new();
        let controller_ctx = ControllerContext::new(metrics_registry_handle);
        let pipeline_ctx =
            controller_ctx.pipeline_context_with("grp".into(), "pipeline".into(), 0, 0);
        let processor = ProcessorWrapper::local(
            DebugProcessor::new(config, Some(output_file.clone()), pipeline_ctx),
            test_node(test_runtime.config().name.clone()),
            user_config,
            test_runtime.config(),
        );

        test_runtime
            .set_processor(processor)
            .run_test(scenario())
            .validate(validation_procedure_metrics_only(output_file.clone()));

        remove_file(output_file).expect("Failed to remove file");
    }

    fn validation_procedure_spans_only(
        output_file: String,
    ) -> impl FnOnce(ValidateContext) -> Pin<Box<dyn Future<Output = ()>>> {
        |_| {
            Box::pin(async move {
                let file = File::open(output_file).expect("failed to open file");
                let reader = read_to_string(BufReader::new(file)).expect("failed to get string");

                // check the the processor has received the expected number of messages
                assert!(!reader.contains("Received 1 resource metrics"));
                assert!(!reader.contains("Received 1 metrics"));
                assert!(!reader.contains("Received 1 data points"));
                assert!(reader.contains("Received 1 resource spans"));
                assert!(reader.contains("Received 1 spans"));
                assert!(reader.contains("Received 1 events"));
                assert!(reader.contains("Received 1 links"));
                assert!(!reader.contains("Received 1 resource logs"));
                assert!(!reader.contains("Received 1 log records"));
                assert!(reader.contains("Timer tick received"));
                assert!(reader.contains("Config message received"));
                assert!(reader.contains("Shutdown message received"));
            })
        }
    }

    fn validation_procedure_exclude_attribute(
        output_file: String,
    ) -> impl FnOnce(ValidateContext) -> Pin<Box<dyn Future<Output = ()>>> {
        |_| {
            Box::pin(async move {
                let file = File::open(output_file).expect("failed to open file");
                let reader = read_to_string(BufReader::new(file)).expect("failed to get string");

                // check the the processor has received the expected number of messages
                assert!(reader.contains("Received 1 resource metrics"));
                assert!(reader.contains("Received 1 metrics"));
                assert!(reader.contains("Received 1 data points"));
                assert!(reader.contains("Received 1 resource spans"));
                assert!(reader.contains("Received 1 spans"));
                assert!(reader.contains("Received 1 events"));
                assert!(reader.contains("Received 1 links"));
                assert!(reader.contains("Received 1 resource logs"));
                assert!(reader.contains("Received 1 log records"));
                assert!(reader.contains("Received 1 events"));
                assert!(reader.contains("Timer tick received"));
                assert!(reader.contains("Config message received"));
                assert!(reader.contains("Shutdown message received"));

                // signal with attribute should not be present
                assert!(!reader.contains("Attributes: log_attr1=log_val_1"));
            })
        }
    }

    fn validation_procedure_include_attribute(
        output_file: String,
    ) -> impl FnOnce(ValidateContext) -> Pin<Box<dyn Future<Output = ()>>> {
        |_| {
            Box::pin(async move {
                let file = File::open(output_file).expect("failed to open file");
                let reader = read_to_string(BufReader::new(file)).expect("failed to get string");

                // check the the processor has received the expected number of messages
                assert!(reader.contains("Received 1 resource metrics"));
                assert!(reader.contains("Received 1 metrics"));
                assert!(reader.contains("Received 1 data points"));
                assert!(reader.contains("Received 1 resource spans"));
                assert!(reader.contains("Received 1 spans"));
                assert!(reader.contains("Received 1 events"));
                assert!(reader.contains("Received 1 links"));
                assert!(reader.contains("Received 1 resource logs"));
                assert!(reader.contains("Received 1 log records"));
                assert!(reader.contains("Received 1 events"));
                assert!(reader.contains("Timer tick received"));
                assert!(reader.contains("Config message received"));
                assert!(reader.contains("Shutdown message received"));

                // signal with attribute should be present
                assert!(reader.contains("Attributes: log_attr1=log_val_1"));
            })
        }
    }
    #[test]
    fn test_debug_processor_only_spans() {
        let test_runtime = TestRuntime::new();

        let output_file = "debug_spans.txt".to_string();
        let signals = HashSet::from([SignalActive::Spans]);

<<<<<<< HEAD
        let config = Config::new(Verbosity::Detailed, DisplayMode::Batch, signals);
=======
        let config = Config::new(Verbosity::Detailed, OutputMode::Batch, signals, Vec::new());
>>>>>>> bfbad662
        let user_config = Arc::new(NodeUserConfig::new_processor_config(DEBUG_PROCESSOR_URN));
        let metrics_registry_handle = MetricsRegistryHandle::new();
        let controller_ctx = ControllerContext::new(metrics_registry_handle);
        let pipeline_ctx =
            controller_ctx.pipeline_context_with("grp".into(), "pipeline".into(), 0, 0);
        let processor = ProcessorWrapper::local(
            DebugProcessor::new(config, Some(output_file.clone()), pipeline_ctx),
            test_node(test_runtime.config().name.clone()),
            user_config,
            test_runtime.config(),
        );

        test_runtime
            .set_processor(processor)
            .run_test(scenario())
            .validate(validation_procedure_spans_only(output_file.clone()));

        remove_file(output_file).expect("Failed to remove file");
    }

    #[test]
    fn test_debug_processor_signal_mode() {
        let test_runtime = TestRuntime::new();
        let signals = HashSet::from([
            SignalActive::Metrics,
            SignalActive::Logs,
            SignalActive::Spans,
        ]);
        let output_file = "debug_signal_mode.txt".to_string();
<<<<<<< HEAD
        let config = Config::new(Verbosity::Normal, DisplayMode::Signal, signals);
=======

        let config = Config::new(Verbosity::Normal, OutputMode::Signal, signals, Vec::new());
>>>>>>> bfbad662
        let user_config = Arc::new(NodeUserConfig::new_processor_config(DEBUG_PROCESSOR_URN));
        let metrics_registry_handle = MetricsRegistryHandle::new();
        let controller_ctx = ControllerContext::new(metrics_registry_handle);
        let pipeline_ctx =
            controller_ctx.pipeline_context_with("grp".into(), "pipeline".into(), 0, 0);
        let processor = ProcessorWrapper::local(
            DebugProcessor::new(config, Some(output_file.clone()), pipeline_ctx),
            test_node(test_runtime.config().name.clone()),
            user_config,
            test_runtime.config(),
        );

        test_runtime
            .set_processor(processor)
            .run_test(scenario())
            .validate(validation_procedure(output_file.clone()));

        remove_file(output_file).expect("Failed to remove file");
    }

    #[test]
    fn test_debug_processor_filter_include() {
        let test_runtime = TestRuntime::new();
        let signals = HashSet::from([
            SignalActive::Metrics,
            SignalActive::Logs,
            SignalActive::Spans,
        ]);
        let output_file = "debug_output_filter_include.txt".to_string();

        let filterrule = vec![FilterRules::new(
            Predicate::new(
                SignalField::Attribute,
                MatchValue::KeyValue(vec![PredicateKeyValue::new(
                    "log_attr1".to_string(),
                    MatchValue::String("log_val_1".to_string()),
                )]),
            ),
            FilterMode::Include,
        )];
        let config = Config::new(Verbosity::Normal, OutputMode::Batch, signals, filterrule);
        let user_config = Arc::new(NodeUserConfig::new_processor_config(DEBUG_PROCESSOR_URN));
        let metrics_registry_handle = MetricsRegistryHandle::new();
        let controller_ctx = ControllerContext::new(metrics_registry_handle);
        let pipeline_ctx =
            controller_ctx.pipeline_context_with("grp".into(), "pipeline".into(), 0, 0);
        let processor = ProcessorWrapper::local(
            DebugProcessor::new(config, Some(output_file.clone()), pipeline_ctx),
            test_node(test_runtime.config().name.clone()),
            user_config,
            test_runtime.config(),
        );

        test_runtime
            .set_processor(processor)
            .run_test(scenario())
            .validate(validation_procedure_include_attribute(output_file.clone()));

        remove_file(output_file).expect("Failed to remove file");
    }

    #[test]
    fn test_debug_processor_filter_exclude() {
        let test_runtime = TestRuntime::new();
        let signals = HashSet::from([
            SignalActive::Metrics,
            SignalActive::Logs,
            SignalActive::Spans,
        ]);
        let output_file = "debug_output_filter_exclude.txt".to_string();

        let filterrule = vec![FilterRules::new(
            Predicate::new(
                SignalField::Attribute,
                MatchValue::KeyValue(vec![PredicateKeyValue::new(
                    "log_attr1".to_string(),
                    MatchValue::String("log_val_1".to_string()),
                )]),
            ),
            FilterMode::Exclude,
        )];
        let config = Config::new(Verbosity::Normal, OutputMode::Batch, signals, filterrule);
        let user_config = Arc::new(NodeUserConfig::new_processor_config(DEBUG_PROCESSOR_URN));
        let metrics_registry_handle = MetricsRegistryHandle::new();
        let controller_ctx = ControllerContext::new(metrics_registry_handle);
        let pipeline_ctx =
            controller_ctx.pipeline_context_with("grp".into(), "pipeline".into(), 0, 0);
        let processor = ProcessorWrapper::local(
            DebugProcessor::new(config, Some(output_file.clone()), pipeline_ctx),
            test_node(test_runtime.config().name.clone()),
            user_config,
            test_runtime.config(),
        );

        test_runtime
            .set_processor(processor)
            .run_test(scenario())
            .validate(validation_procedure_exclude_attribute(output_file.clone()));

        remove_file(output_file).expect("Failed to remove file");
    }
}<|MERGE_RESOLUTION|>--- conflicted
+++ resolved
@@ -127,11 +127,8 @@
         let active_signals = self.config.signals();
         let verbosity = self.config.verbosity();
         let mode = self.config.mode();
-<<<<<<< HEAD
-=======
         let filters = self.config.filters();
 
->>>>>>> bfbad662
         let marshaler: Box<dyn ViewMarshaler> = if verbosity == Verbosity::Normal {
             Box::new(NormalViewMarshaler)
         } else {
@@ -186,12 +183,8 @@
                                 req,
                                 &*marshaler,
                                 &mode,
-<<<<<<< HEAD
+                                filters,
                                 &debug_output,
-=======
-                                filters,
-                                &mut writer,
->>>>>>> bfbad662
                                 &mut self.metrics,
                             )
                             .await?;
@@ -210,12 +203,8 @@
                                 req,
                                 &*marshaler,
                                 &mode,
-<<<<<<< HEAD
+                                filters,
                                 &debug_output,
-=======
-                                filters,
-                                &mut writer,
->>>>>>> bfbad662
                                 &mut self.metrics,
                             )
                             .await?;
@@ -234,12 +223,8 @@
                                 req,
                                 &*marshaler,
                                 &mode,
-<<<<<<< HEAD
+                                filters,
                                 &debug_output,
-=======
-                                filters,
-                                &mut writer,
->>>>>>> bfbad662
                                 &mut self.metrics,
                             )
                             .await?;
@@ -258,14 +243,9 @@
     verbosity: &Verbosity,
     mut metric_request: MetricsData,
     marshaler: &dyn ViewMarshaler,
-<<<<<<< HEAD
     mode: &DisplayMode,
+    filters: &Vec<FilterRules>,
     debug_output: &DebugOutput,
-=======
-    mode: &OutputMode,
-    filters: &Vec<FilterRules>,
-    writer: &mut OutputWriter,
->>>>>>> bfbad662
     internal_metrics: &mut MetricSet<DebugPdataMetrics>,
 ) -> Result<(), Error> {
     // collect number of resource metrics
@@ -274,10 +254,6 @@
     let resource_metrics = metric_request.resource_metrics.len();
     let mut data_points = 0;
     let mut metrics = 0;
-<<<<<<< HEAD
-    let mut metric_signals: Option<Vec<Metric>> = matches!(mode, DisplayMode::Signal).then(Vec::new);
-=======
->>>>>>> bfbad662
     for resource_metrics in &metric_request.resource_metrics {
         for scope_metrics in &resource_metrics.scope_metrics {
             metrics += scope_metrics.metrics.len();
@@ -333,14 +309,6 @@
             let report = marshaler.marshal_metrics(metric_request);
             debug_output.output_message(format!("{report}\n")).await?;
         }
-<<<<<<< HEAD
-        DisplayMode::Signal => {
-            // safety: this should be initialized above if the mode is Signal
-            let metric_signals = metric_signals.expect("metric_signals not None");
-            for (index, metric) in metric_signals.iter().enumerate() {
-                let report = marshaler.marshal_metric_signal(metric, index);
-                debug_output.output_message(format!("{report}\n")).await?;
-=======
         OutputMode::Signal => {
             let metric_signals = metric_request
                 .resource_metrics
@@ -349,8 +317,7 @@
                 .flat_map(|scope| scope.metrics);
             for (index, metric) in metric_signals.enumerate() {
                 let report = marshaler.marshal_metric_signal(&metric, index);
-                writer.write(&format!("{report}\n")).await?;
->>>>>>> bfbad662
+                debug_output.output_message(format!("{report}\n")).await?;
             }
         }
     }
@@ -361,14 +328,9 @@
     verbosity: &Verbosity,
     mut trace_request: TracesData,
     marshaler: &dyn ViewMarshaler,
-<<<<<<< HEAD
     mode: &DisplayMode,
+    filters: &Vec<FilterRules>,
     debug_output: &DebugOutput,
-=======
-    mode: &OutputMode,
-    filters: &Vec<FilterRules>,
-    writer: &mut OutputWriter,
->>>>>>> bfbad662
     internal_metrics: &mut MetricSet<DebugPdataMetrics>,
 ) -> Result<(), Error> {
     // collect number of resource spans
@@ -377,10 +339,6 @@
     let mut spans = 0;
     let mut events = 0;
     let mut links = 0;
-<<<<<<< HEAD
-    let mut span_signals: Option<Vec<Span>> = matches!(mode, DisplayMode::Signal).then(Vec::new);
-=======
->>>>>>> bfbad662
     for resource_span in &trace_request.resource_spans {
         for scope_span in &resource_span.scope_spans {
             spans += scope_span.spans.len();
@@ -412,13 +370,6 @@
             let report = marshaler.marshal_traces(trace_request);
             debug_output.output_message(format!("{report}\n")).await?;
         }
-<<<<<<< HEAD
-        DisplayMode::Signal => {
-            let span_signals = span_signals.expect("metric_signals not None");
-            for (index, span) in span_signals.iter().enumerate() {
-                let report = marshaler.marshal_span_signal(span, index);
-            debug_output.output_message(format!("{report}\n")).await?;
-=======
         OutputMode::Signal => {
             let span_signals = trace_request
                 .resource_spans
@@ -427,8 +378,7 @@
                 .flat_map(|scope| scope.spans);
             for (index, span) in span_signals.enumerate() {
                 let report = marshaler.marshal_span_signal(&span, index);
-                writer.write(&format!("{report}\n")).await?;
->>>>>>> bfbad662
+                debug_output.output_message(format!("{report}\n")).await?;
             }
         }
     }
@@ -439,23 +389,14 @@
     verbosity: &Verbosity,
     mut log_request: LogsData,
     marshaler: &dyn ViewMarshaler,
-<<<<<<< HEAD
     mode: &DisplayMode,
+    filters: &Vec<FilterRules>,
     debug_output: &DebugOutput,
-=======
-    mode: &OutputMode,
-    filters: &Vec<FilterRules>,
-    writer: &mut OutputWriter,
->>>>>>> bfbad662
     internal_metrics: &mut MetricSet<DebugPdataMetrics>,
 ) -> Result<(), Error> {
     let resource_logs = log_request.resource_logs.len();
     let mut log_records = 0;
     let mut events = 0;
-<<<<<<< HEAD
-    let mut log_signals: Option<Vec<LogRecord>> = matches!(mode, DisplayMode::Signal).then(Vec::new);
-=======
->>>>>>> bfbad662
     for resource_log in &log_request.resource_logs {
         for scope_log in &resource_log.scope_logs {
             log_records += scope_log.log_records.len();
@@ -489,13 +430,6 @@
             let report = marshaler.marshal_logs(log_request);
             debug_output.output_message(format!("{report}\n")).await?;
         }
-<<<<<<< HEAD
-        DisplayMode::Signal => {
-            let log_signals = log_signals.expect("metric_signals not None");
-            for (index, log_record) in log_signals.iter().enumerate() {
-                let report = marshaler.marshal_log_signal(log_record, index);
-                debug_output.output_message(format!("{report}\n")).await?;
-=======
         OutputMode::Signal => {
             let log_signals = log_request
                 .resource_logs
@@ -504,8 +438,7 @@
                 .flat_map(|scope| scope.log_records);
             for (index, log_record) in log_signals.enumerate() {
                 let report = marshaler.marshal_log_signal(&log_record, index);
-                writer.write(&format!("{report}\n")).await?;
->>>>>>> bfbad662
+                debug_output.output_message(format!("{report}\n")).await?;
             }
         }
     }
@@ -515,15 +448,11 @@
 #[cfg(test)]
 mod tests {
 
-<<<<<<< HEAD
-    use crate::debug_processor::config::{Config, DisplayMode, SignalActive, Verbosity};
-=======
     use crate::debug_processor::config::{Config, OutputMode, SignalActive, Verbosity};
     use crate::debug_processor::filter::{FilterMode, FilterRules};
     use crate::debug_processor::predicate::{
         KeyValue as PredicateKeyValue, MatchValue, Predicate, SignalField,
     };
->>>>>>> bfbad662
     use crate::debug_processor::{DEBUG_PROCESSOR_URN, DebugProcessor};
     use crate::pdata::{OtapPdata, OtlpProtoBytes};
     use otap_df_config::node::NodeUserConfig;
@@ -794,11 +723,7 @@
             SignalActive::Spans,
         ]);
         let output_file = "debug_output_normal.txt".to_string();
-<<<<<<< HEAD
-        let config = Config::new(Verbosity::Normal, DisplayMode::Batch, signals);
-=======
         let config = Config::new(Verbosity::Normal, OutputMode::Batch, signals, Vec::new());
->>>>>>> bfbad662
         let user_config = Arc::new(NodeUserConfig::new_processor_config(DEBUG_PROCESSOR_URN));
 
         let metrics_registry_handle = MetricsRegistryHandle::new();
@@ -830,11 +755,7 @@
             SignalActive::Spans,
         ]);
         let output_file = "debug_output_basic.txt".to_string();
-<<<<<<< HEAD
-        let config = Config::new(Verbosity::Basic, DisplayMode::Batch, signals);
-=======
         let config = Config::new(Verbosity::Basic, OutputMode::Batch, signals, Vec::new());
->>>>>>> bfbad662
         let user_config = Arc::new(NodeUserConfig::new_processor_config(DEBUG_PROCESSOR_URN));
         let metrics_registry_handle = MetricsRegistryHandle::new();
         let controller_ctx = ControllerContext::new(metrics_registry_handle);
@@ -864,11 +785,7 @@
             SignalActive::Spans,
         ]);
         let output_file = "debug_output_detailed.txt".to_string();
-<<<<<<< HEAD
-        let config = Config::new(Verbosity::Detailed, DisplayMode::Batch, signals);
-=======
         let config = Config::new(Verbosity::Detailed, OutputMode::Batch, signals, Vec::new());
->>>>>>> bfbad662
         let user_config = Arc::new(NodeUserConfig::new_processor_config(DEBUG_PROCESSOR_URN));
         let metrics_registry_handle = MetricsRegistryHandle::new();
         let controller_ctx = ControllerContext::new(metrics_registry_handle);
@@ -920,11 +837,7 @@
         let output_file = "debug_logs.txt".to_string();
         let signals = HashSet::from([SignalActive::Logs]);
 
-<<<<<<< HEAD
-        let config = Config::new(Verbosity::Detailed, DisplayMode::Batch, signals);
-=======
         let config = Config::new(Verbosity::Detailed, OutputMode::Batch, signals, Vec::new());
->>>>>>> bfbad662
         let user_config = Arc::new(NodeUserConfig::new_processor_config(DEBUG_PROCESSOR_URN));
         let metrics_registry_handle = MetricsRegistryHandle::new();
         let controller_ctx = ControllerContext::new(metrics_registry_handle);
@@ -975,11 +888,7 @@
 
         let output_file = "debug_metrics.txt".to_string();
         let signals = HashSet::from([SignalActive::Metrics]);
-<<<<<<< HEAD
-        let config = Config::new(Verbosity::Detailed, DisplayMode::Batch, signals);
-=======
         let config = Config::new(Verbosity::Detailed, OutputMode::Batch, signals, Vec::new());
->>>>>>> bfbad662
         let user_config = Arc::new(NodeUserConfig::new_processor_config(DEBUG_PROCESSOR_URN));
         let metrics_registry_handle = MetricsRegistryHandle::new();
         let controller_ctx = ControllerContext::new(metrics_registry_handle);
@@ -1089,11 +998,7 @@
         let output_file = "debug_spans.txt".to_string();
         let signals = HashSet::from([SignalActive::Spans]);
 
-<<<<<<< HEAD
-        let config = Config::new(Verbosity::Detailed, DisplayMode::Batch, signals);
-=======
         let config = Config::new(Verbosity::Detailed, OutputMode::Batch, signals, Vec::new());
->>>>>>> bfbad662
         let user_config = Arc::new(NodeUserConfig::new_processor_config(DEBUG_PROCESSOR_URN));
         let metrics_registry_handle = MetricsRegistryHandle::new();
         let controller_ctx = ControllerContext::new(metrics_registry_handle);
@@ -1123,12 +1028,8 @@
             SignalActive::Spans,
         ]);
         let output_file = "debug_signal_mode.txt".to_string();
-<<<<<<< HEAD
-        let config = Config::new(Verbosity::Normal, DisplayMode::Signal, signals);
-=======
 
         let config = Config::new(Verbosity::Normal, OutputMode::Signal, signals, Vec::new());
->>>>>>> bfbad662
         let user_config = Arc::new(NodeUserConfig::new_processor_config(DEBUG_PROCESSOR_URN));
         let metrics_registry_handle = MetricsRegistryHandle::new();
         let controller_ctx = ControllerContext::new(metrics_registry_handle);
