// SPDX-License-Identifier: Apache-2.0

//! Implementation of the OTAP exporter node
//!
//! ToDo: Handle Ack and Nack messages in the pipeline
//! ToDo: Handle configuration changes
//! ToDo: Implement proper deadline function for Shutdown ctrl msg

use crate::OTAP_EXPORTER_FACTORIES;
use crate::grpc::OTAPData;
use crate::proto::opentelemetry::experimental::arrow::v1::{
    arrow_logs_service_client::ArrowLogsServiceClient,
    arrow_metrics_service_client::ArrowMetricsServiceClient,
    arrow_traces_service_client::ArrowTracesServiceClient,
};
use async_stream::stream;
use async_trait::async_trait;
use linkme::distributed_slice;
use otap_df_config::node::NodeUserConfig;
use otap_df_engine::ExporterFactory;
use otap_df_engine::config::ExporterConfig;
use otap_df_engine::control::ControlMsg;
use otap_df_engine::error::Error;
use otap_df_engine::exporter::ExporterWrapper;
use otap_df_engine::local::exporter as local;
use otap_df_engine::message::{Message, MessageChannel};
use otap_df_otlp::compression::CompressionMethod;
use serde_json::Value;
use std::rc::Rc;

/// The URN for the OTAP exporter
pub const OTAP_EXPORTER_URN: &str = "urn:otel:otap:exporter";

/// Exporter that sends OTAP data via gRPC
pub struct OTAPExporter {
    grpc_endpoint: String,
    compression_method: Option<CompressionMethod>,
}

/// Declares the OTAP exporter as a local exporter factory
///
/// Unsafe code is temporarily used here to allow the use of `distributed_slice` macro
/// This macro is part of the `linkme` crate which is considered safe and well maintained.
#[allow(unsafe_code)]
#[distributed_slice(OTAP_EXPORTER_FACTORIES)]
pub static OTAP_EXPORTER: ExporterFactory<OTAPData> = ExporterFactory {
    name: OTAP_EXPORTER_URN,
    create: |node_config: Rc<NodeUserConfig>, exporter_config: &ExporterConfig| {
        Ok(ExporterWrapper::local(
            OTAPExporter::from_config(&node_config.config)?,
            node_config,
            exporter_config,
        ))
    },
};

impl OTAPExporter {
    /// Creates a new OTAP exporter
    #[must_use]
    #[allow(dead_code)]
    pub fn new(grpc_endpoint: String, compression_method: Option<CompressionMethod>) -> Self {
        OTAPExporter {
            grpc_endpoint,
            compression_method,
        }
    }

    /// Creates a new OTAPExporter from a configuration object
    pub fn from_config(_config: &Value) -> Result<Self, otap_df_config::error::Error> {
        // ToDo: implement config parsing
        Ok(OTAPExporter {
            grpc_endpoint: "127.0.0.1:4317".to_owned(),
            compression_method: None,
        })
    }
}

/// Implement the local exporter trait for a OTAP Exporter
#[async_trait(?Send)]
impl local::Exporter<OTAPData> for OTAPExporter {
    async fn start(
        self: Box<Self>,
        mut msg_chan: MessageChannel<OTAPData>,
        effect_handler: local::EffectHandler<OTAPData>,
    ) -> Result<(), Error<OTAPData>> {
        // start a grpc client and connect to the server
        let mut arrow_metrics_client =
            ArrowMetricsServiceClient::connect(self.grpc_endpoint.clone())
                .await
                .map_err(|error| Error::ExporterError {
                    exporter: effect_handler.exporter_id(),
                    error: error.to_string(),
                })?;

        let mut arrow_logs_client = ArrowLogsServiceClient::connect(self.grpc_endpoint.clone())
            .await
            .map_err(|error| Error::ExporterError {
                exporter: effect_handler.exporter_id(),
                error: error.to_string(),
            })?;

        let mut arrow_traces_client = ArrowTracesServiceClient::connect(self.grpc_endpoint.clone())
            .await
            .map_err(|error| Error::ExporterError {
                exporter: effect_handler.exporter_id(),
                error: error.to_string(),
            })?;

        if let Some(compression) = self.compression_method {
            let encoding = compression.map_to_compression_encoding();
            arrow_logs_client = arrow_logs_client
                .send_compressed(encoding)
                .accept_compressed(encoding);
            arrow_metrics_client = arrow_metrics_client
                .send_compressed(encoding)
                .accept_compressed(encoding);
            arrow_traces_client = arrow_traces_client
                .send_compressed(encoding)
                .accept_compressed(encoding);
        }
        // Loop until a Shutdown event is received.
        loop {
            match msg_chan.recv().await? {
                // handle control messages
                Message::Control(ControlMsg::TimerTick { .. })
                | Message::Control(ControlMsg::Config { .. }) => {}
                // shutdown the exporter
                Message::Control(ControlMsg::Shutdown { .. }) => {
                    // ToDo: add proper deadline function
                    break;
                }
                //send data
                Message::PData(message) => {
                    match message {
                        // match on OTAPData type and use the respective client to send message
                        // ToDo: Add Ack/Nack handling, send a signal that data has been exported
                        // check what message the data is
                        OTAPData::ArrowMetrics(req) => {
                            // handle stream differently here?
                            // ToDo: [LQ or someone else] Check if there is a better way to handle that.
                            let request_stream = stream! {
                                yield req;
                            };
                            _ = arrow_metrics_client
                                .arrow_metrics(request_stream)
                                .await
                                .map_err(|error| Error::ExporterError {
                                    exporter: effect_handler.exporter_id(),
                                    error: error.to_string(),
                                })?;
                        }
                        OTAPData::ArrowLogs(req) => {
                            let request_stream = stream! {
                                yield req;
                            };
                            _ = arrow_logs_client.arrow_logs(request_stream).await.map_err(
                                |error| Error::ExporterError {
                                    exporter: effect_handler.exporter_id(),
                                    error: error.to_string(),
                                },
                            )?;
                        }
                        OTAPData::ArrowTraces(req) => {
                            let request_stream = stream! {
                                yield req;
                            };
                            _ = arrow_traces_client
                                .arrow_traces(request_stream)
                                .await
                                .map_err(|error| Error::ExporterError {
                                    exporter: effect_handler.exporter_id(),
                                    error: error.to_string(),
                                })?;
                        }
                    }
                }
                _ => {
                    return Err(Error::ExporterError {
                        exporter: effect_handler.exporter_id(),
                        error: "Unknown control message".to_owned(),
                    });
                }
            }
        }
        Ok(())
    }
}

#[cfg(test)]
mod tests {

    use crate::grpc::OTAPData;
    use crate::mock::{
        ArrowLogsServiceMock, ArrowMetricsServiceMock, ArrowTracesServiceMock,
        create_batch_arrow_record,
    };
    use crate::otap_exporter::{OTAP_EXPORTER_URN, OTAPExporter};
    use crate::proto::opentelemetry::experimental::arrow::v1::{
        ArrowPayloadType, arrow_logs_service_server::ArrowLogsServiceServer,
        arrow_metrics_service_server::ArrowMetricsServiceServer,
        arrow_traces_service_server::ArrowTracesServiceServer,
    };
    use otap_df_config::node::NodeUserConfig;
    use otap_df_engine::exporter::ExporterWrapper;
    use otap_df_engine::testing::exporter::TestContext;
    use otap_df_engine::testing::exporter::TestRuntime;
    use std::net::SocketAddr;
    use std::rc::Rc;
    use tokio::net::TcpListener;
    use tokio::runtime::Runtime;
    use tokio::time::{Duration, timeout};
    use tonic::codegen::tokio_stream::wrappers::TcpListenerStream;
    use tonic::transport::Server;

    const METRIC_BATCH_ID: i64 = 0;
    const LOG_BATCH_ID: i64 = 1;
    const TRACE_BATCH_ID: i64 = 2;

    /// Test closure that simulates a typical test scenario by sending timer ticks, config,
    /// data message, and shutdown control messages.
    fn scenario()
    -> impl FnOnce(TestContext<OTAPData>) -> std::pin::Pin<Box<dyn Future<Output = ()>>> {
        |ctx| {
            Box::pin(async move {
                // Send a data message
                let metric_message = OTAPData::ArrowMetrics(create_batch_arrow_record(
                    METRIC_BATCH_ID,
                    ArrowPayloadType::MultivariateMetrics,
                ));
                ctx.send_pdata(metric_message)
                    .await
                    .expect("Failed to send metric message");

                let log_message = OTAPData::ArrowLogs(create_batch_arrow_record(
                    LOG_BATCH_ID,
                    ArrowPayloadType::Logs,
                ));
                ctx.send_pdata(log_message)
                    .await
                    .expect("Failed to send log message");

                let trace_message = OTAPData::ArrowTraces(create_batch_arrow_record(
                    TRACE_BATCH_ID,
                    ArrowPayloadType::Spans,
                ));
                ctx.send_pdata(trace_message)
                    .await
                    .expect("Failed to send trace message");

                // Send shutdown
                ctx.send_shutdown(Duration::from_millis(200), "test complete")
                    .await
                    .expect("Failed to send Shutdown");
            })
        }
    }

    /// Validation closure that checks the expected counter values
    fn validation_procedure(
        mut receiver: tokio::sync::mpsc::Receiver<OTAPData>,
    ) -> impl FnOnce(TestContext<OTAPData>) -> std::pin::Pin<Box<dyn Future<Output = ()>>> {
        |_| {
            Box::pin(async move {
                // check that the message was properly sent from the exporter
                let metrics_received = timeout(Duration::from_secs(3), receiver.recv())
                    .await
                    .expect("Timed out waiting for message")
                    .expect("No message received");

                // Assert that the message received is what the exporter sent
                let _expected_metrics_message = create_batch_arrow_record(
                    METRIC_BATCH_ID,
                    ArrowPayloadType::MultivariateMetrics,
                );
                assert!(matches!(metrics_received, _expected_metrics_message));

                let logs_received = timeout(Duration::from_secs(3), receiver.recv())
                    .await
                    .expect("Timed out waiting for message")
                    .expect("No message received");
                let _expected_logs_message =
                    create_batch_arrow_record(LOG_BATCH_ID, ArrowPayloadType::Logs);
                assert!(matches!(logs_received, _expected_logs_message));

                let traces_received = timeout(Duration::from_secs(3), receiver.recv())
                    .await
                    .expect("Timed out waiting for message")
                    .expect("No message received");

                let _expected_trace_message =
                    create_batch_arrow_record(TRACE_BATCH_ID, ArrowPayloadType::Spans);
                assert!(matches!(traces_received, _expected_trace_message));
            })
        }
    }

    #[test]
    fn test_otap_exporter() {
        let test_runtime = TestRuntime::new();
        let (sender, receiver) = tokio::sync::mpsc::channel(32);
        let (shutdown_sender, shutdown_signal) = tokio::sync::oneshot::channel();
        let (ready_sender, ready_receiver) = tokio::sync::oneshot::channel();
        let grpc_addr = "127.0.0.1";
        let grpc_port = portpicker::pick_unused_port().expect("No free ports");
        let grpc_endpoint = format!("http://{grpc_addr}:{grpc_port}");
        let listening_addr: SocketAddr = format!("{grpc_addr}:{grpc_port}").parse().unwrap();
        // tokio runtime to run grpc server in the background
        let tokio_rt = Runtime::new().unwrap();

        // run a gRPC concurrently to receive data from the exporter
        _ = tokio_rt.spawn(async move {
            let tcp_listener = TcpListener::bind(listening_addr).await.unwrap();
            // Signal that the server is ready to accept connections
            let _ = ready_sender.send(());
            let tcp_stream = TcpListenerStream::new(tcp_listener);
            let mock_logs_service =
                ArrowLogsServiceServer::new(ArrowLogsServiceMock::new(sender.clone()));
            let mock_metrics_service =
                ArrowMetricsServiceServer::new(ArrowMetricsServiceMock::new(sender.clone()));
            let mock_trace_service =
                ArrowTracesServiceServer::new(ArrowTracesServiceMock::new(sender.clone()));
            Server::builder()
                .add_service(mock_logs_service)
                .add_service(mock_metrics_service)
                .add_service(mock_trace_service)
                .serve_with_incoming_shutdown(tcp_stream, async {
                    // Wait for the shutdown signal
                    let _ = shutdown_signal.await;
                })
                .await
                .expect("Test gRPC server has failed");
        });

<<<<<<< HEAD
        let node_config = Rc::new(NodeUserConfig::new_exporter_config(OTAP_EXPORTER_URN));
=======
        // Wait for the server to be ready before creating the exporter
        tokio_rt
            .block_on(ready_receiver)
            .expect("Server failed to start");

>>>>>>> 27c2fcad
        let exporter = ExporterWrapper::local(
            OTAPExporter::new(grpc_endpoint, None),
            node_config,
            test_runtime.config(),
        );

        test_runtime
            .set_exporter(exporter)
            .run_test(scenario())
            .run_validation(validation_procedure(receiver));

        _ = shutdown_sender.send("Shutdown");
    }
}<|MERGE_RESOLUTION|>--- conflicted
+++ resolved
@@ -331,15 +331,12 @@
                 .expect("Test gRPC server has failed");
         });
 
-<<<<<<< HEAD
-        let node_config = Rc::new(NodeUserConfig::new_exporter_config(OTAP_EXPORTER_URN));
-=======
         // Wait for the server to be ready before creating the exporter
         tokio_rt
             .block_on(ready_receiver)
             .expect("Server failed to start");
 
->>>>>>> 27c2fcad
+        let node_config = Rc::new(NodeUserConfig::new_exporter_config(OTAP_EXPORTER_URN));
         let exporter = ExporterWrapper::local(
             OTAPExporter::new(grpc_endpoint, None),
             node_config,
