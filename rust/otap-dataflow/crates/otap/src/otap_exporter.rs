--- conflicted
+++ resolved
@@ -19,7 +19,7 @@
 use otap_df_engine::config::ExporterConfig;
 use otap_df_engine::context::PipelineContext;
 use otap_df_engine::control::NodeControlMsg;
-use otap_df_engine::error::{Error, ExporterErrorKind, format_error_sources};
+use otap_df_engine::error::Error;
 use otap_df_engine::exporter::ExporterWrapper;
 use otap_df_engine::local::exporter as local;
 use otap_df_engine::message::{Message, MessageChannel};
@@ -127,50 +127,9 @@
             .await?;
 
         // start a grpc client and connect to the server
-<<<<<<< HEAD
-        let mut arrow_metrics_client =
-            ArrowMetricsServiceClient::connect(self.config.grpc_endpoint.clone())
-                .await
-                .map_err(|error| {
-                    let source_detail = format_error_sources(&error);
-                    Error::ExporterError {
-                        exporter: effect_handler.exporter_id(),
-                        kind: ExporterErrorKind::Connect,
-                        error: error.to_string(),
-                        source_detail,
-                    }
-                })?;
-
-        let mut arrow_logs_client =
-            ArrowLogsServiceClient::connect(self.config.grpc_endpoint.clone())
-                .await
-                .map_err(|error| {
-                    let source_detail = format_error_sources(&error);
-                    Error::ExporterError {
-                        exporter: effect_handler.exporter_id(),
-                        kind: ExporterErrorKind::Connect,
-                        error: error.to_string(),
-                        source_detail,
-                    }
-                })?;
-
-        let mut arrow_traces_client =
-            ArrowTracesServiceClient::connect(self.config.grpc_endpoint.clone())
-                .await
-                .map_err(|error| {
-                    let source_detail = format_error_sources(&error);
-                    Error::ExporterError {
-                        exporter: effect_handler.exporter_id(),
-                        kind: ExporterErrorKind::Connect,
-                        error: error.to_string(),
-                        source_detail,
-                    }
-                })?;
-=======
         let mut arrow_metrics_client = ArrowMetricsServiceClient::new(channel.clone());
         let mut arrow_logs_client = ArrowLogsServiceClient::new(channel.clone());
         let mut arrow_traces_client = ArrowTracesServiceClient::new(channel.clone());
->>>>>>> 452821e4
 
         if let Some(ref compression) = self.config.compression_method {
             let encoding = compression.map_to_compression_encoding();
@@ -268,9 +227,7 @@
                     _ => {
                         return Err(Error::ExporterError {
                             exporter: effect_handler.exporter_id(),
-                            kind: ExporterErrorKind::Other,
                             error: "Unknown control message".to_owned(),
-                            source_detail: String::new(),
                         });
                     }
                 },
