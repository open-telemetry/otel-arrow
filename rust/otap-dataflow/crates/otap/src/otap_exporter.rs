// Copyright The OpenTelemetry Authors
// SPDX-License-Identifier: Apache-2.0

//! Implementation of the OTAP exporter node
//!
//! ToDo: Handle Ack and Nack messages in the pipeline
//! ToDo: Handle configuration changes
//! ToDo: Implement proper deadline function for Shutdown ctrl msg

use crate::OTAP_EXPORTER_FACTORIES;
use crate::metrics::ExporterPDataMetrics;
use crate::pdata::OtapPdata;
use async_stream::stream;
use async_trait::async_trait;
use linkme::distributed_slice;
use otap_df_config::SignalType;
use otap_df_config::node::NodeUserConfig;
use otap_df_engine::ExporterFactory;
use otap_df_engine::config::ExporterConfig;
use otap_df_engine::context::PipelineContext;
use otap_df_engine::control::NodeControlMsg;
use otap_df_engine::error::{Error, ExporterErrorKind, format_error_sources};
use otap_df_engine::exporter::ExporterWrapper;
use otap_df_engine::local::exporter as local;
use otap_df_engine::message::{Message, MessageChannel};
use otap_df_engine::node::NodeId;
use otap_df_engine::terminal_state::TerminalState;
use otap_df_pdata::Producer;
use otap_df_pdata::encode::producer::ProducerOptions;
use otap_df_pdata::otap::OtapArrowRecords;
use otap_df_pdata::proto::opentelemetry::arrow::v1::{BatchArrowRecords, BatchStatus};
use otap_df_pdata::proto::opentelemetry::arrow::v1::{
    arrow_logs_service_client::ArrowLogsServiceClient,
    arrow_metrics_service_client::ArrowMetricsServiceClient,
    arrow_traces_service_client::ArrowTracesServiceClient,
};
use otap_df_telemetry::metrics::MetricSet;
use otap_df_telemetry::otel_info;
use serde_json::Value;
use std::sync::Arc;
use std::time::Duration;
use tokio::sync::mpsc::{Receiver, Sender};
use tonic::transport::Channel;
use tonic::{IntoStreamingRequest, Response, Status, Streaming};

/// The URN for the OTAP exporter
pub const OTAP_EXPORTER_URN: &str = "urn:otel:otap:exporter";

pub mod config;
use config::Config;

/// Exporter that sends OTAP data via gRPC
pub struct OTAPExporter {
    config: Config,
    pdata_metrics: MetricSet<ExporterPDataMetrics>,
}

/// Declares the OTAP exporter as a local exporter factory
///
/// Unsafe code is temporarily used here to allow the use of `distributed_slice` macro
/// This macro is part of the `linkme` crate which is considered safe and well maintained.
#[allow(unsafe_code)]
#[distributed_slice(OTAP_EXPORTER_FACTORIES)]
pub static OTAP_EXPORTER: ExporterFactory<OtapPdata> = ExporterFactory {
    name: OTAP_EXPORTER_URN,
    create: |pipeline: PipelineContext,
             node: NodeId,
             node_config: Arc<NodeUserConfig>,
             exporter_config: &ExporterConfig| {
        Ok(ExporterWrapper::local(
            OTAPExporter::from_config(pipeline, &node_config.config)?,
            node,
            node_config,
            exporter_config,
        ))
    },
};

impl OTAPExporter {
    /// Creates a new OTAPExporter
    #[must_use]
    pub fn new(pipeline_ctx: PipelineContext, config: Config) -> Self {
        let batch_metrics = pipeline_ctx.register_metrics::<ExporterPDataMetrics>();
        OTAPExporter {
            config,
            pdata_metrics: batch_metrics,
        }
    }

    /// Creates a new OTAPExporter from a configuration object
    pub fn from_config(
        pipeline_ctx: PipelineContext,
        config: &Value,
    ) -> Result<Self, otap_df_config::error::Error> {
        let config: Config = serde_json::from_value(config.clone()).map_err(|e| {
            otap_df_config::error::Error::InvalidUserConfig {
                error: e.to_string(),
            }
        })?;
        Ok(OTAPExporter::new(pipeline_ctx, config))
    }
}

/// Implement the local exporter trait for a OTAP Exporter
#[async_trait(?Send)]
impl local::Exporter<OtapPdata> for OTAPExporter {
    async fn start(
        mut self: Box<Self>,
        mut msg_chan: MessageChannel<OtapPdata>,
        effect_handler: local::EffectHandler<OtapPdata>,
    ) -> Result<TerminalState, Error> {
<<<<<<< HEAD
        effect_handler
            .info(&format!(
                "Exporting OTAP traffic to endpoint: {}",
                self.config.grpc.grpc_endpoint
            ))
            .await;
=======
        otel_info!(
            "Exporter.Start",
            grpc_endpoint = self.config.grpc_endpoint.as_str(),
            message = "Starting OTAP Exporter"
        );
>>>>>>> 3336a652

        let exporter_id = effect_handler.exporter_id();
        let mut endpoint = self
            .config
            .grpc
            .build_endpoint_with_tls()
            .await
            .map_err(|e| {
                let source_detail = format_error_sources(&e);
                Error::ExporterError {
                    exporter: exporter_id,
                    kind: ExporterErrorKind::Connect,
                    error: format!("grpc channel error {e}"),
                    source_detail,
                }
            })?;

        // Optional per-exporter timeout overrides shared client settings.
        if let Some(timeout) = self.config.timeout {
            endpoint = endpoint.timeout(timeout);
        }

        let channel = endpoint.connect_lazy();

        let timer_cancel_handle = effect_handler
            .start_periodic_telemetry(Duration::from_secs(1))
            .await?;

        // start a grpc client and connect to the server
        let mut arrow_metrics_client = ArrowMetricsServiceClient::new(channel.clone());
        let mut arrow_logs_client = ArrowLogsServiceClient::new(channel.clone());
        let mut arrow_traces_client = ArrowTracesServiceClient::new(channel.clone());

        if let Some(ref compression) = self.config.compression_method {
            let encoding = compression.map_to_compression_encoding();
            arrow_logs_client = arrow_logs_client
                .send_compressed(encoding)
                .accept_compressed(encoding);
            arrow_metrics_client = arrow_metrics_client
                .send_compressed(encoding)
                .accept_compressed(encoding);
            arrow_traces_client = arrow_traces_client
                .send_compressed(encoding)
                .accept_compressed(encoding);
        }

        // TODO comment on the purpose of these
        // TODO import so can use as just "channel" here
        // TODO check if we can use our local channel since we are already using `tokio::task::spawn_local`.
        let (logs_sender, logs_receiver) = tokio::sync::mpsc::channel(64);
        let (metrics_sender, metrics_receiver) = tokio::sync::mpsc::channel(64);
        let (traces_sender, traces_receiver) = tokio::sync::mpsc::channel(64);
        let (pdata_metrics_tx, mut pdata_metrics_rx) = tokio::sync::mpsc::channel(64);
        let (shutdown_tx, shutdown_rx) = tokio::sync::watch::channel(false);
        let ipc_compression = matches!(
            self.config.arrow.payload_compression,
            Some(config::ArrowPayloadCompression::Zstd)
        )
        .then(|| arrow_ipc::CompressionType::ZSTD);

        // TODO check if we can expose/use spawn_local method in the effect handler
        let logs_handle = tokio::task::spawn_local(stream_arrow_batches(
            arrow_logs_client,
            SignalType::Logs,
            ipc_compression,
            logs_receiver,
            pdata_metrics_tx.clone(),
            shutdown_rx.clone(),
        ));
        let metrics_handle = tokio::task::spawn_local(stream_arrow_batches(
            arrow_metrics_client,
            SignalType::Metrics,
            ipc_compression,
            metrics_receiver,
            pdata_metrics_tx.clone(),
            shutdown_rx.clone(),
        ));
        let traces_handle = tokio::task::spawn_local(stream_arrow_batches(
            arrow_traces_client,
            SignalType::Traces,
            ipc_compression,
            traces_receiver,
            pdata_metrics_tx.clone(),
            shutdown_rx.clone(),
        ));

        // Loop until a Shutdown event is received.
        loop {
            tokio::select! {
                msg = msg_chan.recv() => match msg? {
                    // handle control messages
                    Message::Control(NodeControlMsg::TimerTick { .. })
                    | Message::Control(NodeControlMsg::Config { .. }) => {}
                    Message::Control(NodeControlMsg::CollectTelemetry {
                        mut metrics_reporter,
                    }) => {
                        _ = metrics_reporter.report(&mut self.pdata_metrics);
                    }
                    // shutdown the exporter
                    Message::Control(NodeControlMsg::Shutdown { deadline, .. }) => {
                        _ = shutdown_tx.send_replace(true);
                        _ = logs_handle.await;
                        _ = metrics_handle.await;
                        _ = traces_handle.await;
                        _ = timer_cancel_handle.cancel().await;
                        return Ok(TerminalState::new(deadline, [self.pdata_metrics]))
                    }
                    //send data
                    Message::PData(pdata) => {
                        // Capture signal type before moving pdata into try_from
                        let signal_type = pdata.signal_type();

                        self.pdata_metrics.inc_consumed(signal_type);
                        let (_context, payload) = pdata.into_parts();

                        // TODO(#1098): Note context is dropped.
                        let message: OtapArrowRecords = payload
                            .try_into()
                            .inspect_err(|_| self.pdata_metrics.inc_failed(signal_type))
                            ?;

                        _ = match signal_type {
                            SignalType::Logs => logs_sender.send(message).await,
                            SignalType::Metrics => metrics_sender.send(message).await,
                            SignalType::Traces => traces_sender.send(message).await,
                        };
                    }
                    _ => {
                        return Err(Error::ExporterError {
                            exporter: effect_handler.exporter_id(),
                            kind: ExporterErrorKind::Other,
                            error: "Unknown control message".to_owned(),
                            source_detail: "".to_owned()
                        });
                    }
                },
                metrics_update = pdata_metrics_rx.recv() => match metrics_update {
                    Some(PDataMetricsUpdate::IncFailed(signal_type)) => {
                        self.pdata_metrics.inc_failed(signal_type);
                    },
                    Some(PDataMetricsUpdate::IncExported(signal_type)) => {
                        self.pdata_metrics.inc_exported(signal_type);
                    },
                    _ => {}
                }
            }
        }
    }
}

#[async_trait]
trait StreamingArrowService {
    async fn handle_req_stream(
        &mut self,
        req_stream: impl IntoStreamingRequest<Message = BatchArrowRecords> + Send,
    ) -> Result<Response<Streaming<BatchStatus>>, Status>;
}

#[async_trait]
impl StreamingArrowService for ArrowLogsServiceClient<Channel> {
    async fn handle_req_stream(
        &mut self,
        req_stream: impl IntoStreamingRequest<Message = BatchArrowRecords> + Send,
    ) -> Result<Response<Streaming<BatchStatus>>, Status> {
        self.arrow_logs(req_stream).await
    }
}

#[async_trait]
impl StreamingArrowService for ArrowMetricsServiceClient<Channel> {
    async fn handle_req_stream(
        &mut self,
        req_stream: impl IntoStreamingRequest<Message = BatchArrowRecords> + Send,
    ) -> Result<Response<Streaming<BatchStatus>>, Status> {
        self.arrow_metrics(req_stream).await
    }
}

#[async_trait]
impl StreamingArrowService for ArrowTracesServiceClient<Channel> {
    async fn handle_req_stream(
        &mut self,
        req_stream: impl IntoStreamingRequest<Message = BatchArrowRecords> + Send,
    ) -> Result<Response<Streaming<BatchStatus>>, Status> {
        self.arrow_traces(req_stream).await
    }
}

enum PDataMetricsUpdate {
    IncExported(SignalType),
    IncFailed(SignalType),
}

async fn stream_arrow_batches<T: StreamingArrowService>(
    mut client: T,
    signal_type: SignalType,
    ipc_compression: Option<arrow_ipc::CompressionType>,
    otap_batches_rx: Receiver<OtapArrowRecords>,
    pdata_metrics_tx: Sender<PDataMetricsUpdate>,
    mut shutdown_rx: tokio::sync::watch::Receiver<bool>,
) {
    let otap_batches_rx = Arc::new(tokio::sync::Mutex::new(otap_batches_rx));
    let mut shutdown = false;

    // we'll do an exponential backoff if there was an error creating the streaming request
    const MAX_BACKOFF: Duration = Duration::from_secs(10);
    const INITIAL_BACKOFF: Duration = Duration::from_millis(10);
    const BACKOFF_MULTIPLIER: u32 = 2;
    let mut failed_request_backoff = INITIAL_BACKOFF;

    // send streams of batches to the server until shutdown
    while !shutdown {
        let mut rx = otap_batches_rx.lock().await;
        tokio::select! {
            // wait to receive the first batch to create the streaming request
            first_batch = rx.recv() => {
                drop(rx);
                let first_batch = match first_batch {
                    Some(f) => f,

                    None => {
                        // no more batches
                        break
                    }
                };

                // create the request stream
                let req_stream = create_req_stream(
                    first_batch,
                    otap_batches_rx.clone(),
                    signal_type,
                    ipc_compression,
                    pdata_metrics_tx.clone()
                );
                match client.handle_req_stream(req_stream).await {
                    Ok(res) => {
                        // reset the reconnect timeout backoff
                        failed_request_backoff = INITIAL_BACKOFF;

                        // handle server responses until error or shutdown
                        shutdown = handle_res_stream(
                            res.into_inner(),
                            pdata_metrics_tx.clone(),
                            signal_type,
                            shutdown_rx.clone()
                        ).await;
                    }
                    Err(_e) => {
                        // there was an error initiating the streaming request
                        _ = pdata_metrics_tx.send(PDataMetricsUpdate::IncFailed(signal_type)).await;
                        log::error!("failed request, waiting {failed_request_backoff:?}");
                        tokio::time::sleep(failed_request_backoff).await;
                        failed_request_backoff = std::cmp::min(failed_request_backoff * BACKOFF_MULTIPLIER, MAX_BACKOFF);
                    }
                };
            }
            _ = shutdown_rx.changed() => {
                 shutdown = *shutdown_rx.borrow();
            }
        }
    }
}

#[allow(tail_expr_drop_order)]
fn create_req_stream(
    mut first_batch: OtapArrowRecords,
    remaining_batches_rx: Arc<tokio::sync::Mutex<Receiver<OtapArrowRecords>>>,
    signal_type: SignalType,
    ipc_compression: Option<arrow_ipc::CompressionType>,
    pdata_metrics_tx: Sender<PDataMetricsUpdate>,
) -> impl IntoStreamingRequest<Message = BatchArrowRecords> {
    stream! {
        let mut producer = Producer::new_with_options(ProducerOptions {
            ipc_compression
        });

        // send the first batch
        match producer.produce_bar(&mut first_batch) {
            Ok(bar) => yield bar,
            Err(_) => {
                _ = pdata_metrics_tx.send(PDataMetricsUpdate::IncFailed(signal_type));
            }
        };

        let mut rx = remaining_batches_rx.lock().await;
        // send the remaining batches
        while let Some(mut otap_batch) = rx.recv().await {
            match producer.produce_bar(&mut otap_batch) {
                Ok(bar) => yield bar,
                Err(_) => {
                    _ = pdata_metrics_tx.send(PDataMetricsUpdate::IncFailed(signal_type));
                }
            }
        }
    }
}

async fn handle_res_stream(
    mut res_stream: Streaming<BatchStatus>,
    pdata_metrics_tx: Sender<PDataMetricsUpdate>,
    signal_type: SignalType,
    mut shutdown_rx: tokio::sync::watch::Receiver<bool>,
) -> bool {
    let mut shutdown = false;

    // handle streaming responses until shutdown
    while !shutdown {
        tokio::select! {
            res = res_stream.message() => {
                match res {
                    Ok(Some(_val)) => {
                        _ = pdata_metrics_tx.send(PDataMetricsUpdate::IncExported(signal_type)).await;
                    },
                    Ok(None) => {
                        // sender disconnected
                        break
                    }
                    Err(_grpc_status) => {
                        _ = pdata_metrics_tx.send(PDataMetricsUpdate::IncFailed(signal_type)).await;
                        break
                    }
                };
            }
            _ = shutdown_rx.changed() => {
                shutdown = *shutdown_rx.borrow();
            }
        }
    }

    shutdown
}

#[cfg(test)]
mod tests {
    use crate::otap_exporter::OTAP_EXPORTER_URN;
    use crate::otap_exporter::OTAPExporter;
    use crate::otap_exporter::config::ArrowPayloadCompression;
    use crate::otap_mock::{
        ArrowLogsServiceMock, ArrowMetricsServiceMock, ArrowTracesServiceMock, create_otap_batch,
    };
    use crate::pdata::OtapPdata;

    use crate::compression::CompressionMethod;
    use otap_df_config::node::NodeUserConfig;
    use otap_df_engine::context::ControllerContext;
    use otap_df_engine::control::Controllable;
    use otap_df_engine::control::NodeControlMsg;
    use otap_df_engine::control::PipelineCtrlMsgSender;
    use otap_df_engine::control::pipeline_ctrl_msg_channel;
    use otap_df_engine::error::Error;
    use otap_df_engine::exporter::ExporterWrapper;
    use otap_df_engine::local::message::LocalReceiver;
    use otap_df_engine::local::message::LocalSender;
    use otap_df_engine::message::Receiver;
    use otap_df_engine::message::Sender;
    use otap_df_engine::node::NodeWithPDataReceiver;
    use otap_df_engine::testing::create_not_send_channel;
    use otap_df_engine::testing::{
        exporter::{TestContext, TestRuntime},
        test_node,
    };
    use otap_df_pdata::otap::OtapArrowRecords;
    use otap_df_pdata::proto::opentelemetry::arrow::v1::{
        ArrowPayloadType, arrow_logs_service_server::ArrowLogsServiceServer,
        arrow_metrics_service_server::ArrowMetricsServiceServer,
        arrow_traces_service_server::ArrowTracesServiceServer,
    };
    use otap_df_telemetry::metrics::MetricSetSnapshot;
    use otap_df_telemetry::registry::MetricsRegistryHandle;
    use otap_df_telemetry::reporter::MetricsReporter;
    use serde_json::json;
    use std::net::SocketAddr;
    use std::ops::Add;
    use std::sync::Arc;
    use std::time::Instant;
    use tokio::net::TcpListener;
    use tokio::runtime::Runtime;
    use tokio::time::{Duration, timeout};
    use tonic::codegen::tokio_stream::wrappers::TcpListenerStream;
    use tonic::transport::Server;

    const METRIC_BATCH_ID: i64 = 0;
    const LOG_BATCH_ID: i64 = 1;
    const TRACE_BATCH_ID: i64 = 2;

    /// Test closure that simulates a typical test scenario by sending timer ticks, config,
    /// data message, and shutdown control messages.
    fn scenario()
    -> impl FnOnce(TestContext<OtapPdata>) -> std::pin::Pin<Box<dyn Future<Output = ()>>> {
        |ctx| {
            Box::pin(async move {
                // Send a data message
                let metric_message =
                    create_otap_batch(METRIC_BATCH_ID, ArrowPayloadType::MultivariateMetrics);
                ctx.send_pdata(OtapPdata::new_default(metric_message.into()))
                    .await
                    .expect("Failed to send metric message");

                let log_message = create_otap_batch(LOG_BATCH_ID, ArrowPayloadType::Logs);
                ctx.send_pdata(OtapPdata::new_default(log_message.into()))
                    .await
                    .expect("Failed to send log message");

                let trace_message = create_otap_batch(TRACE_BATCH_ID, ArrowPayloadType::Spans);
                ctx.send_pdata(OtapPdata::new_default(trace_message.into()))
                    .await
                    .expect("Failed to send trace message");

                tokio::time::sleep(Duration::from_millis(500)).await;

                // Send shutdown
                ctx.send_shutdown(
                    Instant::now().add(Duration::from_millis(200)),
                    "test complete",
                )
                .await
                .expect("Failed to send Shutdown");
            })
        }
    }

    /// Validation closure that checks the expected counter values
    fn validation_procedure(
        mut receiver: tokio::sync::mpsc::Receiver<OtapPdata>,
    ) -> impl FnOnce(
        TestContext<OtapPdata>,
        Result<(), Error>,
    ) -> std::pin::Pin<Box<dyn Future<Output = ()>>> {
        |_, exporter_result| {
            Box::pin(async move {
                assert!(exporter_result.is_ok());

                // check that the message was properly sent from the exporter
                let metrics_received: OtapArrowRecords =
                    timeout(Duration::from_secs(3), receiver.recv())
                        .await
                        .expect("Timed out waiting for message")
                        .expect("No message received")
                        .payload()
                        .try_into()
                        .expect("Could convert pdata to OTAPData");

                // Assert that the message received is what the exporter sent
                let _expected_metrics_message =
                    create_otap_batch(METRIC_BATCH_ID, ArrowPayloadType::MultivariateMetrics);
                assert!(matches!(metrics_received, _expected_metrics_message));

                let logs_received: OtapArrowRecords =
                    timeout(Duration::from_secs(3), receiver.recv())
                        .await
                        .expect("Timed out waiting for message")
                        .expect("No message received")
                        .payload()
                        .try_into()
                        .expect("Could convert pdata to OTAPData");
                let _expected_logs_message =
                    create_otap_batch(LOG_BATCH_ID, ArrowPayloadType::Logs);
                assert!(matches!(logs_received, _expected_logs_message));

                let traces_received: OtapArrowRecords =
                    timeout(Duration::from_secs(3), receiver.recv())
                        .await
                        .expect("Timed out waiting for message")
                        .expect("No message received")
                        .payload()
                        .try_into()
                        .expect("Could convert pdata to OTAPData");

                let _expected_trace_message =
                    create_otap_batch(TRACE_BATCH_ID, ArrowPayloadType::Spans);
                assert!(matches!(traces_received, _expected_trace_message));
            })
        }
    }

    #[test]
    fn test_otap_exporter() {
        let test_runtime = TestRuntime::new();
        let (sender, receiver) = tokio::sync::mpsc::channel(32);
        let (shutdown_sender, shutdown_signal) = tokio::sync::oneshot::channel();
        let (ready_sender, ready_receiver) = tokio::sync::oneshot::channel();
        let grpc_addr = "127.0.0.1";
        let grpc_port = portpicker::pick_unused_port().expect("No free ports");
        let grpc_endpoint = format!("http://{grpc_addr}:{grpc_port}");
        let listening_addr: SocketAddr = format!("{grpc_addr}:{grpc_port}").parse().unwrap();
        // tokio runtime to run grpc server in the background
        let tokio_rt = Runtime::new().unwrap();

        // run a gRPC concurrently to receive data from the exporter
        _ = tokio_rt.spawn(async move {
            let tcp_listener = TcpListener::bind(listening_addr).await.unwrap();
            // Signal that the server is ready to accept connections
            let _ = ready_sender.send(());
            let tcp_stream = TcpListenerStream::new(tcp_listener);
            let mock_logs_service =
                ArrowLogsServiceServer::new(ArrowLogsServiceMock::new(sender.clone()));
            let mock_metrics_service =
                ArrowMetricsServiceServer::new(ArrowMetricsServiceMock::new(sender.clone()));
            let mock_trace_service =
                ArrowTracesServiceServer::new(ArrowTracesServiceMock::new(sender.clone()));
            Server::builder()
                .add_service(mock_logs_service)
                .add_service(mock_metrics_service)
                .add_service(mock_trace_service)
                .serve_with_incoming_shutdown(tcp_stream, async {
                    // Wait for the shutdown signal
                    let _ = shutdown_signal.await;
                })
                .await
                .expect("Test gRPC server has failed");
        });

        // Wait for the server to be ready before creating the exporter
        tokio_rt
            .block_on(ready_receiver)
            .expect("Server failed to start");

        let node_config = Arc::new(NodeUserConfig::new_exporter_config(OTAP_EXPORTER_URN));
        let config = json!({
            "grpc_endpoint": grpc_endpoint,
            "compression_method": "none"
        });
        // Create a proper pipeline context for the benchmark
        let controller_ctx = ControllerContext::new(test_runtime.metrics_registry());
        let pipeline_ctx =
            controller_ctx.pipeline_context_with("grp".into(), "pipeline".into(), 0, 0);
        let exporter = ExporterWrapper::local(
            OTAPExporter::from_config(pipeline_ctx, &config).expect("Config should be valid"),
            test_node(test_runtime.config().name.clone()),
            node_config,
            test_runtime.config(),
        );

        test_runtime
            .set_exporter(exporter)
            .run_test(scenario())
            .run_validation(validation_procedure(receiver));

        _ = shutdown_sender.send("Shutdown");
    }

    #[test]
    fn test_from_config_success() {
        let json_config = json!({
            "grpc_endpoint": "http://localhost:4317",
            "compression_method": "gzip"
        });

        // Create a proper pipeline context for the test
        let metrics_registry_handle = MetricsRegistryHandle::new();
        let controller_ctx = ControllerContext::new(metrics_registry_handle);
        let pipeline_ctx =
            controller_ctx.pipeline_context_with("grp".into(), "pipeline".into(), 0, 0);

        let exporter =
            OTAPExporter::from_config(pipeline_ctx, &json_config).expect("Config should be valid");

        assert_eq!(exporter.config.grpc.grpc_endpoint, "http://localhost:4317");
        match exporter.config.compression_method {
            Some(ref method) => match method {
                CompressionMethod::Gzip => {} // success
                other => panic!("Expected Gzip, got {other:?}"),
            },
            None => panic!("Expected Some compression method"),
        }
    }

    #[test]
    fn test_from_config_with_timeout() {
        let metrics_registry_handle = MetricsRegistryHandle::new();
        let controller_ctx = ControllerContext::new(metrics_registry_handle);
        let pipeline_ctx =
            controller_ctx.pipeline_context_with("grp".into(), "pipeline".into(), 0, 0);

        let config_with_timeout = json!({
            "grpc_endpoint": "http://localhost:4317",
            "timeout": "45s"
        });
        let exporter = OTAPExporter::from_config(pipeline_ctx.clone(), &config_with_timeout)
            .expect("Config should be valid");
        assert_eq!(exporter.config.timeout, Some(Duration::from_secs(45)));

        let config_with_timeout_ms = json!({
            "grpc_endpoint": "http://localhost:4317",
            "timeout": "250ms"
        });
        let exporter = OTAPExporter::from_config(pipeline_ctx, &config_with_timeout_ms)
            .expect("Config should be valid");
        assert_eq!(exporter.config.timeout, Some(Duration::from_millis(250)));
    }

    #[test]
    fn test_from_config_missing_required_field() {
        let json_config = json!({
            "compression_method": "gzip"
        });

        // Create a proper pipeline context for the test
        let metrics_registry_handle = MetricsRegistryHandle::new();
        let controller_ctx = ControllerContext::new(metrics_registry_handle);
        let pipeline_ctx =
            controller_ctx.pipeline_context_with("grp".into(), "pipeline".into(), 0, 0);

        let result = OTAPExporter::from_config(pipeline_ctx, &json_config);

        assert!(result.is_err());
        if let Err(err) = result {
            let err_msg = format!("{err}");
            assert!(err_msg.contains("missing field `grpc_endpoint`"));
        }
    }

    #[test]
    fn test_double_compression_enabled_by_default() {
        let json_config = json!({
            "grpc_endpoint": "localhost:4317"
        });
        // Create a proper pipeline context for the test
        let metrics_registry_handle = MetricsRegistryHandle::new();
        let controller_ctx = ControllerContext::new(metrics_registry_handle);
        let pipeline_ctx =
            controller_ctx.pipeline_context_with("grp".into(), "pipeline".into(), 0, 0);
        let exporter =
            OTAPExporter::from_config(pipeline_ctx, &json_config).expect("Config should be valid");

        assert!(
            matches!(
                exporter.config.compression_method,
                Some(CompressionMethod::Zstd)
            ),
            "expected Some(Zstd) received {:?}",
            exporter.config.compression_method
        );
        assert!(
            matches!(
                exporter.config.arrow.payload_compression,
                Some(ArrowPayloadCompression::Zstd)
            ),
            "expected Some(Zstd) received {:?}",
            exporter.config.arrow.payload_compression
        );
    }

    #[test]
    fn test_can_manually_disable_compression_via_config() {
        let json_config = json!({
            "grpc_endpoint": "localhost:4317",
            "compression_method": "none",
            "arrow": {
                "payload_compression": "none"
            }
        });
        // Create a proper pipeline context for the test
        let metrics_registry_handle = MetricsRegistryHandle::new();
        let controller_ctx = ControllerContext::new(metrics_registry_handle);
        let pipeline_ctx =
            controller_ctx.pipeline_context_with("grp".into(), "pipeline".into(), 0, 0);
        let exporter =
            OTAPExporter::from_config(pipeline_ctx, &json_config).expect("Config should be valid");
        assert!(
            exporter.config.compression_method.is_none(),
            "expected None received {:?}",
            exporter.config.compression_method
        );
        assert!(
            exporter.config.arrow.payload_compression.is_none(),
            "expected None received {:?}",
            exporter.config.arrow.payload_compression
        );
    }

    // Skipping on Windows due to flakiness: https://github.com/open-telemetry/otel-arrow/issues/1611
    #[cfg(not(windows))]
    #[test]
    fn test_receiver_not_ready_on_start() {
        let grpc_addr = "127.0.0.1";
        let grpc_port = portpicker::pick_unused_port().expect("No free ports");
        let grpc_endpoint = format!("http://{grpc_addr}:{grpc_port}");
        let tokio_rt = Runtime::new().unwrap();

        let test_runtime = TestRuntime::<OtapPdata>::new();
        let node_config = Arc::new(NodeUserConfig::new_exporter_config(OTAP_EXPORTER_URN));
        let metrics_registry_handle = MetricsRegistryHandle::new();
        let controller_ctx = ControllerContext::new(metrics_registry_handle);
        let node_id = test_node(test_runtime.config().name.clone());
        let pipeline_ctx =
            controller_ctx.pipeline_context_with("grp".into(), "pipeline".into(), 0, 0);

        let mut exporter = ExporterWrapper::local(
            OTAPExporter::from_config(
                pipeline_ctx,
                &serde_json::json!({
                    "grpc_endpoint": grpc_endpoint,
                    "compression_method": "none"
                }),
            )
            .unwrap(),
            node_id.clone(),
            node_config,
            test_runtime.config(),
        );

        let control_sender = exporter.control_sender();
        let (pdata_tx, pdata_rx) = create_not_send_channel::<OtapPdata>(1);
        let pdata_tx = Sender::Local(LocalSender::MpscSender(pdata_tx));
        let pdata_rx = Receiver::Local(LocalReceiver::MpscReceiver(pdata_rx));
        let (pipeline_ctrl_msg_tx, _pipeline_ctrl_msg_rx) = pipeline_ctrl_msg_channel(2);
        exporter
            .set_pdata_receiver(node_id.clone(), pdata_rx)
            .expect("Failed to set PData Receiver");

        let (req_sender, req_receiver) = tokio::sync::mpsc::channel(1);
        let (server_startup_sender, mut server_startup_receiver) = tokio::sync::mpsc::channel(1);
        let (server_start_ack_sender, server_start_ack_receiver) = tokio::sync::mpsc::channel(1);
        let (server_shutdown_sender, server_shutdown_signal) = tokio::sync::oneshot::channel();

        async fn start_exporter(
            exporter: ExporterWrapper<OtapPdata>,
            pipeline_ctrl_msg_tx: PipelineCtrlMsgSender<OtapPdata>,
            metrics_reporter: MetricsReporter,
        ) -> Result<(), Error> {
            _ = exporter.start(pipeline_ctrl_msg_tx, metrics_reporter).await;
            Ok(())
        }

        async fn drive_test(
            server_startup_sender: tokio::sync::mpsc::Sender<bool>,
            mut server_startup_ack_receiver: tokio::sync::mpsc::Receiver<bool>,
            server_shutdown_sender1: tokio::sync::oneshot::Sender<bool>,
            pdata_tx: Sender<OtapPdata>,
            control_sender: Sender<NodeControlMsg<OtapPdata>>,
            mut req_receiver: tokio::sync::mpsc::Receiver<OtapPdata>,
            metrics_receiver: flume::Receiver<MetricSetSnapshot>,
            metrics_reporter: MetricsReporter,
        ) {
            // send a request before while the server isn't running and check how we handle it
            let log_message = create_otap_batch(LOG_BATCH_ID, ArrowPayloadType::Logs);
            pdata_tx
                .send(OtapPdata::new_default(log_message.into()))
                .await
                .expect("Failed to send log message");
            // TODO instead of sleeping here, once we handle ACK/NACK we should wait to get a NACK
            // from the control channel
            tokio::time::sleep(Duration::from_millis(5)).await;

            // wait a bit before starting the server. This will ensure the exporter no-long exits
            // when start is called if the endpoint can't be reached
            tokio::time::sleep(Duration::from_millis(100)).await;
            server_startup_sender.send(true).await.unwrap();
            _ = server_startup_ack_receiver.recv().await.unwrap();

            // send another pdata now that the server has started
            let log_message = create_otap_batch(LOG_BATCH_ID + 1, ArrowPayloadType::Logs);
            pdata_tx
                .send(OtapPdata::new_default(log_message.into()))
                .await
                .expect("Failed to send log message");
            _ = req_receiver.recv().await.unwrap(); // ensure we got response
            // TODO instead of sleeping here, once we handle ACK/NACK we should wait to get a ACK
            // from the control channel
            tokio::time::sleep(Duration::from_millis(50)).await;

            // check the metrics:
            control_sender
                .send(NodeControlMsg::CollectTelemetry {
                    metrics_reporter: metrics_reporter.clone(),
                })
                .await
                .unwrap();
            let metrics = metrics_receiver.recv_async().await.unwrap();
            let logs_exported_count = metrics.get_metrics()[4].to_u64_lossy(); // logs exported
            assert_eq!(logs_exported_count, 1);
            let logs_failed_count = metrics.get_metrics()[5].to_u64_lossy(); // logs failed
            assert_eq!(logs_failed_count, 1);

            control_sender
                .send(NodeControlMsg::Shutdown {
                    deadline: Instant::now().add(Duration::from_millis(10)),
                    reason: "shutting down".into(),
                })
                .await
                .unwrap();

            server_shutdown_sender1.send(true).unwrap();
        }

        async fn run_server(
            listening_addr: String,
            startup_ack_sender: tokio::sync::mpsc::Sender<bool>,
            shutdown_signal: tokio::sync::oneshot::Receiver<bool>,
            req_sender: tokio::sync::mpsc::Sender<OtapPdata>,
        ) {
            let listening_addr: SocketAddr = listening_addr.to_string().parse().unwrap();
            let tcp_listener = TcpListener::bind(listening_addr).await.unwrap();
            let tcp_stream = TcpListenerStream::new(tcp_listener);

            let logs_service = ArrowLogsServiceServer::new(ArrowLogsServiceMock::new(req_sender));

            Server::builder()
                .add_service(logs_service)
                .serve_with_incoming_shutdown(tcp_stream, async {
                    startup_ack_sender.send(true).await.unwrap();
                    let _ = shutdown_signal.await;
                })
                .await
                .expect("uh oh server failed");
        }

        let server_handle = tokio_rt.spawn(async move {
            let listening_addr = format!("{grpc_addr}:{grpc_port}");

            // wait for signal to start the server
            _ = server_startup_receiver.recv().await.unwrap();
            run_server(
                listening_addr.clone(),
                server_start_ack_sender.clone(),
                server_shutdown_signal,
                req_sender.clone(),
            )
            .await;
        });
        let (metrics_rx, metrics_reporter) = MetricsReporter::create_new_and_receiver(1);

        let _ = tokio_rt.block_on(async move {
            let local_set = tokio::task::LocalSet::new();
            let metrics_reporter_start_exporter = metrics_reporter.clone();
            let _fut = local_set.spawn_local(async move {
                start_exporter(
                    exporter,
                    pipeline_ctrl_msg_tx,
                    metrics_reporter_start_exporter,
                )
                .await
            });
            tokio::join!(
                local_set,
                drive_test(
                    server_startup_sender,
                    server_start_ack_receiver,
                    server_shutdown_sender,
                    pdata_tx,
                    control_sender,
                    req_receiver,
                    metrics_rx,
                    metrics_reporter
                )
            )
        });

        tokio_rt
            .block_on(server_handle)
            .expect("server shutdown success");
    }
}<|MERGE_RESOLUTION|>--- conflicted
+++ resolved
@@ -109,20 +109,11 @@
         mut msg_chan: MessageChannel<OtapPdata>,
         effect_handler: local::EffectHandler<OtapPdata>,
     ) -> Result<TerminalState, Error> {
-<<<<<<< HEAD
-        effect_handler
-            .info(&format!(
-                "Exporting OTAP traffic to endpoint: {}",
-                self.config.grpc.grpc_endpoint
-            ))
-            .await;
-=======
         otel_info!(
             "Exporter.Start",
-            grpc_endpoint = self.config.grpc_endpoint.as_str(),
+            grpc_endpoint = self.config.grpc.grpc_endpoint.as_str(),
             message = "Starting OTAP Exporter"
         );
->>>>>>> 3336a652
 
         let exporter_id = effect_handler.exporter_id();
         let mut endpoint = self
