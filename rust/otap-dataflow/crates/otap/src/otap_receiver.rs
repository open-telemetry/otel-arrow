--- conflicted
+++ resolved
@@ -59,18 +59,10 @@
 #[distributed_slice(OTAP_RECEIVER_FACTORIES)]
 pub static OTAP_RECEIVER: ReceiverFactory<OtapPdata> = ReceiverFactory {
     name: OTAP_RECEIVER_URN,
-<<<<<<< HEAD
-    create: |pipeline: PipelineContext,
-             node_config: Arc<NodeUserConfig>,
-             receiver_config: &ReceiverConfig| {
+    create: |pipeline: PipelineContext,node: NodeId, node_config: Arc<NodeUserConfig>, receiver_config: &ReceiverConfig| {
         Ok(ReceiverWrapper::shared(
             OTAPReceiver::from_config(pipeline, &node_config.config)?,
-=======
-    create: |node: NodeId, node_config: Arc<NodeUserConfig>, receiver_config: &ReceiverConfig| {
-        Ok(ReceiverWrapper::shared(
-            OTAPReceiver::from_config(&node_config.config)?,
             node,
->>>>>>> 132ecad3
             node_config,
             receiver_config,
         ))
