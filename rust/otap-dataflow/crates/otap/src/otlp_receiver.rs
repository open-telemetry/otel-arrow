// Copyright The OpenTelemetry Authors
// SPDX-License-Identifier: Apache-2.0

//! # OTLP receiver architecture
//!
//! Once the TCP listener is bound the receiver builds three OTLP-specific gRPC servers (logs,
//! metrics, traces). Each server is backed by the shared codecs in `otap_grpc::otlp::server`,
//! producing lazily-decoded [`OtapPdata`](OtapPdata) that are pushed straight into
//! the pipeline. The `AckRegistry` aggregates the per-signal subscription maps that connect
//! incoming requests with their ACK/NACK responses when `wait_for_result` is enabled.
//!
//! A `tokio::select!` drives two responsibilities concurrently:
//! - poll control messages from the engine (shutdown, telemetry collection, ACK/NACK forwarding)
//! - serve the gRPC endpoints with the tuned concurrency settings derived from downstream channel
//!   capacity.
//!
//! Periodic telemetry snapshots update the `OtlpReceiverMetrics` counters, which focus on ACK/NACK
//! behaviour today.

use crate::OTAP_RECEIVER_FACTORIES;
use crate::otap_grpc::otlp::server_new::{
    LogsServiceServer, MetricsServiceServer, OtlpServerSettings, TraceServiceServer,
};
use crate::pdata::OtapPdata;
#[cfg(feature = "experimental-tls")]
use crate::tls_utils::{build_tls_acceptor, create_tls_stream};
#[cfg(feature = "experimental-tls")]
use otap_df_config::tls::TlsServerConfig;

use crate::otap_grpc::common;
use crate::otap_grpc::common::AckRegistry;
use crate::otap_grpc::server_settings::GrpcServerSettings;
use async_trait::async_trait;
use linkme::distributed_slice;
use otap_df_config::node::NodeUserConfig;
use otap_df_engine::ReceiverFactory;
use otap_df_engine::config::ReceiverConfig;
use otap_df_engine::context::PipelineContext;
use otap_df_engine::control::{AckMsg, NackMsg, NodeControlMsg};
use otap_df_engine::error::{Error, ReceiverErrorKind, format_error_sources};
use otap_df_engine::node::NodeId;
use otap_df_engine::receiver::ReceiverWrapper;
use otap_df_engine::shared::receiver as shared;
use otap_df_engine::terminal_state::TerminalState;
use otap_df_telemetry::instrument::Counter;
use otap_df_telemetry::metrics::MetricSet;
use otap_df_telemetry_macros::metric_set;
use parking_lot::Mutex;
use serde::Deserialize;
use serde_json::Value;
use std::ops::Add;
use std::sync::Arc;
use std::time::{Duration, Instant};
use tonic::transport::Server;
use tower::limit::GlobalConcurrencyLimitLayer;

/// URN for the OTLP Receiver
pub const OTLP_RECEIVER_URN: &str = "urn:otel:otlp:receiver";

/// Interval for periodic telemetry collection.
const TELEMETRY_INTERVAL: Duration = Duration::from_secs(1);

/// Configuration for OTLP Receiver
#[derive(Debug, Deserialize)]
#[serde(deny_unknown_fields)]
pub struct Config {
<<<<<<< HEAD
    /// The endpoint details: protocol, name, port.
    listening_addr: SocketAddr,

    /// Compression methods accepted
    /// TODO: this should be (CompressionMethod, CompressionMethod), with separate settings
    /// (as tonic supports) for request and response compression.
    compression_method: Option<CompressionMethod>,

    /// Maximum number of concurrent (in-flight) requests (default: 1000)
    #[serde(default = "default_max_concurrent_requests")]
    max_concurrent_requests: usize,

    /// Whether to wait for the result (default: true)
    ///
    /// When enabled, the receiver will not send a response until the
    /// immediate downstream component has acknowledged receipt of the
    /// data.  This does not guarantee that data has been fully
    /// processed or successfully exported to the final destination,
    /// since components are able acknowledge early.
    ///
    /// Note when wait_for_result=false, it is impossible to
    /// see a failure, errors are effectively suppressed.
    #[serde(default = "default_wait_for_result")]
    wait_for_result: bool,

    /// Timeout for RPC requests. If not specified, no timeout is applied.
    /// Format: humantime format (e.g., "30s", "5m", "1h", "500ms")
    #[serde(default, with = "humantime_serde")]
    pub timeout: Option<Duration>,

    /// TLS configuration
    #[cfg(feature = "experimental-tls")]
    pub tls: Option<TlsServerConfig>,
}

const fn default_max_concurrent_requests() -> usize {
    1000
=======
    /// Shared gRPC server settings reused across gRPC-based receivers.
    #[serde(flatten)]
    pub grpc: GrpcServerSettings,
>>>>>>> 7b23c813
}

/// gRPC receiver that ingests OTLP signals and forwards them into the OTAP pipeline.
///
/// The implementation mirrors the OTAP Arrow receiver layout: a shared [`GrpcServerSettings`]
/// drives listener creation, per-signal tonic services are registered on a single server, and the
/// receiver is wrapped in a [`ReceiverFactory`] so the dataflow engine can build it from
/// configuration.
///
/// Several optimisations keep the hot path inexpensive:
/// - Incoming request bodies stay in their serialized OTLP form thanks to the custom
///   [`OtlpBytesCodec`](crate::otap_grpc::otlp::server_new::OtlpBytesCodec), allowing downstream stages
///   to decode lazily.
/// - `AckRegistry` maintains per-signal ACK subscription slots so `wait_for_result` lookups avoid
///   extra bookkeeping and route responses directly back to callers.
/// - Metrics are wired through a `MetricSet`, letting periodic snapshots flush ACK/NACK counters
///   without rebuilding instruments.
pub struct OTLPReceiver {
    config: Config,
    // Arc<Mutex<...>> so we can share metrics with the gRPC services which are `Send` due to
    // tonic requirements.
    metrics: Arc<Mutex<MetricSet<OtlpReceiverMetrics>>>,
}

/// Declares the OTLP receiver as a shared receiver factory.
#[allow(unsafe_code)]
#[distributed_slice(OTAP_RECEIVER_FACTORIES)]
pub static OTLP_RECEIVER: ReceiverFactory<OtapPdata> = ReceiverFactory {
    name: OTLP_RECEIVER_URN,
    create: |pipeline: PipelineContext,
             node: NodeId,
             node_config: Arc<NodeUserConfig>,
             receiver_config: &ReceiverConfig| {
        let mut receiver = OTLPReceiver::from_config(pipeline, &node_config.config)?;
        receiver.tune_max_concurrent_requests(receiver_config.output_pdata_channel.capacity);

        Ok(ReceiverWrapper::shared(
            receiver,
            node,
            node_config,
            receiver_config,
        ))
    },
};

impl OTLPReceiver {
    /// Creates a new OTLPReceiver from a configuration object
    pub fn from_config(
        pipeline_ctx: PipelineContext,
        config: &Value,
    ) -> Result<Self, otap_df_config::error::Error> {
        let config: Config = serde_json::from_value(config.clone()).map_err(|e| {
            otap_df_config::error::Error::InvalidUserConfig {
                error: e.to_string(),
            }
        })?;

        // Register OTLP receiver metrics for this node.
        let metrics = Arc::new(Mutex::new(
            pipeline_ctx.register_metrics::<OtlpReceiverMetrics>(),
        ));

        Ok(Self { config, metrics })
    }

    fn tune_max_concurrent_requests(&mut self, downstream_capacity: usize) {
        common::tune_max_concurrent_requests(&mut self.config.grpc, downstream_capacity);
    }

    fn build_signal_services(
        &self,
        effect_handler: &shared::EffectHandler<OtapPdata>,
        settings: &OtlpServerSettings,
    ) -> (
        LogsServiceServer,
        MetricsServiceServer,
        TraceServiceServer,
        AckRegistry,
    ) {
        let logs_server =
            LogsServiceServer::new(effect_handler.clone(), settings, self.metrics.clone());
        let metrics_server =
            MetricsServiceServer::new(effect_handler.clone(), settings, self.metrics.clone());
        let traces_server =
            TraceServiceServer::new(effect_handler.clone(), settings, self.metrics.clone());

        let ack_registry = AckRegistry::new(
            logs_server.common.state(),
            metrics_server.common.state(),
            traces_server.common.state(),
        );

        (logs_server, metrics_server, traces_server, ack_registry)
    }

    fn handle_ack(&mut self, registry: &AckRegistry, ack: AckMsg<OtapPdata>) {
        let resp = common::route_ack_response(registry, ack);
        let mut metrics = self.metrics.lock();
        common::handle_route_response(
            resp,
            &mut *metrics,
            |metrics| metrics.acks_received.inc(),
            |metrics| metrics.acks_nacks_invalid_or_expired.inc(),
        );
    }

    fn handle_nack(&mut self, registry: &AckRegistry, nack: NackMsg<OtapPdata>) {
        let resp = common::route_nack_response(registry, nack);
        let mut metrics = self.metrics.lock();
        common::handle_route_response(
            resp,
            &mut *metrics,
            |metrics| metrics.nacks_received.inc(),
            |metrics| metrics.acks_nacks_invalid_or_expired.inc(),
        );
    }

    async fn handle_control_message(
        &mut self,
        msg: NodeControlMsg<OtapPdata>,
        registry: &AckRegistry,
        telemetry_cancel_handle: &mut Option<
            otap_df_engine::effect_handler::TelemetryTimerCancelHandle<OtapPdata>,
        >,
    ) -> Result<Option<TerminalState>, Error> {
        match msg {
            NodeControlMsg::Shutdown { deadline, .. } => {
                let snapshot = self.metrics.lock().snapshot();
                if let Some(handle) = telemetry_cancel_handle.take() {
                    _ = handle.cancel().await;
                }
                Ok(Some(TerminalState::new(deadline, [snapshot])))
            }
            NodeControlMsg::CollectTelemetry {
                mut metrics_reporter,
            } => {
                _ = metrics_reporter.report(&mut *self.metrics.lock());
                Ok(None)
            }
            NodeControlMsg::Ack(ack) => {
                self.handle_ack(registry, ack);
                Ok(None)
            }
            NodeControlMsg::Nack(nack) => {
                self.handle_nack(registry, nack);
                Ok(None)
            }
            _ => Ok(None),
        }
    }

    fn map_transport_error<E: std::error::Error + Send + Sync + 'static>(
        &self,
        effect_handler: &shared::EffectHandler<OtapPdata>,
        error: E,
    ) -> Error {
        let source_detail = format_error_sources(&error);
        Error::ReceiverError {
            receiver: effect_handler.receiver_id(),
            kind: ReceiverErrorKind::Transport,
            error: error.to_string(),
            source_detail,
        }
    }
}

/// OTLP receiver metrics.
//
// TODO: The following were unused, would have to be implemented in
// a different location:
//
// /// Number of bytes received.
// #[metric(unit = "By")]
// pub bytes_received: Counter<u64>,
// /// Number of messages received.
// #[metric(unit = "{msg}")]
// pub messages_received: Counter<u64>,
#[metric_set(name = "otlp.receiver.metrics")]
#[derive(Debug, Default, Clone)]
pub struct OtlpReceiverMetrics {
    /// Number of acks received from downstream (routed back to the caller).
    #[metric(unit = "{acks}")]
    pub acks_received: Counter<u64>,

    /// Number of nacks received from downstream (routed back to the caller).
    #[metric(unit = "{nacks}")]
    pub nacks_received: Counter<u64>,

    /// Number of invalid/expired acks/nacks.
    #[metric(unit = "{ack_or_nack}")]
    pub acks_nacks_invalid_or_expired: Counter<u64>,

    /// Number of OTLP RPCs started.
    #[metric(unit = "{requests}")]
    pub requests_started: Counter<u64>,

    /// Number of OTLP RPCs completed (success + nack).
    #[metric(unit = "{requests}")]
    pub requests_completed: Counter<u64>,

    /// Number of OTLP RPCs rejected before entering the pipeline (e.g. slot exhaustion).
    #[metric(unit = "{requests}")]
    pub rejected_requests: Counter<u64>,

    /// Number of transport-level errors surfaced by tonic/server.
    #[metric(unit = "{errors}")]
    pub transport_errors: Counter<u64>,

    /// Total bytes received across OTLP requests (payload bytes).
    #[metric(unit = "By")]
    pub request_bytes: Counter<u64>,
}

#[async_trait]
impl shared::Receiver<OtapPdata> for OTLPReceiver {
    async fn start(
        mut self: Box<Self>,
        mut ctrl_msg_recv: shared::ControlChannel<OtapPdata>,
        effect_handler: shared::EffectHandler<OtapPdata>,
    ) -> Result<TerminalState, Error> {
        // Make the receiver mutable so we can update metrics on telemetry collection.
        let config = &self.config.grpc;
        let listener = effect_handler.tcp_listener(config.listening_addr)?;
        // Wrap the raw listener to enforce keepalive/nodelay socket tuning on accepted streams.
        let incoming = config.build_tcp_incoming(listener);
        let settings = config.build_settings();

        let (logs_server, metrics_server, traces_server, ack_registry) =
            self.build_signal_services(&effect_handler, &settings);
        let max_concurrent_requests = config.max_concurrent_requests.max(1);
        let server = {
            let global_limit = GlobalConcurrencyLimitLayer::new(max_concurrent_requests);
            let mut builder =
                common::apply_server_tuning(Server::builder(), config).layer(global_limit);
            builder
                .add_service(logs_server)
                .add_service(metrics_server)
                .add_service(traces_server)
        };

<<<<<<< HEAD
        let logs_server = LogsServiceServer::new(effect_handler.clone(), &settings);
        let metrics_server = MetricsServiceServer::new(effect_handler.clone(), &settings);
        let traces_server = TraceServiceServer::new(effect_handler.clone(), &settings);

        let states = SharedStates {
            logs: logs_server.common.state(),
            metrics: metrics_server.common.state(),
            traces: traces_server.common.state(),
        };

        let mut server_builder = Server::builder();

        // Apply timeout if configured
        if let Some(timeout) = self.config.timeout {
            server_builder = server_builder.timeout(timeout);
        }

        #[cfg(feature = "experimental-tls")]
        let maybe_tls_acceptor =
            build_tls_acceptor(self.config.tls.as_ref())
                .await
                .map_err(|e| Error::ReceiverError {
                    receiver: effect_handler.receiver_id(),
                    kind: ReceiverErrorKind::Configuration,
                    error: format!("Failed to configure TLS: {}", e),
                    source_detail: format_error_sources(&e),
                })?;

        let server = server_builder
            .add_service(logs_server)
            .add_service(metrics_server)
            .add_service(traces_server);

        // Start periodic telemetry collection
        let telemetry_cancel_handle = effect_handler
            .start_periodic_telemetry(Duration::from_secs(1))
            .await?;

        tokio::select! {
            biased;

            // Process internal events
            ctrl_msg_result = async {
                loop {
                    match ctrl_msg_recv.recv().await {
                        Ok(NodeControlMsg::Shutdown { deadline, .. }) => {
                            let snapshot = self.metrics.snapshot();
                            _ = telemetry_cancel_handle.cancel().await;
                            return Ok(TerminalState::new(deadline, [snapshot]));
                        },
                        Ok(NodeControlMsg::CollectTelemetry { mut metrics_reporter }) => {
                            // Report current receiver metrics.
                            _ = metrics_reporter.report(&mut self.metrics);
                        },
                        Ok(NodeControlMsg::Ack(ack)) => {
                            self.handle_ack_response(self.route_ack_response(&states, ack));
                        },
                        Ok(NodeControlMsg::Nack(nack)) => {
                            self.handle_nack_response(self.route_nack_response(&states, nack));
                        },
=======
        let mut telemetry_cancel_handle = Some(
            effect_handler
                .start_periodic_telemetry(TELEMETRY_INTERVAL)
                .await?,
        );
        let mut server_task = Box::pin(server.serve_with_incoming(incoming));

        loop {
            tokio::select! {
                biased;
                // Control-plane messages take priority over serving to react quickly to shutdown/telemetry.
                ctrl_msg = ctrl_msg_recv.recv() => {
                    match ctrl_msg {
                        Ok(msg) => {
                            if let Some(terminal) = self
                                .handle_control_message(msg, &ack_registry, &mut telemetry_cancel_handle)
                                .await?
                            {
                                return Ok(terminal);
                            }
                        }
>>>>>>> 7b23c813
                        Err(e) => {
                            if let Some(handle) = telemetry_cancel_handle.take() {
                                _ = handle.cancel().await;
                            }
                            return Err(Error::ChannelRecvError(e));
                        }
                    }
                },

<<<<<<< HEAD
            // Run server
            result = async {
                #[cfg(feature = "experimental-tls")]
                {
                    serve_maybe_tls(server, listener_stream, maybe_tls_acceptor).await
                }
                #[cfg(not(feature = "experimental-tls"))]
                {
                    server.serve_with_incoming(listener_stream).await
                }
            } => {
                if let Err(error) = result {
                    let source_detail = format_error_sources(&error);
                    return Err(Error::ReceiverError {
                        receiver: effect_handler.receiver_id(),
                        kind: ReceiverErrorKind::Transport,
                        error: error.to_string(),
                        source_detail,
                    });
=======
                // gRPC serving loop; exits on transport error or graceful stop.
                result = &mut server_task => {
                    if let Some(handle) = telemetry_cancel_handle.take() {
                        _ = handle.cancel().await;
                    }
                    if let Err(error) = result {
                        self.metrics.lock().transport_errors.inc();
                        return Err(self.map_transport_error(&effect_handler, error));
                    }
                    break;
>>>>>>> 7b23c813
                }
            }
        }

        Ok(TerminalState::new(
            Instant::now().add(Duration::from_secs(1)),
            [self.metrics.lock().snapshot()],
        ))
    }
}

#[cfg(feature = "experimental-tls")]
async fn serve_maybe_tls(
    server: tonic::transport::server::Router,
    listener_stream: TcpListenerStream,
    tls_acceptor: Option<tokio_rustls::TlsAcceptor>,
) -> Result<(), tonic::transport::Error> {
    match tls_acceptor {
        Some(tls_acceptor) => {
            let tls_stream = create_tls_stream(listener_stream, tls_acceptor);
            server.serve_with_incoming(tls_stream).await
        }
        None => server.serve_with_incoming(listener_stream).await,
    }
}

#[cfg(test)]
mod tests {
    use super::*;

    use crate::compression::CompressionMethod;
    use otap_df_config::node::NodeUserConfig;
    use otap_df_engine::context::ControllerContext;
    use otap_df_engine::control::NackMsg;
    use otap_df_engine::control::{AckMsg, NodeControlMsg};
    use otap_df_engine::receiver::ReceiverWrapper;
    use otap_df_engine::testing::{
        receiver::{NotSendValidateContext, TestContext, TestRuntime},
        test_node,
    };
    use otap_df_pdata::OtlpProtoBytes;
    use otap_df_pdata::proto::opentelemetry::collector::logs::v1::logs_service_client::LogsServiceClient;
    use otap_df_pdata::proto::opentelemetry::collector::logs::v1::{
        ExportLogsServiceRequest, ExportLogsServiceResponse,
    };
    use otap_df_pdata::proto::opentelemetry::collector::metrics::v1::metrics_service_client::MetricsServiceClient;
    use otap_df_pdata::proto::opentelemetry::collector::metrics::v1::{
        ExportMetricsServiceRequest, ExportMetricsServiceResponse,
    };
    use otap_df_pdata::proto::opentelemetry::collector::trace::v1::trace_service_client::TraceServiceClient;
    use otap_df_pdata::proto::opentelemetry::collector::trace::v1::{
        ExportTraceServiceRequest, ExportTraceServiceResponse,
    };
    use otap_df_pdata::proto::opentelemetry::common::v1::{InstrumentationScope, KeyValue};
    use otap_df_pdata::proto::opentelemetry::logs::v1::{LogRecord, ResourceLogs, ScopeLogs};
    use otap_df_pdata::proto::opentelemetry::metrics::v1::{ResourceMetrics, ScopeMetrics};
    use otap_df_pdata::proto::opentelemetry::resource::v1::Resource;
    use otap_df_pdata::proto::opentelemetry::trace::v1::{ResourceSpans, ScopeSpans};
    use otap_df_telemetry::registry::MetricsRegistryHandle;
    use prost::Message;
    use std::net::SocketAddr;
    use std::pin::Pin;
    use std::time::{Duration, Instant};
    use tokio::time::timeout;

    fn test_config(addr: SocketAddr) -> Config {
        let grpc = GrpcServerSettings {
            listening_addr: addr,
            max_concurrent_requests: 1000,
            wait_for_result: true,
            ..Default::default()
        };
        Config { grpc }
    }

    fn create_logs_service_request() -> ExportLogsServiceRequest {
        ExportLogsServiceRequest {
            resource_logs: vec![ResourceLogs {
                resource: Some(Resource {
                    attributes: vec![KeyValue {
                        key: "a".to_string(),
                        ..Default::default()
                    }],
                    ..Default::default()
                }),
                scope_logs: vec![ScopeLogs {
                    scope: Some(InstrumentationScope {
                        attributes: vec![KeyValue {
                            key: "b".to_string(),
                            ..Default::default()
                        }],
                        ..Default::default()
                    }),
                    log_records: vec![
                        LogRecord {
                            time_unix_nano: 1,
                            attributes: vec![KeyValue {
                                key: "c".to_string(),
                                ..Default::default()
                            }],
                            ..Default::default()
                        },
                        LogRecord {
                            time_unix_nano: 2,
                            ..Default::default()
                        },
                    ],
                    ..Default::default()
                }],
                ..Default::default()
            }],
        }
    }

    fn create_metrics_service_request() -> ExportMetricsServiceRequest {
        ExportMetricsServiceRequest {
            resource_metrics: vec![ResourceMetrics {
                resource: Some(Resource {
                    ..Default::default()
                }),
                scope_metrics: vec![ScopeMetrics {
                    ..Default::default()
                }],
                ..Default::default()
            }],
        }
    }

    fn create_traces_service_request() -> ExportTraceServiceRequest {
        ExportTraceServiceRequest {
            resource_spans: vec![ResourceSpans {
                resource: None,
                scope_spans: vec![
                    ScopeSpans {
                        ..Default::default()
                    },
                    ScopeSpans {
                        ..Default::default()
                    },
                ],
                schema_url: "opentelemetry.io/schema/traces".to_string(),
            }],
        }
    }

    #[test]
    fn test_config_parsing() {
        use serde_json::json;

        let metrics_registry_handle = MetricsRegistryHandle::new();
        let controller_ctx = ControllerContext::new(metrics_registry_handle);
        let pipeline_ctx =
            controller_ctx.pipeline_context_with("grp".into(), "pipeline".into(), 0, 0);

        let config_with_max_concurrent_requests = json!({
            "listening_addr": "127.0.0.1:4317",
            "max_concurrent_requests": 5000
        });
        let receiver =
            OTLPReceiver::from_config(pipeline_ctx.clone(), &config_with_max_concurrent_requests)
                .unwrap();
        assert_eq!(receiver.config.grpc.max_concurrent_requests, 5000);

        let config_default = json!({
            "listening_addr": "127.0.0.1:4317"
        });
        let receiver = OTLPReceiver::from_config(pipeline_ctx.clone(), &config_default).unwrap();
        assert_eq!(receiver.config.grpc.max_concurrent_requests, 0);
        assert!(receiver.config.grpc.request_compression.is_none());
        assert!(receiver.config.grpc.response_compression.is_none());
        assert!(
            receiver
                .config
                .grpc
                .preferred_response_compression()
                .is_none()
        );
        assert!(receiver.config.grpc.tcp_nodelay);
        assert_eq!(
            receiver.config.grpc.tcp_keepalive,
            Some(Duration::from_secs(45))
        );
        assert_eq!(
            receiver.config.grpc.tcp_keepalive_interval,
            Some(Duration::from_secs(15))
        );
        assert_eq!(receiver.config.grpc.tcp_keepalive_retries, Some(5));
        assert_eq!(receiver.config.grpc.transport_concurrency_limit, None);
        assert!(receiver.config.grpc.load_shed);
        assert_eq!(
            receiver.config.grpc.initial_stream_window_size,
            Some(8 * 1024 * 1024)
        );
        assert_eq!(
            receiver.config.grpc.initial_connection_window_size,
            Some(24 * 1024 * 1024)
        );
        assert!(!receiver.config.grpc.http2_adaptive_window);
        assert_eq!(receiver.config.grpc.max_frame_size, Some(16 * 1024));
        assert_eq!(
            receiver.config.grpc.max_decoding_message_size,
            Some(4 * 1024 * 1024)
        );
        assert_eq!(
            receiver.config.grpc.http2_keepalive_interval,
            Some(Duration::from_secs(30))
        );
        assert_eq!(
            receiver.config.grpc.http2_keepalive_timeout,
            Some(Duration::from_secs(10))
        );
        assert_eq!(receiver.config.grpc.max_concurrent_streams, None);

        let config_full = json!({
            "listening_addr": "127.0.0.1:4317",
            "request_compression": "gzip",
            "max_concurrent_requests": 2500
        });
        let receiver = OTLPReceiver::from_config(pipeline_ctx.clone(), &config_full).unwrap();
        assert_eq!(receiver.config.grpc.max_concurrent_requests, 2500);
        assert_eq!(
            receiver.config.grpc.request_compression,
            Some(vec![CompressionMethod::Gzip])
        );
        assert!(receiver.config.grpc.response_compression.is_none());

        let config_with_server_overrides = json!({
            "listening_addr": "127.0.0.1:4317",
            "max_concurrent_requests": 512,
            "tcp_nodelay": false,
            "tcp_keepalive": "60s",
            "tcp_keepalive_interval": "20s",
            "tcp_keepalive_retries": 3,
            "transport_concurrency_limit": 256,
            "load_shed": false,
            "initial_stream_window_size": "4MiB",
            "initial_connection_window_size": "16MiB",
            "max_frame_size": "8MiB",
            "max_decoding_message_size": "6MiB",
            "http2_keepalive_interval": "45s",
            "http2_keepalive_timeout": "20s",
            "max_concurrent_streams": 1024,
            "http2_adaptive_window": true
        });
        let receiver =
            OTLPReceiver::from_config(pipeline_ctx.clone(), &config_with_server_overrides).unwrap();
        assert_eq!(receiver.config.grpc.max_concurrent_requests, 512);
        assert!(!receiver.config.grpc.tcp_nodelay);
        assert_eq!(
            receiver.config.grpc.tcp_keepalive,
            Some(Duration::from_secs(60))
        );
        assert_eq!(
            receiver.config.grpc.tcp_keepalive_interval,
            Some(Duration::from_secs(20))
        );
        assert_eq!(receiver.config.grpc.tcp_keepalive_retries, Some(3));
        assert_eq!(receiver.config.grpc.transport_concurrency_limit, Some(256));
        assert!(!receiver.config.grpc.load_shed);
        assert_eq!(
            receiver.config.grpc.initial_stream_window_size,
            Some(4 * 1024 * 1024)
        );
        assert_eq!(
            receiver.config.grpc.initial_connection_window_size,
            Some(16 * 1024 * 1024)
        );
        assert_eq!(receiver.config.grpc.max_frame_size, Some(8 * 1024 * 1024));
        assert_eq!(
            receiver.config.grpc.max_decoding_message_size,
            Some(6 * 1024 * 1024)
        );
        assert_eq!(
            receiver.config.grpc.http2_keepalive_interval,
            Some(Duration::from_secs(45))
        );
        assert_eq!(
            receiver.config.grpc.http2_keepalive_timeout,
            Some(Duration::from_secs(20))
        );
        assert_eq!(receiver.config.grpc.max_concurrent_streams, Some(1024));
        assert!(receiver.config.grpc.http2_adaptive_window);

        let config_with_compression_list = json!({
            "listening_addr": "127.0.0.1:4317",
            "request_compression": ["gzip", "zstd", "gzip"]
        });
        let receiver =
            OTLPReceiver::from_config(pipeline_ctx.clone(), &config_with_compression_list).unwrap();
        assert_eq!(
            receiver.config.grpc.request_compression,
            Some(vec![CompressionMethod::Gzip, CompressionMethod::Zstd])
        );
        assert!(receiver.config.grpc.response_compression.is_none());

        let config_with_compression_none = json!({
            "listening_addr": "127.0.0.1:4317",
            "request_compression": "none"
        });
        let receiver =
            OTLPReceiver::from_config(pipeline_ctx.clone(), &config_with_compression_none).unwrap();
        assert_eq!(receiver.config.grpc.request_compression, Some(vec![]));
        assert!(receiver.config.grpc.response_compression.is_none());

        let config_with_timeout = json!({
            "listening_addr": "127.0.0.1:4317",
            "timeout": "30s"
        });
        let receiver =
            OTLPReceiver::from_config(pipeline_ctx.clone(), &config_with_timeout).unwrap();
        assert_eq!(receiver.config.grpc.timeout, Some(Duration::from_secs(30)));

        let config_with_timeout_ms = json!({
            "listening_addr": "127.0.0.1:4317",
            "timeout": "500ms"
        });
        let receiver = OTLPReceiver::from_config(pipeline_ctx, &config_with_timeout_ms).unwrap();
        assert_eq!(
            receiver.config.grpc.timeout,
            Some(Duration::from_millis(500))
        );
    }

    #[test]
    fn test_tune_max_concurrent_requests() {
        use serde_json::json;

        let metrics_registry_handle = MetricsRegistryHandle::new();
        let controller_ctx = ControllerContext::new(metrics_registry_handle);
        let pipeline_ctx =
            controller_ctx.pipeline_context_with("grp".into(), "pipeline".into(), 0, 0);

        // Defaults clamp to downstream capacity.
        let config_default = json!({
            "listening_addr": "127.0.0.1:4317"
        });
        let mut receiver =
            OTLPReceiver::from_config(pipeline_ctx.clone(), &config_default).unwrap();
        receiver.tune_max_concurrent_requests(128);
        assert_eq!(receiver.config.grpc.max_concurrent_requests, 128);

        // User provided smaller value is preserved.
        let config_small = json!({
            "listening_addr": "127.0.0.1:4317",
            "max_concurrent_requests": 32
        });
        let mut receiver = OTLPReceiver::from_config(pipeline_ctx.clone(), &config_small).unwrap();
        receiver.tune_max_concurrent_requests(128);
        assert_eq!(receiver.config.grpc.max_concurrent_requests, 32);

        // Config value of zero adopts downstream capacity.
        let config_zero = json!({
            "listening_addr": "127.0.0.1:4317",
            "max_concurrent_requests": 0
        });
        let mut receiver = OTLPReceiver::from_config(pipeline_ctx, &config_zero).unwrap();
        receiver.tune_max_concurrent_requests(256);
        assert_eq!(receiver.config.grpc.max_concurrent_requests, 256);
    }

    fn scenario(
        grpc_endpoint: String,
    ) -> impl FnOnce(TestContext<OtapPdata>) -> Pin<Box<dyn Future<Output = ()>>> {
        move |ctx| {
            Box::pin(async move {
                let mut logs_client = LogsServiceClient::connect(grpc_endpoint.clone())
                    .await
                    .expect("Failed to connect to server from Logs Service Client");

                let logs_response = logs_client
                    .export(create_logs_service_request())
                    .await
                    .expect("Can send log request")
                    .into_inner();
                assert_eq!(
                    logs_response,
                    ExportLogsServiceResponse {
                        partial_success: None
                    }
                );

                let mut metrics_client = MetricsServiceClient::connect(grpc_endpoint.clone())
                    .await
                    .expect("Failed to connect to server from Metrics Service Client");
                let metrics_response = metrics_client
                    .export(create_metrics_service_request())
                    .await
                    .expect("can send metrics request")
                    .into_inner();
                assert_eq!(
                    metrics_response,
                    ExportMetricsServiceResponse {
                        partial_success: None
                    }
                );

                let mut traces_client = TraceServiceClient::connect(grpc_endpoint.clone())
                    .await
                    .expect("Failed to connect to server from Traces Service Client");
                let traces_response = traces_client
                    .export(create_traces_service_request())
                    .await
                    .expect("can send traces request")
                    .into_inner();
                assert_eq!(
                    traces_response,
                    ExportTraceServiceResponse {
                        partial_success: None
                    }
                );

                ctx.send_shutdown(Instant::now(), "Test")
                    .await
                    .expect("Failed to send Shutdown");

                let fail_client = LogsServiceClient::connect(grpc_endpoint.clone()).await;
                assert!(fail_client.is_err(), "Server did not shutdown");
            })
        }
    }

    fn validation_procedure()
    -> impl FnOnce(NotSendValidateContext<OtapPdata>) -> Pin<Box<dyn Future<Output = ()>>> {
        |mut ctx| {
            Box::pin(async move {
                // Receive logs pdata
                let logs_pdata = timeout(Duration::from_secs(3), ctx.recv())
                    .await
                    .expect("Timed out waiting for logs message")
                    .expect("No logs message received");

                // Validate logs payload
                let logs_proto: OtlpProtoBytes = logs_pdata
                    .clone()
                    .payload()
                    .try_into()
                    .expect("can convert to OtlpProtoBytes");
                assert!(matches!(logs_proto, OtlpProtoBytes::ExportLogsRequest(_)));

                let expected = create_logs_service_request();
                let mut expected_bytes = Vec::new();
                expected.encode(&mut expected_bytes).unwrap();
                assert_eq!(&expected_bytes, logs_proto.as_bytes());

                // Send Ack back to unblock the gRPC handler
                if let Some((_node_id, ack)) =
                    crate::pdata::Context::next_ack(AckMsg::new(logs_pdata))
                {
                    ctx.send_control_msg(NodeControlMsg::Ack(ack))
                        .await
                        .expect("Failed to send Ack for logs");
                }

                // Receive metrics pdata
                let metrics_pdata = timeout(Duration::from_secs(3), ctx.recv())
                    .await
                    .expect("Timed out waiting for metrics message")
                    .expect("No metrics message received");

                // Validate metrics payload
                let metrics_proto: OtlpProtoBytes = metrics_pdata
                    .clone()
                    .payload()
                    .try_into()
                    .expect("can convert to OtlpProtoBytes");
                assert!(matches!(
                    metrics_proto,
                    OtlpProtoBytes::ExportMetricsRequest(_)
                ));

                let expected = create_metrics_service_request();
                let mut expected_bytes = Vec::new();
                expected.encode(&mut expected_bytes).unwrap();
                assert_eq!(&expected_bytes, metrics_proto.as_bytes());

                // Send Ack back to unblock the gRPC handler
                if let Some((_node_id, ack)) =
                    crate::pdata::Context::next_ack(AckMsg::new(metrics_pdata))
                {
                    ctx.send_control_msg(NodeControlMsg::Ack(ack))
                        .await
                        .expect("Failed to send Ack for metrics");
                }

                // Receive trace pdata
                let trace_pdata = timeout(Duration::from_secs(3), ctx.recv())
                    .await
                    .expect("Timed out waiting for trace message")
                    .expect("No trace message received");

                // Validate trace payload
                let trace_proto: OtlpProtoBytes = trace_pdata
                    .clone()
                    .payload()
                    .try_into()
                    .expect("can convert to OtlpProtoBytes");
                assert!(matches!(
                    trace_proto,
                    OtlpProtoBytes::ExportTracesRequest(_)
                ));

                let expected = create_traces_service_request();
                let mut expected_bytes = Vec::new();
                expected.encode(&mut expected_bytes).unwrap();
                assert_eq!(&expected_bytes, trace_proto.as_bytes());

                // Send Ack back to unblock the gRPC handler
                if let Some((_node_id, ack)) =
                    crate::pdata::Context::next_ack(AckMsg::new(trace_pdata))
                {
                    ctx.send_control_msg(NodeControlMsg::Ack(ack))
                        .await
                        .expect("Failed to send Ack for traces");
                }
            })
        }
    }

    #[test]
    fn test_otlp_receiver_ack() {
        let test_runtime = TestRuntime::new();

        let grpc_addr = "127.0.0.1";
        let grpc_port = portpicker::pick_unused_port().expect("No free ports");
        let grpc_endpoint = format!("http://{grpc_addr}:{grpc_port}");
        let addr: SocketAddr = format!("{grpc_addr}:{grpc_port}").parse().unwrap();

        let node_config = Arc::new(NodeUserConfig::new_receiver_config(OTLP_RECEIVER_URN));

        // Create a proper pipeline context for the test
        let metrics_registry_handle = MetricsRegistryHandle::new();
        let controller_ctx = ControllerContext::new(metrics_registry_handle);
        let pipeline_ctx =
            controller_ctx.pipeline_context_with("grp".into(), "pipeline".into(), 0, 0);

        let receiver = ReceiverWrapper::shared(
            OTLPReceiver {
<<<<<<< HEAD
                config: Config {
                    wait_for_result: true,
                    listening_addr: addr,
                    compression_method: None,
                    max_concurrent_requests: 1000,
                    timeout: None,
                    #[cfg(feature = "experimental-tls")]
                    tls: None,
                },
                metrics: pipeline_ctx.register_metrics::<OtlpReceiverMetrics>(),
=======
                config: test_config(addr),
                metrics: Arc::new(Mutex::new(
                    pipeline_ctx.register_metrics::<OtlpReceiverMetrics>(),
                )),
>>>>>>> 7b23c813
            },
            test_node(test_runtime.config().name.clone()),
            node_config,
            test_runtime.config(),
        );

        test_runtime
            .set_receiver(receiver)
            .run_test(scenario(grpc_endpoint))
            .run_validation_concurrent(validation_procedure());
    }

    #[test]
    fn test_otlp_receiver_nack() {
        let test_runtime = TestRuntime::new();

        let grpc_addr = "127.0.0.1";
        let grpc_port = portpicker::pick_unused_port().expect("No free ports");
        let grpc_endpoint = format!("http://{grpc_addr}:{grpc_port}");
        let addr: SocketAddr = format!("{grpc_addr}:{grpc_port}").parse().unwrap();

        let node_config = Arc::new(NodeUserConfig::new_receiver_config(OTLP_RECEIVER_URN));

        let metrics_registry_handle = MetricsRegistryHandle::new();
        let controller_ctx = ControllerContext::new(metrics_registry_handle);
        let pipeline_ctx =
            controller_ctx.pipeline_context_with("grp".into(), "pipeline".into(), 0, 0);

        let receiver = ReceiverWrapper::shared(
            OTLPReceiver {
<<<<<<< HEAD
                config: Config {
                    wait_for_result: true,
                    listening_addr: addr,
                    compression_method: None,
                    max_concurrent_requests: 1000,
                    timeout: None,
                    #[cfg(feature = "experimental-tls")]
                    tls: None,
                },
                metrics: pipeline_ctx.register_metrics::<OtlpReceiverMetrics>(),
=======
                config: test_config(addr),
                metrics: Arc::new(Mutex::new(
                    pipeline_ctx.register_metrics::<OtlpReceiverMetrics>(),
                )),
>>>>>>> 7b23c813
            },
            test_node(test_runtime.config().name.clone()),
            node_config,
            test_runtime.config(),
        );

        let nack_scenario = move |ctx: TestContext<OtapPdata>| {
            Box::pin(async move {
                let mut logs_client = LogsServiceClient::connect(grpc_endpoint.clone())
                    .await
                    .expect("Failed to connect to server");

                let result = logs_client.export(create_logs_service_request()).await;

                assert!(result.is_err(), "Expected error response");
                let status = result.unwrap_err();

                // Verify we get UNAVAILABLE status code
                assert_eq!(status.code(), tonic::Code::Unavailable);
                assert!(status.message().contains("Test nack reason"));
                assert!(status.message().contains("Pipeline processing failed"));

                ctx.send_shutdown(Instant::now(), "Test complete")
                    .await
                    .expect("Failed to send shutdown");
            }) as Pin<Box<dyn Future<Output = ()>>>
        };

        let nack_validation = |mut ctx: NotSendValidateContext<OtapPdata>| {
            Box::pin(async move {
                // Receive the logs pdata, create Nack message and send it back
                let logs_pdata = timeout(Duration::from_secs(3), ctx.recv())
                    .await
                    .expect("Timed out waiting for logs message")
                    .expect("No logs message received");

                let nack = NackMsg::new("Test nack reason", logs_pdata);
                if let Some((_node_id, nack)) = crate::pdata::Context::next_nack(nack) {
                    ctx.send_control_msg(NodeControlMsg::Nack(nack))
                        .await
                        .expect("Failed to send Nack");
                }
            }) as Pin<Box<dyn Future<Output = ()>>>
        };

        test_runtime
            .set_receiver(receiver)
            .run_test(nack_scenario)
            .run_validation_concurrent(nack_validation);
    }
}<|MERGE_RESOLUTION|>--- conflicted
+++ resolved
@@ -48,7 +48,9 @@
 use parking_lot::Mutex;
 use serde::Deserialize;
 use serde_json::Value;
+use std::future::Future;
 use std::ops::Add;
+use std::pin::Pin;
 use std::sync::Arc;
 use std::time::{Duration, Instant};
 use tonic::transport::Server;
@@ -64,49 +66,13 @@
 #[derive(Debug, Deserialize)]
 #[serde(deny_unknown_fields)]
 pub struct Config {
-<<<<<<< HEAD
-    /// The endpoint details: protocol, name, port.
-    listening_addr: SocketAddr,
-
-    /// Compression methods accepted
-    /// TODO: this should be (CompressionMethod, CompressionMethod), with separate settings
-    /// (as tonic supports) for request and response compression.
-    compression_method: Option<CompressionMethod>,
-
-    /// Maximum number of concurrent (in-flight) requests (default: 1000)
-    #[serde(default = "default_max_concurrent_requests")]
-    max_concurrent_requests: usize,
-
-    /// Whether to wait for the result (default: true)
-    ///
-    /// When enabled, the receiver will not send a response until the
-    /// immediate downstream component has acknowledged receipt of the
-    /// data.  This does not guarantee that data has been fully
-    /// processed or successfully exported to the final destination,
-    /// since components are able acknowledge early.
-    ///
-    /// Note when wait_for_result=false, it is impossible to
-    /// see a failure, errors are effectively suppressed.
-    #[serde(default = "default_wait_for_result")]
-    wait_for_result: bool,
-
-    /// Timeout for RPC requests. If not specified, no timeout is applied.
-    /// Format: humantime format (e.g., "30s", "5m", "1h", "500ms")
-    #[serde(default, with = "humantime_serde")]
-    pub timeout: Option<Duration>,
+    /// Shared gRPC server settings reused across gRPC-based receivers.
+    #[serde(flatten)]
+    pub grpc: GrpcServerSettings,
 
     /// TLS configuration
     #[cfg(feature = "experimental-tls")]
     pub tls: Option<TlsServerConfig>,
-}
-
-const fn default_max_concurrent_requests() -> usize {
-    1000
-=======
-    /// Shared gRPC server settings reused across gRPC-based receivers.
-    #[serde(flatten)]
-    pub grpc: GrpcServerSettings,
->>>>>>> 7b23c813
 }
 
 /// gRPC receiver that ingests OTLP signals and forwards them into the OTAP pipeline.
@@ -341,29 +307,17 @@
             let global_limit = GlobalConcurrencyLimitLayer::new(max_concurrent_requests);
             let mut builder =
                 common::apply_server_tuning(Server::builder(), config).layer(global_limit);
+
+            // Apply timeout if configured
+            if let Some(timeout) = config.timeout {
+                builder = builder.timeout(timeout);
+            }
+
             builder
                 .add_service(logs_server)
                 .add_service(metrics_server)
                 .add_service(traces_server)
         };
-
-<<<<<<< HEAD
-        let logs_server = LogsServiceServer::new(effect_handler.clone(), &settings);
-        let metrics_server = MetricsServiceServer::new(effect_handler.clone(), &settings);
-        let traces_server = TraceServiceServer::new(effect_handler.clone(), &settings);
-
-        let states = SharedStates {
-            logs: logs_server.common.state(),
-            metrics: metrics_server.common.state(),
-            traces: traces_server.common.state(),
-        };
-
-        let mut server_builder = Server::builder();
-
-        // Apply timeout if configured
-        if let Some(timeout) = self.config.timeout {
-            server_builder = server_builder.timeout(timeout);
-        }
 
         #[cfg(feature = "experimental-tls")]
         let maybe_tls_acceptor =
@@ -376,45 +330,28 @@
                     source_detail: format_error_sources(&e),
                 })?;
 
-        let server = server_builder
-            .add_service(logs_server)
-            .add_service(metrics_server)
-            .add_service(traces_server);
-
-        // Start periodic telemetry collection
-        let telemetry_cancel_handle = effect_handler
-            .start_periodic_telemetry(Duration::from_secs(1))
-            .await?;
-
-        tokio::select! {
-            biased;
-
-            // Process internal events
-            ctrl_msg_result = async {
-                loop {
-                    match ctrl_msg_recv.recv().await {
-                        Ok(NodeControlMsg::Shutdown { deadline, .. }) => {
-                            let snapshot = self.metrics.snapshot();
-                            _ = telemetry_cancel_handle.cancel().await;
-                            return Ok(TerminalState::new(deadline, [snapshot]));
-                        },
-                        Ok(NodeControlMsg::CollectTelemetry { mut metrics_reporter }) => {
-                            // Report current receiver metrics.
-                            _ = metrics_reporter.report(&mut self.metrics);
-                        },
-                        Ok(NodeControlMsg::Ack(ack)) => {
-                            self.handle_ack_response(self.route_ack_response(&states, ack));
-                        },
-                        Ok(NodeControlMsg::Nack(nack)) => {
-                            self.handle_nack_response(self.route_nack_response(&states, nack));
-                        },
-=======
         let mut telemetry_cancel_handle = Some(
             effect_handler
                 .start_periodic_telemetry(TELEMETRY_INTERVAL)
                 .await?,
         );
-        let mut server_task = Box::pin(server.serve_with_incoming(incoming));
+
+        let mut server_task: Pin<Box<dyn Future<Output = Result<(), tonic::transport::Error>> + Send>> = {
+            #[cfg(feature = "experimental-tls")]
+            {
+                match maybe_tls_acceptor {
+                    Some(tls_acceptor) => {
+                        let tls_stream = create_tls_stream(incoming, tls_acceptor);
+                        Box::pin(server.serve_with_incoming(tls_stream))
+                    }
+                    None => Box::pin(server.serve_with_incoming(incoming)),
+                }
+            }
+            #[cfg(not(feature = "experimental-tls"))]
+            {
+                Box::pin(server.serve_with_incoming(incoming))
+            }
+        };
 
         loop {
             tokio::select! {
@@ -430,7 +367,6 @@
                                 return Ok(terminal);
                             }
                         }
->>>>>>> 7b23c813
                         Err(e) => {
                             if let Some(handle) = telemetry_cancel_handle.take() {
                                 _ = handle.cancel().await;
@@ -440,27 +376,6 @@
                     }
                 },
 
-<<<<<<< HEAD
-            // Run server
-            result = async {
-                #[cfg(feature = "experimental-tls")]
-                {
-                    serve_maybe_tls(server, listener_stream, maybe_tls_acceptor).await
-                }
-                #[cfg(not(feature = "experimental-tls"))]
-                {
-                    server.serve_with_incoming(listener_stream).await
-                }
-            } => {
-                if let Err(error) = result {
-                    let source_detail = format_error_sources(&error);
-                    return Err(Error::ReceiverError {
-                        receiver: effect_handler.receiver_id(),
-                        kind: ReceiverErrorKind::Transport,
-                        error: error.to_string(),
-                        source_detail,
-                    });
-=======
                 // gRPC serving loop; exits on transport error or graceful stop.
                 result = &mut server_task => {
                     if let Some(handle) = telemetry_cancel_handle.take() {
@@ -471,7 +386,6 @@
                         return Err(self.map_transport_error(&effect_handler, error));
                     }
                     break;
->>>>>>> 7b23c813
                 }
             }
         }
@@ -483,20 +397,7 @@
     }
 }
 
-#[cfg(feature = "experimental-tls")]
-async fn serve_maybe_tls(
-    server: tonic::transport::server::Router,
-    listener_stream: TcpListenerStream,
-    tls_acceptor: Option<tokio_rustls::TlsAcceptor>,
-) -> Result<(), tonic::transport::Error> {
-    match tls_acceptor {
-        Some(tls_acceptor) => {
-            let tls_stream = create_tls_stream(listener_stream, tls_acceptor);
-            server.serve_with_incoming(tls_stream).await
-        }
-        None => server.serve_with_incoming(listener_stream).await,
-    }
-}
+
 
 #[cfg(test)]
 mod tests {
@@ -544,7 +445,11 @@
             wait_for_result: true,
             ..Default::default()
         };
-        Config { grpc }
+        Config { 
+            grpc,
+            #[cfg(feature = "experimental-tls")]
+            tls: None,
+        }
     }
 
     fn create_logs_service_request() -> ExportLogsServiceRequest {
@@ -1009,23 +914,10 @@
 
         let receiver = ReceiverWrapper::shared(
             OTLPReceiver {
-<<<<<<< HEAD
-                config: Config {
-                    wait_for_result: true,
-                    listening_addr: addr,
-                    compression_method: None,
-                    max_concurrent_requests: 1000,
-                    timeout: None,
-                    #[cfg(feature = "experimental-tls")]
-                    tls: None,
-                },
-                metrics: pipeline_ctx.register_metrics::<OtlpReceiverMetrics>(),
-=======
                 config: test_config(addr),
                 metrics: Arc::new(Mutex::new(
                     pipeline_ctx.register_metrics::<OtlpReceiverMetrics>(),
                 )),
->>>>>>> 7b23c813
             },
             test_node(test_runtime.config().name.clone()),
             node_config,
@@ -1056,23 +948,10 @@
 
         let receiver = ReceiverWrapper::shared(
             OTLPReceiver {
-<<<<<<< HEAD
-                config: Config {
-                    wait_for_result: true,
-                    listening_addr: addr,
-                    compression_method: None,
-                    max_concurrent_requests: 1000,
-                    timeout: None,
-                    #[cfg(feature = "experimental-tls")]
-                    tls: None,
-                },
-                metrics: pipeline_ctx.register_metrics::<OtlpReceiverMetrics>(),
-=======
                 config: test_config(addr),
                 metrics: Arc::new(Mutex::new(
                     pipeline_ctx.register_metrics::<OtlpReceiverMetrics>(),
                 )),
->>>>>>> 7b23c813
             },
             test_node(test_runtime.config().name.clone()),
             node_config,
