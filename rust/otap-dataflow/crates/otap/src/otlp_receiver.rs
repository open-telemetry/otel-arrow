--- conflicted
+++ resolved
@@ -48,11 +48,7 @@
     max_concurrent_requests: usize,
 }
 
-<<<<<<< HEAD
-fn default_max_concurrent_requests() -> usize {
-=======
-const fn default_max_slots() -> usize {
->>>>>>> d4f6ff22
+const fn default_max_concurrent_requests() -> usize {
     1000
 }
 
