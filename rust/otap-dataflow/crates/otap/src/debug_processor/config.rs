--- conflicted
+++ resolved
@@ -18,14 +18,15 @@
     Basic,
 }
 
-<<<<<<< HEAD
 /// Enum that describes how the output should be handled
+#[derive(Debug, Clone, Copy, PartialEq, Deserialize)]
+#[serde(rename_all = "snake_case")]
 pub enum OutputMode {
     /// output the whole batch at once
     Batch,
     /// output per signal
     Signal,
-=======
+}
 /// Enum that defines which signals to debug for
 #[derive(Debug, Clone, Copy, PartialEq, Deserialize, Hash, Eq)]
 #[serde(rename_all = "snake_case")]
@@ -33,7 +34,6 @@
     Metrics,
     Logs,
     Spans,
->>>>>>> 5b0ba783
 }
 
 /// Defines the settings of the debug processor, controls the level of verbosity the processor outputs
@@ -41,12 +41,10 @@
 pub struct Config {
     #[serde(default = "default_verbosity")]
     verbosity: Verbosity,
-<<<<<<< HEAD
+    #[serde(default = "default_output_mode")]
     mode: OutputMode,
-=======
     #[serde(default = "default_active_signal")]
     signals: HashSet<SignalActive>,
->>>>>>> 5b0ba783
 }
 
 fn default_verbosity() -> Verbosity {
@@ -60,11 +58,20 @@
         SignalActive::Spans,
     ])
 }
+
+fn default_output_mode() -> OutputMode {
+    OutputMode::Batch
+}
+
 impl Config {
     /// Create a new Config object
     #[must_use]
-    pub fn new(verbosity: Verbosity, signals: HashSet<SignalActive>) -> Self {
-        Self { verbosity, signals }
+    pub fn new(verbosity: Verbosity, mode: OutputMode, signals: HashSet<SignalActive>) -> Self {
+        Self {
+            verbosity,
+            mode,
+            signals,
+        }
     }
     /// get the verbosity level
     #[must_use]
@@ -77,12 +84,18 @@
     pub const fn signals(&self) -> &HashSet<SignalActive> {
         &self.signals
     }
+
+    #[must_use]
+    pub const fn mode(&self) -> OutputMode {
+        self.mode
+    }
 }
 
 impl Default for Config {
     fn default() -> Self {
         Self {
             verbosity: default_verbosity(),
+            mode: default_output_mode(),
             signals: default_active_signal(),
         }
     }
