// Copyright The OpenTelemetry Authors
// SPDX-License-Identifier: Apache-2.0

//! Implementation of the configuration of the debug processor

use super::filter::FilterRules;
use serde::Deserialize;
use serde::Serialize;
use std::collections::HashSet;

/// Enum that allows the user to specify how much information they want displayed
#[derive(Debug, Clone, Copy, PartialEq, Deserialize, Serialize)]
#[serde(rename_all = "snake_case")]
pub enum Verbosity {
    /// displays the number of received signals + extracts all of the fields in the signal object
    Detailed,
    /// displays the number of received signals + extracts a few of the fields in the signal object such as attributes, trace_id, body
    Normal,
    /// just display number of logs, metrics, traces
    Basic,
}

/// Enum that describes how the output should be handled
#[derive(Debug, Clone, Copy, PartialEq, Deserialize, Serialize)]
#[serde(rename_all = "snake_case")]
pub enum DisplayMode {
    /// output the whole batch at once
    Batch,
    /// output per signal
    Signal,
}
/// Enum that defines which signals to debug for
#[derive(Debug, Clone, Copy, PartialEq, Deserialize, Serialize, Hash, Eq)]
#[serde(rename_all = "snake_case")]
pub enum SignalActive {
    Metrics,
    Logs,
    Spans,
}

/// Defines the settings of the debug processor, controls the level of verbosity the processor outputs
#[derive(Debug, Clone, PartialEq, Deserialize, Serialize)]
#[serde(deny_unknown_fields)]
pub struct Config {
    #[serde(default = "default_verbosity")]
    verbosity: Verbosity,
    #[serde(default = "default_display_mode")]
    mode: DisplayMode,
    #[serde(default = "default_active_signal")]
    signals: HashSet<SignalActive>,
<<<<<<< HEAD
    #[serde(default = "default_output_mode")]
    output: OutputMode
=======
    #[serde(default = "default_filters")]
    filters: Vec<FilterRules>,
>>>>>>> bfbad662
}

fn default_verbosity() -> Verbosity {
    Verbosity::Normal
}

fn default_active_signal() -> HashSet<SignalActive> {
    HashSet::from([
        SignalActive::Metrics,
        SignalActive::Logs,
        SignalActive::Spans,
    ])
}

<<<<<<< HEAD
fn default_display_mode() -> DisplayMode {
    DisplayMode::Batch
=======
fn default_filters() -> Vec<FilterRules> {
    Vec::new()
>>>>>>> bfbad662
}

fn default_output_mode() -> OutputMode {
    OutputMode::Console
}

impl Config {
    /// Create a new Config object
    #[must_use]
<<<<<<< HEAD
    pub fn new(verbosity: Verbosity, mode: DisplayMode, signals: HashSet<SignalActive>) -> Self {
=======
    pub fn new(
        verbosity: Verbosity,
        mode: OutputMode,
        signals: HashSet<SignalActive>,
        filters: Vec<FilterRules>,
    ) -> Self {
>>>>>>> bfbad662
        Self {
            verbosity,
            mode,
            signals,
            filters,
        }
    }
    /// get the verbosity level
    #[must_use]
    pub const fn verbosity(&self) -> Verbosity {
        self.verbosity
    }

    /// get a set of active signals
    #[must_use]
    pub const fn signals(&self) -> &HashSet<SignalActive> {
        &self.signals
    }

    /// get display mode
    #[must_use]
    pub const fn mode(&self) -> DisplayMode {
        self.mode
    }

<<<<<<< HEAD
    /// get output mode
    #[must_use]
    pub const fn output(&self) -> OutputMode {
        self.output
=======
    #[must_use]
    pub const fn filters(&self) -> &Vec<FilterRules> {
        &self.filters
>>>>>>> bfbad662
    }
}

impl Default for Config {
    fn default() -> Self {
        Self {
            verbosity: default_verbosity(),
            mode: default_output_mode(),
            signals: default_active_signal(),
            filters: default_filters(),
        }
    }
}<|MERGE_RESOLUTION|>--- conflicted
+++ resolved
@@ -48,13 +48,10 @@
     mode: DisplayMode,
     #[serde(default = "default_active_signal")]
     signals: HashSet<SignalActive>,
-<<<<<<< HEAD
     #[serde(default = "default_output_mode")]
     output: OutputMode
-=======
     #[serde(default = "default_filters")]
     filters: Vec<FilterRules>,
->>>>>>> bfbad662
 }
 
 fn default_verbosity() -> Verbosity {
@@ -69,13 +66,11 @@
     ])
 }
 
-<<<<<<< HEAD
 fn default_display_mode() -> DisplayMode {
     DisplayMode::Batch
-=======
+}
 fn default_filters() -> Vec<FilterRules> {
     Vec::new()
->>>>>>> bfbad662
 }
 
 fn default_output_mode() -> OutputMode {
@@ -85,20 +80,18 @@
 impl Config {
     /// Create a new Config object
     #[must_use]
-<<<<<<< HEAD
-    pub fn new(verbosity: Verbosity, mode: DisplayMode, signals: HashSet<SignalActive>) -> Self {
-=======
     pub fn new(
         verbosity: Verbosity,
-        mode: OutputMode,
+        mode: DisplayMode,
         signals: HashSet<SignalActive>,
+        output: OutputMode,
         filters: Vec<FilterRules>,
     ) -> Self {
->>>>>>> bfbad662
         Self {
             verbosity,
             mode,
             signals,
+            output,
             filters,
         }
     }
@@ -120,16 +113,14 @@
         self.mode
     }
 
-<<<<<<< HEAD
     /// get output mode
     #[must_use]
     pub const fn output(&self) -> OutputMode {
         self.output
-=======
+    }
     #[must_use]
     pub const fn filters(&self) -> &Vec<FilterRules> {
         &self.filters
->>>>>>> bfbad662
     }
 }
 
@@ -139,6 +130,7 @@
             verbosity: default_verbosity(),
             mode: default_output_mode(),
             signals: default_active_signal(),
+            output: default_output_mode(),
             filters: default_filters(),
         }
     }
