// Copyright The OpenTelemetry Authors
// SPDX-License-Identifier: Apache-2.0

use crate::syslog_cef_receiver::parser::{
    cef::CefMessage, rfc3164::Rfc3164Message, rfc5424::Rfc5424Message,
};
use chrono::{DateTime, Datelike, Local, NaiveDateTime, TimeZone, Utc};
use otel_arrow_rust::encode::record::attributes::AttributesRecordBatchBuilder;
use std::borrow::Cow;

// Common attribute key constants for both RFC5424 and RFC3164 messages
const SYSLOG_FACILITY: &[u8] = b"syslog.facility";
const SYSLOG_SEVERITY: &[u8] = b"syslog.severity";
const SYSLOG_HOST_NAME: &[u8] = b"syslog.host_name";
const SYSLOG_MESSAGE: &[u8] = b"syslog.message";

// Attribute key constants for RFC5424 messages
const SYSLOG_VERSION: &[u8] = b"syslog.version";
const SYSLOG_APP_NAME: &[u8] = b"syslog.app_name";
const SYSLOG_PROCESS_ID: &[u8] = b"syslog.process_id";
const SYSLOG_MSG_ID: &[u8] = b"syslog.msg_id";
const SYSLOG_STRUCTURED_DATA: &[u8] = b"syslog.structured_data";

// Attribute key constants for RFC3164 messages
const SYSLOG_TAG: &[u8] = b"syslog.tag";
const SYSLOG_CONTENT: &[u8] = b"syslog.content";

// Attribute key constants for CEF messages
const CEF_VERSION: &[u8] = b"cef.version";
const CEF_DEVICE_VENDOR: &[u8] = b"cef.device_vendor";
const CEF_DEVICE_PRODUCT: &[u8] = b"cef.device_product";
const CEF_DEVICE_VERSION: &[u8] = b"cef.device_version";
const CEF_SIGNATURE_ID: &[u8] = b"cef.signature_id";
const CEF_NAME: &[u8] = b"cef.name";
const CEF_SEVERITY: &[u8] = b"cef.severity";

/// Enum to represent different parsed message types
#[derive(Debug, Clone, PartialEq)]
pub enum ParsedSyslogMessage<'a> {
    /// RFC 5424 formatted message
    Rfc5424(Rfc5424Message<'a>),
    /// RFC 3164 formatted message
    Rfc3164(Rfc3164Message<'a>),
    /// CEF formatted message
    Cef(CefMessage<'a>),
}

impl ParsedSyslogMessage<'_> {
    /// Returns the original input received by the receiver
    pub(crate) fn input(&self) -> Cow<'_, str> {
        match self {
            ParsedSyslogMessage::Rfc5424(msg) => String::from_utf8_lossy(msg.input),
            ParsedSyslogMessage::Rfc3164(msg) => String::from_utf8_lossy(msg.input),
            ParsedSyslogMessage::Cef(msg) => String::from_utf8_lossy(msg.input),
        }
    }

    /// Returns the time when the event occurred.
    // Value is UNIX Epoch time in nanoseconds since 00:00:00 UTC on 1 January 1970.
    pub(crate) fn timestamp(&self) -> Option<u64> {
        match self {
            ParsedSyslogMessage::Rfc5424(msg) => msg.timestamp.and_then(|ts| {
                std::str::from_utf8(ts).ok().and_then(|timestamp_str| {
                    // RFC 5424 timestamps are in ISO 8601 format (e.g., "2003-10-11T22:14:15.003Z")
                    // Try to parse as RFC 3339 (ISO 8601)
                    DateTime::parse_from_rfc3339(timestamp_str)
                        .ok()
                        .map(|dt| dt.timestamp_nanos_opt().unwrap_or(0) as u64)
                })
            }),
            ParsedSyslogMessage::Rfc3164(msg) => msg.timestamp.and_then(|ts| {
                std::str::from_utf8(ts).ok().and_then(|timestamp_str| {
                    // RFC 3164 format: "Oct 11 22:14:15"
                    // We need to assume the current year and local timezone
                    let current_year = Local::now().year();

                    // Parse the timestamp with assumed year
                    let full_timestamp = format!("{current_year} {timestamp_str}");

                    // Try to parse with format "%Y %b %d %H:%M:%S"
                    if let Ok(naive_dt) =
                        NaiveDateTime::parse_from_str(&full_timestamp, "%Y %b %d %H:%M:%S")
                    {
                        // Convert to local timezone, then to UTC
                        if let Some(local_dt) = Local.from_local_datetime(&naive_dt).single() {
                            return Some(
                                local_dt
                                    .with_timezone(&Utc)
                                    .timestamp_nanos_opt()
                                    .unwrap_or(0) as u64,
                            );
                        }
                    }

                    None
                })
            }),
            ParsedSyslogMessage::Cef(_) => None, // CEF does not have a timestamp field
        }
    }

    /// Returns the severity level of the log message.
    pub(crate) fn severity(&self) -> Option<(i32, &str)> {
        match self {
            ParsedSyslogMessage::Rfc5424(msg) => {
                Some(Self::to_otel_severity(msg.priority.severity))
            }
            ParsedSyslogMessage::Rfc3164(msg) => {
                Some(Self::to_otel_severity(msg.priority.severity))
            }
            ParsedSyslogMessage::Cef(_) => {
                // CEF does not have a severity field, return None
                None
            }
        }
    }

    /// Adds attributes to the log record attributes Arrow record batch.
    /// Returns the number of attributes added.
    #[must_use]
    pub(crate) fn add_attributes_to_arrow(
        &self,
        log_attributes_arrow_records: &mut AttributesRecordBatchBuilder<u16>,
    ) -> u16 {
        let mut attributes_count = 0;
        match self {
            ParsedSyslogMessage::Rfc5424(msg) => {
                attributes_count += 3; // version, facility, and severity are always present

                log_attributes_arrow_records.append_key(SYSLOG_VERSION);
                log_attributes_arrow_records.append_int(msg.version.into());

                log_attributes_arrow_records.append_key(SYSLOG_FACILITY);
                log_attributes_arrow_records.append_int(msg.priority.facility.into());

                log_attributes_arrow_records.append_key(SYSLOG_SEVERITY);
                log_attributes_arrow_records.append_int(msg.priority.severity.into());

                if let Some(hostname) = msg.hostname {
                    log_attributes_arrow_records.append_key(SYSLOG_HOST_NAME);
                    log_attributes_arrow_records.append_str(hostname);
                    attributes_count += 1;
                }

                if let Some(appname) = msg.app_name {
                    log_attributes_arrow_records.append_key(SYSLOG_APP_NAME);
                    log_attributes_arrow_records.append_str(appname);
                    attributes_count += 1;
                }

                if let Some(proc_id) = msg.proc_id {
                    log_attributes_arrow_records.append_key(SYSLOG_PROCESS_ID);
                    log_attributes_arrow_records.append_int(
                        std::str::from_utf8(proc_id)
                            .unwrap_or_default()
                            .parse::<i64>()
                            .unwrap_or(0),
                    );
                    attributes_count += 1;
                }

                if let Some(msg_id) = msg.msg_id {
                    log_attributes_arrow_records.append_key(SYSLOG_MSG_ID);
                    log_attributes_arrow_records.append_str(msg_id);
                    attributes_count += 1;
                }

                if let Some(structured_data) = &msg.structured_data {
                    log_attributes_arrow_records.append_key(SYSLOG_STRUCTURED_DATA);
                    log_attributes_arrow_records.append_str(structured_data);
                    attributes_count += 1;
                }

                if let Some(message) = msg.message {
                    log_attributes_arrow_records.append_key(SYSLOG_MESSAGE);
                    log_attributes_arrow_records.append_str(message);
                    attributes_count += 1;
                }

                attributes_count
            }
            ParsedSyslogMessage::Rfc3164(msg) => {
                attributes_count += 2; // facility and severity are always present

                log_attributes_arrow_records.append_key(SYSLOG_FACILITY);
                log_attributes_arrow_records.append_int(msg.priority.facility.into());

                log_attributes_arrow_records.append_key(SYSLOG_SEVERITY);
                log_attributes_arrow_records.append_int(msg.priority.severity.into());

                if let Some(hostname) = msg.hostname {
                    log_attributes_arrow_records.append_key(SYSLOG_HOST_NAME);
                    log_attributes_arrow_records.append_str(hostname);
                    attributes_count += 1;
                }

                if let Some(tag) = msg.tag {
                    log_attributes_arrow_records.append_key(SYSLOG_TAG);
                    log_attributes_arrow_records.append_str(tag);
                    attributes_count += 1;
                }

                if let Some(content) = msg.content {
                    log_attributes_arrow_records.append_key(SYSLOG_CONTENT);
                    log_attributes_arrow_records.append_str(content);
                    attributes_count += 1;
                }

                if let Some(message) = msg.message {
                    log_attributes_arrow_records.append_key(SYSLOG_MESSAGE);
                    log_attributes_arrow_records.append_str(message);
                    attributes_count += 1;
                }

                attributes_count
            }
            ParsedSyslogMessage::Cef(msg) => {
                attributes_count += 7; // version, device_vendor, device_product, device_version, signature_id, name, and severity are always present

                log_attributes_arrow_records.append_key(CEF_VERSION);
                log_attributes_arrow_records.append_int(msg.version.into());

                log_attributes_arrow_records.append_key(CEF_DEVICE_VENDOR);
                log_attributes_arrow_records.append_str(msg.device_vendor);

                log_attributes_arrow_records.append_key(CEF_DEVICE_PRODUCT);
                log_attributes_arrow_records.append_str(msg.device_product);

                log_attributes_arrow_records.append_key(CEF_DEVICE_VERSION);
                log_attributes_arrow_records.append_str(msg.device_version);

                log_attributes_arrow_records.append_key(CEF_SIGNATURE_ID);
<<<<<<< HEAD
                log_attributes_arrow_records.append_str(msg.signature_id);
=======
                log_attributes_arrow_records
                    .append_str(std::str::from_utf8(msg.device_event_class_id).unwrap_or_default());
>>>>>>> a1dd1620

                log_attributes_arrow_records.append_key(CEF_NAME);
                log_attributes_arrow_records.append_str(msg.name);

                log_attributes_arrow_records.append_key(CEF_SEVERITY);
                log_attributes_arrow_records.append_str(msg.severity);

<<<<<<< HEAD
                for (key, value) in msg.parse_extensions() {
                    log_attributes_arrow_records.append_key(key);
                    log_attributes_arrow_records.append_str(value);
=======
                let mut extensions_iter = msg.parse_extensions();
                while let Some((key, value)) = extensions_iter.next_extension() {
                    log_attributes_arrow_records
                        .append_key(std::str::from_utf8(key).unwrap_or_default());
                    log_attributes_arrow_records
                        .append_str(std::str::from_utf8(value).unwrap_or_default());
>>>>>>> a1dd1620
                    attributes_count += 1;
                }

                attributes_count
            }
        }
    }

    /// Follows the severity number mapping mentioned in the Data Model Appendix B in the logs specification:
    /// https://github.com/open-telemetry/opentelemetry-specification/blob/v1.47.0/specification/logs/data-model-appendix.md#appendix-b-severitynumber-example-mappings
    const fn to_otel_severity(syslog_severity: u8) -> (i32, &'static str) {
        match syslog_severity {
            0 => (21, "FATAL"),      // Emergency -> SEVERITY_NUMBER_FATAL
            1 => (19, "ERROR3"),     // Alert -> SEVERITY_NUMBER_ERROR3
            2 => (18, "ERROR2"),     // Critical -> SEVERITY_NUMBER_ERROR2
            3 => (17, "ERROR"),      // Error -> SEVERITY_NUMBER_ERROR
            4 => (13, "WARN"),       // Warning -> SEVERITY_NUMBER_WARN
            5 => (10, "INFO2"),      // Notice -> SEVERITY_NUMBER_INFO2
            6 => (9, "INFO"),        // Informational -> SEVERITY_NUMBER_INFO
            7 => (5, "DEBUG"),       // Debug -> SEVERITY_NUMBER_DEBUG
            _ => (0, "UNSPECIFIED"), // Unknown severity -> SEVERITY_NUMBER_UNSPECIFIED
        }
    }
}

#[cfg(test)]
mod tests {
    use super::*;
    use crate::syslog_cef_receiver::parser::parse;

    #[test]
    fn test_parsed_syslog_message_timestamp_rfc5424() {
        let input = b"<34>1 2003-10-11T22:14:15.003Z mymachine.example.com su - ID47 - BOM'su root' failed for lonvick on /dev/pts/8";
        let result = parse(input).unwrap();

        // Test the ParsedSyslogMessage::timestamp method
        let timestamp_nanos = result.timestamp().unwrap();
        // Parse the expected timestamp and convert to nanoseconds for comparison
        let expected_dt = DateTime::parse_from_rfc3339("2003-10-11T22:14:15.003Z").unwrap();
        let expected_nanos = expected_dt.timestamp_nanos_opt().unwrap() as u64;
        assert_eq!(timestamp_nanos, expected_nanos);
    }

    #[test]
    fn test_parsed_syslog_message_timestamp_rfc3164() {
        let input = b"<34>Oct 11 22:14:15 mymachine su: 'su root' failed for lonvick on /dev/pts/8";
        let result = parse(input).unwrap();

        // Test the ParsedSyslogMessage::timestamp method
        let timestamp_nanos = result.timestamp().unwrap();
        // For RFC 3164, we expect the current year to be used since it's not specified
        let current_year = Local::now().year();
        let full_timestamp = format!("{current_year} Oct 11 22:14:15");
        if let Ok(naive_dt) = NaiveDateTime::parse_from_str(&full_timestamp, "%Y %b %d %H:%M:%S") {
            if let Some(local_dt) = Local.from_local_datetime(&naive_dt).single() {
                let expected_nanos = local_dt
                    .with_timezone(&Utc)
                    .timestamp_nanos_opt()
                    .unwrap_or(0) as u64;
                assert_eq!(timestamp_nanos, expected_nanos);
            }
        }
    }

    #[test]
    fn test_parsed_syslog_message_severity() {
        // Test RFC 5424 severity mapping
        let input = b"<34>1 - - - - - - Test message";
        let result = parse(input).unwrap();
        let (severity_num, severity_text) = result.severity().unwrap();
        assert_eq!(severity_num, 18); // Critical -> ERROR2
        assert_eq!(severity_text, "ERROR2");

        // Test RFC 3164 severity mapping
        let input = b"<36>Oct 11 22:14:15 host tag: message";
        let result = parse(input).unwrap();
        let (severity_num, severity_text) = result.severity().unwrap();
        assert_eq!(severity_num, 13); // Warning -> WARN
        assert_eq!(severity_text, "WARN");

        // Test CEF (should return None)
        let input = b"CEF:0|Security|threatmanager|1.0|100|worm successfully stopped|10|";
        let result = parse(input).unwrap();
        assert!(result.severity().is_none());
    }

    #[test]
    fn test_parsed_syslog_message_input() {
        let input = b"<34>1 2003-10-11T22:14:15.003Z host app - - - Test message";
        let result = parse(input).unwrap();

        let input_str = result.input();
        assert_eq!(
            input_str,
            "<34>1 2003-10-11T22:14:15.003Z host app - - - Test message"
        );
    }
}<|MERGE_RESOLUTION|>--- conflicted
+++ resolved
@@ -230,12 +230,7 @@
                 log_attributes_arrow_records.append_str(msg.device_version);
 
                 log_attributes_arrow_records.append_key(CEF_SIGNATURE_ID);
-<<<<<<< HEAD
-                log_attributes_arrow_records.append_str(msg.signature_id);
-=======
-                log_attributes_arrow_records
-                    .append_str(std::str::from_utf8(msg.device_event_class_id).unwrap_or_default());
->>>>>>> a1dd1620
+                log_attributes_arrow_records.append_str(msg.device_event_class_id);
 
                 log_attributes_arrow_records.append_key(CEF_NAME);
                 log_attributes_arrow_records.append_str(msg.name);
@@ -243,18 +238,10 @@
                 log_attributes_arrow_records.append_key(CEF_SEVERITY);
                 log_attributes_arrow_records.append_str(msg.severity);
 
-<<<<<<< HEAD
-                for (key, value) in msg.parse_extensions() {
+                let mut extensions_iter = msg.parse_extensions();
+                while let Some((key, value)) = extensions_iter.next_extension() {
                     log_attributes_arrow_records.append_key(key);
                     log_attributes_arrow_records.append_str(value);
-=======
-                let mut extensions_iter = msg.parse_extensions();
-                while let Some((key, value)) = extensions_iter.next_extension() {
-                    log_attributes_arrow_records
-                        .append_key(std::str::from_utf8(key).unwrap_or_default());
-                    log_attributes_arrow_records
-                        .append_str(std::str::from_utf8(value).unwrap_or_default());
->>>>>>> a1dd1620
                     attributes_count += 1;
                 }
 
