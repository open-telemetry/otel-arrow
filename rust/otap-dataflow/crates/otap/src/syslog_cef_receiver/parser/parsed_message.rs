--- conflicted
+++ resolved
@@ -199,19 +199,6 @@
                 attributes_count
             }
             ParsedSyslogMessage::Rfc3164(msg) => {
-<<<<<<< HEAD
-                attributes_count += 2; // facility and severity are always present
-
-                log_attributes_arrow_records.append_key(SYSLOG_FACILITY);
-                log_attributes_arrow_records
-                    .any_values_builder
-                    .append_int(msg.priority.facility.into());
-
-                log_attributes_arrow_records.append_key(SYSLOG_SEVERITY);
-                log_attributes_arrow_records
-                    .any_values_builder
-                    .append_int(msg.priority.severity.into());
-=======
                 // Only add facility and severity if they were present in the original message
                 if let Some(priority) = msg.priority.as_ref() {
                     log_attributes_arrow_records.append_key(SYSLOG_FACILITY);
@@ -222,7 +209,6 @@
                     log_attributes_arrow_records.append_int(priority.severity.into());
                     attributes_count += 1;
                 }
->>>>>>> 7e580486
 
                 if let Some(hostname) = msg.hostname {
                     log_attributes_arrow_records.append_key(SYSLOG_HOST_NAME);
@@ -248,17 +234,6 @@
                     attributes_count += 1;
                 }
 
-<<<<<<< HEAD
-                if let Some(message) = msg.message {
-                    log_attributes_arrow_records.append_key(SYSLOG_MESSAGE);
-                    log_attributes_arrow_records
-                        .any_values_builder
-                        .append_str(message);
-                    attributes_count += 1;
-                }
-
-=======
->>>>>>> 7e580486
                 attributes_count
             }
             ParsedSyslogMessage::Cef(msg) => {
