--- conflicted
+++ resolved
@@ -6,50 +6,11 @@
 //! The retry processor implements reliable message delivery through an ACK/NACK feedback system.
 //! Messages are tracked with unique IDs and retried on failure using exponential backoff.
 //!
-//! ## RetryState Handler Responsibility
-//!
-//! The retry processor uses a **stateless design** where retry information is stored in the message
-//! context stack rather than in the processor itself. This enables horizontal scaling and fault tolerance.
-//!
-//! ### Forward Path (Data Processing)
-//! 1. When a PData message arrives, the processor checks if it has a return node ID
-//! 2. If it does, the processor **pushes** a `RetryState` onto the context stack before forwarding
-//! 3. The `RetryState` contains the current retry count (initially 0)
-//! 4. The message is then sent downstream with this state attached
-//!
-//! ### Backward Path (ACK/NACK Processing)
-//! 1. **Return Sender (this processor)**: When an ACK/NACK comes back, this processor **peeks** at
-//!    the `RetryState` to determine retry count and decide whether to retry or fail permanently
-//! 2. **Originator/Recipient**: The final recipient of the ACK/NACK **pops** the `RetryState` from
-//!    the stack, completing the round-trip and cleaning up the context
-//!
-//! ### State Lifecycle
-//! ```text
-//! Request Flow:
-//! [Upstream] --PData--> [RetryProcessor: PUSH RetryState] --PData+State--> [Downstream]
-//!
-//! Success Flow:
-//! [Upstream] <--ACK-- [RetryProcessor: PEEK+POP State] <--ACK+State-- [Downstream]
-//!
-//! Retry Flow:
-//! [Upstream] <--Delayed-- [RetryProcessor: PEEK State, increment retries] <--NACK+State-- [Downstream]
-//!                         [RetryProcessor: PUSH updated State] --PData+State--> [Downstream]
-//!
-//! Failure Flow:
-//! [Upstream] <--NACK-- [RetryProcessor: PEEK+POP State] <--NACK+State-- [Downstream]
-//! ```
-//!
-//! This design ensures that:
-//! - **Scalability**: No processor-local state to synchronize across instances
-//! - **Fault Tolerance**: Retry state travels with the message, surviving processor restarts
-//! - **Correctness**: Each retry attempt increments the count, preventing infinite loops
-//! - **Clean Separation**: Stack operations clearly delineate responsibility boundaries
-//!
 //! ## Architecture
 //!
 //! ```text
 //! ┌─────────────┐   ACK/NACK   ┌─────────────┐   ACK/NACK   ┌─────────────┐
-//! │  Upstream   │◄─────────────│ Retry       │◄─────────────│ Downstream  │
+//! │  Upstream   │◄─────────────│    Retry    │◄─────────────│ Downstream  │
 //! │ Component   │              │  Processor  │              │ Component   │
 //! └─────────────┘              └─────────────┘              └─────────────┘
 //! ```
@@ -85,11 +46,13 @@
 //!     initial_retry_delay_ms: 1000,
 //!     max_retry_delay_ms: 30000,
 //!     backoff_multiplier: 2.0,
+//!     max_pending_messages: 10000,
+//!     cleanup_interval_secs: 60,
 //! };
 //! let processor = RetryProcessor::with_config(config);
 //! ```
 
-use crate::pdata::{ContextData, Interest, OtapPdata};
+use crate::pdata::OtapPdata;
 
 use async_trait::async_trait;
 use linkme::distributed_slice;
@@ -99,8 +62,8 @@
 use otap_df_engine::{
     ProcessorFactory,
     config::ProcessorConfig,
-    control::{NackMsg, NodeControlMsg},
-    error::{Error, TypedError},
+    control::NodeControlMsg,
+    error::Error,
     local::processor::{EffectHandler, Processor},
     message::Message,
     node::NodeId,
@@ -110,10 +73,12 @@
 use otap_df_telemetry::metrics::MetricSet;
 use otap_df_telemetry_macros::metric_set;
 use serde::{Deserialize, Serialize};
+use std::collections::HashMap;
 use std::sync::Arc;
-use std::time::Duration;
-use std::time::Instant;
-use tonic::Code;
+use std::time::{Duration, Instant};
+
+/// Maximum age for failed messages before cleanup (5 minutes)
+const MAX_FAILED_MESSAGE_AGE_SECS: u64 = 300;
 
 /// URN for the RetryProcessor processor
 pub const RETRY_PROCESSOR_URN: &str = "urn:otap:processor:retry_processor";
@@ -281,6 +246,10 @@
     pub max_retry_delay_ms: u64,
     /// Multiplier applied to delay for exponential backoff
     pub backoff_multiplier: f64,
+    /// Maximum number of messages that can be pending retry
+    pub max_pending_messages: usize,
+    /// Interval in seconds for cleanup of expired messages
+    pub cleanup_interval_secs: u64,
 }
 
 impl Default for RetryConfig {
@@ -290,8 +259,17 @@
             initial_retry_delay_ms: 1000,
             max_retry_delay_ms: 30000,
             backoff_multiplier: 2.0,
-        }
-    }
+            max_pending_messages: 10000,
+            cleanup_interval_secs: 60,
+        }
+    }
+}
+
+struct PendingMessage {
+    data: OtapPdata,
+    retry_count: usize,
+    next_retry_time: Instant,
+    last_error: String,
 }
 
 /// OTAP RetryProcessor
@@ -310,14 +288,11 @@
 /// Register SignalTypeRouter as an OTAP processor factory
 pub struct RetryProcessor {
     config: RetryConfig,
-<<<<<<< HEAD
-=======
     pending_messages: HashMap<u64, PendingMessage>,
     next_message_id: u64,
     last_cleanup_time: Instant,
     /// Optional metrics handle (present when constructed with a PipelineContext)
     metrics: Option<MetricSet<RetryProcessorMetrics>>,
->>>>>>> dcd42076
 }
 
 /// Factory function to create a SignalTypeRouter processor
@@ -334,19 +309,14 @@
         }
     })?;
 
-<<<<<<< HEAD
-    // Create the retry processor
-    let retry = RetryProcessor::with_config(config);
-=======
     // Create the router processor with metrics registered for this node
     let router = RetryProcessor::with_pipeline_ctx(pipeline_ctx, config);
->>>>>>> dcd42076
 
     // Create NodeUserConfig and wrap as local processor
     let user_config = Arc::new(NodeUserConfig::new_processor_config(RETRY_PROCESSOR_URN));
 
     Ok(ProcessorWrapper::local(
-        retry,
+        router,
         node,
         user_config,
         processor_config,
@@ -363,9 +333,6 @@
     /// Creates a new RetryProcessor with the specified configuration
     #[must_use]
     pub fn with_config(config: RetryConfig) -> Self {
-<<<<<<< HEAD
-        Self { config }
-=======
         Self {
             config,
             pending_messages: HashMap::new(),
@@ -373,16 +340,8 @@
             last_cleanup_time: Instant::now(),
             metrics: None,
         }
->>>>>>> dcd42076
-    }
-}
-
-<<<<<<< HEAD
-#[derive(Debug)]
-struct RetryState {
-    retries: usize, // register
-}
-=======
+    }
+
     /// Creates a new RetryProcessor with metrics registered via PipelineContext
     #[must_use]
     pub fn with_pipeline_ctx(pipeline_ctx: PipelineContext, config: RetryConfig) -> Self {
@@ -487,23 +446,18 @@
                 }
             }
         }
->>>>>>> dcd42076
-
-impl From<RetryState> for ContextData {
-    fn from(value: RetryState) -> Self {
-        Self::new(value.retries)
-    }
-}
-
-//impl From<OtapArrowRecords> for OtapPayload {
-//    fn from(value: OtapArrowRecords) -> Self {
-
-<<<<<<< HEAD
-impl From<ContextData> for RetryState {
-    fn from(value: ContextData) -> Self {
-        Self {
-            retries: value.register0(),
-=======
+
+        Ok(())
+    }
+
+    fn cleanup_expired_messages(&mut self) {
+        let now = Instant::now();
+        if now.duration_since(self.last_cleanup_time)
+            < Duration::from_secs(self.config.cleanup_interval_secs)
+        {
+            return;
+        }
+
         // Clean up messages that have exceeded max retries and are old
         let max_age = Duration::from_secs(MAX_FAILED_MESSAGE_AGE_SECS);
         let expired_ids: Vec<u64> = self
@@ -530,8 +484,9 @@
             if let Some(m) = self.metrics.as_mut() {
                 m.msgs_removed_expired.add(removed);
             }
->>>>>>> dcd42076
-        }
+        }
+
+        self.last_cleanup_time = now;
     }
 }
 
@@ -543,28 +498,6 @@
         effect_handler: &mut EffectHandler<OtapPdata>,
     ) -> Result<(), Error> {
         match msg {
-<<<<<<< HEAD
-            Message::PData(mut data) => {
-                match data.push_reply_to(
-                    Interest::NackOnly,
-                    effect_handler.processor_id().index(),
-                    ContextData::new(0),
-                ) {
-                    Ok(_) => {
-                        // Reply_to pushed
-                        effect_handler.send_message(data).await?;
-                        Ok(())
-                    }
-                    Err(err) => {
-                        // Reply_to not pushed, e.g., deadline already exceeded.
-                        effect_handler
-                            .reply_nack(
-                                data.return_node_id(),
-                                NackMsg::new(data, err.to_string(), false, None),
-                            )
-                            .await?;
-                        Ok(())
-=======
             Message::PData(data) => {
                 // Clone only if we need to add to retry queue AND send downstream
                 let signal = data.signal_type();
@@ -617,110 +550,21 @@
                             }
                             return Err(e.into());
                         }
->>>>>>> dcd42076
                     }
                 }
+                Ok(())
             }
             Message::Control(control_msg) => match control_msg {
-<<<<<<< HEAD
-                NodeControlMsg::Ack(_) => {
-                    // This component does not subscribe to Acks, they pass directly
-                    // to the next interested component.
-                    unreachable!();
-=======
                 NodeControlMsg::Ack { id } => {
                     let _ = self.acknowledge(id);
                     Ok(())
->>>>>>> dcd42076
                 }
-                NodeControlMsg::Nack(mut nack) => {
-                    // Backward path: NACK processing - PEEK at retry state to decide action
-                    let reply = nack.refused.take_reply();
-                    let frame = reply
-                        .ok_or_else(|| effect_handler.internal_error("missing reply state"))?;
-                    let mut rstate: RetryState = frame.data.into();
-
-                    // If the error is permanent or too many retries.
-                    // If the payload is empty: the effect is also
-                    // permanent, as by intentionaly failing to return
-                    // the data.
-                    let has_failed = if nack.permanent {
-                        nack.reason = format!("cannot retry permanent: {}", nack.reason);
-                        true
-                    } else if rstate.retries >= self.config.max_retries {
-                        nack.reason = format!("max retries reached: {}", nack.reason);
-                        true
-                    } else if nack.refused.is_empty() {
-                        nack.reason = format!("retry internal error: {}", nack.reason);
-                        nack.permanent = true;
-                        nack.code = Some(Code::Internal as i32);
-                        true
-                    } else {
-                        false
-                    };
-                    let return_node_id = nack.refused.return_node_id();
-
-                    if has_failed {
-                        // Permanent failure: forward NACK upstream (originator will POP state)
-                        effect_handler.reply_nack(return_node_id, nack).await?;
-                        return Ok(());
-                    }
-
-                    // Retry attempt: increment counter and schedule delayed retry
-                    rstate.retries += 1;
-
-                    let now = Instant::now();
-                    let delay_ms = (self.config.initial_retry_delay_ms as f64
-                        * self
-                            .config
-                            .backoff_multiplier
-                            .powi(rstate.retries as i32 - 1))
-                    .min(self.config.max_retry_delay_ms as f64)
-                        as u64;
-
-                    let next_retry_time = now + Duration::from_millis(delay_ms);
-                    let deadline = nack.refused.deadline();
-
-                    let expired = deadline
-                        .map(|dead| dead <= next_retry_time)
-                        .unwrap_or(false);
-
-                    if expired {
-                        // Deadline expired: forward NACK upstream. Not permanent.
-                        nack.reason = format!("final retry: {}", nack.reason);
-                        effect_handler.reply_nack(return_node_id, nack).await?;
-                        return Ok(());
-                    }
-
-                    // Updated RetryState back onto context for retry attempt
-                    match nack.refused.push_reply_to(
-                        Interest::NackOnly,
-                        effect_handler.processor_id().index(),
-                        rstate.into(),
-                    ) {
-                        Ok(_) => {
-                            effect_handler
-                                .send_delayed(
-                                    effect_handler.processor_id().index(),
-                                    *nack.refused,
-                                    next_retry_time,
-                                )
-                                .await?;
-                            Ok(())
-                        }
-                        Err(err) => {
-                            // The likely cause would be deadline exceeded, though
-                            // unlikely since we already checked expiration.
-                            nack.reason = format!("{}: {}", err.to_string(), nack.reason);
-                            effect_handler
-                                .reply_nack(nack.refused.return_node_id(), nack)
-                                .await?;
-                            Ok(())
-                        }
-                    }
+                NodeControlMsg::Nack { id, reason, pdata } => {
+                    self.handle_nack(id, reason, pdata, effect_handler).await
                 }
                 NodeControlMsg::TimerTick { .. } => {
-                    // Nothing
+                    self.process_pending_retries(effect_handler).await?;
+                    self.cleanup_expired_messages();
                     Ok(())
                 }
                 NodeControlMsg::CollectTelemetry {
@@ -738,7 +582,12 @@
                     Ok(())
                 }
                 NodeControlMsg::Shutdown { .. } => {
-                    // Nothing
+                    let pending_ids: Vec<u64> = self.pending_messages.keys().cloned().collect();
+                    for id in pending_ids {
+                        if let Some(pending) = self.pending_messages.remove(&id) {
+                            let _ = effect_handler.send_message(pending.data).await;
+                        }
+                    }
                     Ok(())
                 }
             },
@@ -750,8 +599,6 @@
     fn default() -> Self {
         Self::new()
     }
-<<<<<<< HEAD
-=======
 }
 
 #[cfg(test)]
@@ -1539,5 +1386,4 @@
             "expected msgs.removed.expired >= 1"
         );
     }
->>>>>>> dcd42076
 }