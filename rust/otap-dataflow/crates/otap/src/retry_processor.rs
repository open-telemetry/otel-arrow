--- conflicted
+++ resolved
@@ -182,56 +182,6 @@
             last_cleanup_time: Instant::now(),
         }
     }
-
-    fn acknowledge(&mut self, id: u64) {
-        if let Some(_removed) = self.pending_messages.remove(&id) {
-            log::debug!("Acknowledged and removed message with ID: {id}");
-        } else {
-            log::warn!("Attempted to acknowledge non-existent message with ID: {id}");
-        }
-    }
-
-    async fn handle_nack(
-        &mut self,
-        id: u64,
-        reason: String,
-<<<<<<< HEAD
-        _rvalue: Option<OtapPdata>,
-=======
-        _pdata: Option<Box<OtapPdata>>,
->>>>>>> 8bc34732
-        _effect_handler: &mut EffectHandler<OtapPdata>,
-    ) -> Result<(), Error> {
-        if let Some(mut pending) = self.pending_messages.remove(&id) {
-            pending.retry_count += 1;
-            pending.last_error = reason;
-
-            if pending.retry_count <= self.config.max_retries {
-                let delay_ms = (self.config.initial_retry_delay_ms as f64
-                    * self
-                        .config
-                        .backoff_multiplier
-                        .powi(pending.retry_count as i32 - 1))
-                .min(self.config.max_retry_delay_ms as f64) as u64;
-
-                pending.next_retry_time = Instant::now() + Duration::from_millis(delay_ms);
-                let retry_count = pending.retry_count;
-                let _previous = self.pending_messages.insert(id, pending);
-                log::debug!("Scheduled message {id} for retry attempt {retry_count}");
-            } else {
-                log::error!(
-                    "Message {} exceeded max retries ({}), dropping. Last error: {}",
-                    id,
-                    self.config.max_retries,
-                    pending.last_error
-                );
-            }
-        } else {
-            log::warn!("Attempted to handle nack for non-existent message with ID: {id}");
-        }
-        Ok(())
-    }
-
     async fn process_pending_retries(
         &mut self,
         effect_handler: &mut EffectHandler<OtapPdata>,
@@ -330,17 +280,11 @@
                 Ok(())
             }
             Message::Control(control_msg) => match control_msg {
-                NodeControlMsg::Ack { id } => {
-                    self.acknowledge(id);
-                    Ok(())
+                NodeControlMsg::Ack(ack) => {
+                    //log::warn!("Attempted to acknowledge non-existent message with ID: {id}");
                 }
-<<<<<<< HEAD
-                NodeControlMsg::Nack { id, reason, rvalue } => {
-                    self.handle_nack(id, reason, rvalue, effect_handler).await
-=======
-                NodeControlMsg::Nack { id, reason, pdata } => {
-                    self.handle_nack(id, reason, pdata, effect_handler).await
->>>>>>> 8bc34732
+                NodeControlMsg::Nack(nack) => {
+                    // self.handle_nack(nack, effect_handler).await?;
                 }
                 NodeControlMsg::TimerTick { .. } => {
                     self.process_pending_retries(effect_handler).await?;
@@ -557,11 +501,7 @@
                 Message::Control(NodeControlMsg::Nack {
                     id: 1,
                     reason: "Test failure".to_string(),
-<<<<<<< HEAD
-                    rvalue: None,
-=======
                     pdata: None,
->>>>>>> 8bc34732
                 }),
                 &mut effect_handler,
             )
@@ -598,11 +538,7 @@
                     Message::Control(NodeControlMsg::Nack {
                         id: 1,
                         reason: format!("Test failure {i}"),
-<<<<<<< HEAD
-                        rvalue: None,
-=======
                         pdata: None,
->>>>>>> 8bc34732
                     }),
                     &mut effect_handler,
                 )
@@ -635,11 +571,7 @@
                 Message::Control(NodeControlMsg::Nack {
                     id: 1,
                     reason: "Test failure".to_string(),
-<<<<<<< HEAD
-                    rvalue: None,
-=======
                     pdata: None,
->>>>>>> 8bc34732
                 }),
                 &mut effect_handler,
             )
@@ -721,11 +653,7 @@
                 Message::Control(NodeControlMsg::Nack {
                     id: 1,
                     reason: "First failure".to_string(),
-<<<<<<< HEAD
-                    rvalue: None,
-=======
                     pdata: None,
->>>>>>> 8bc34732
                 }),
                 &mut effect_handler,
             )
@@ -741,11 +669,7 @@
                 Message::Control(NodeControlMsg::Nack {
                     id: 1,
                     reason: "Second failure".to_string(),
-<<<<<<< HEAD
-                    rvalue: None,
-=======
                     pdata: None,
->>>>>>> 8bc34732
                 }),
                 &mut effect_handler,
             )
@@ -782,11 +706,7 @@
                     Message::Control(NodeControlMsg::Nack {
                         id: i,
                         reason: "Test failure".to_string(),
-<<<<<<< HEAD
-                        rvalue: None,
-=======
                         pdata: None,
->>>>>>> 8bc34732
                     }),
                     &mut effect_handler,
                 )
