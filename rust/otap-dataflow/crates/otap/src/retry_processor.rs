// Copyright The OpenTelemetry Authors
// SPDX-License-Identifier: Apache-2.0

//! Retry Processor with ACK/NACK Feedback Loop
//!
//! The retry processor implements reliable message delivery through an ACK/NACK feedback system.
//! Messages are tracked with unique IDs and retried on failure using exponential backoff.
//!
//! ## Architecture
//!
//! ```text
//! ┌─────────────┐   ACK/NACK   ┌─────────────┐   ACK/NACK   ┌─────────────┐
//! │  Upstream   │◄─────────────│    Retry    │◄─────────────│ Downstream  │
//! │ Component   │              │  Processor  │              │ Component   │
//! └─────────────┘              └─────────────┘              └─────────────┘
//! ```
//!
//! ## Key Features
//!
//! - **Reliable Delivery**: Messages are tracked until acknowledged
//! - **Exponential Backoff**: Failed messages are retried with increasing delays
//! - **Backpressure**: When queue is full, sends NACK upstream instead of dropping messages
//! - **Automatic Cleanup**: Expired messages are periodically removed
//!
//! ## ACK/NACK Behavior
//!
//! - **ACK**: Remove message from pending retry queue (successful processing)
//! - **NACK**: Schedule message for retry with exponential backoff
//! - **Queue Full**: Send NACK upstream with ID=0 to signal backpressure
//!
//! ## Configuration
//!
//! The processor is configured via [`retry_processor::RetryConfig`] with parameters for:
//! - Maximum retry attempts
//! - Initial and maximum retry delays
//! - Backoff multiplier
//! - Queue capacity limits
//!
//! ## Example
//!
//! ```rust
//! use otap_df_otap::retry_processor::{RetryConfig, RetryProcessor};
//!
//! let config = RetryConfig {
//!     max_retries: 3,
//!     initial_retry_delay_ms: 1000,
//!     max_retry_delay_ms: 30000,
//!     backoff_multiplier: 2.0,
//!     max_pending_messages: 10000,
//!     cleanup_interval_secs: 60,
//! };
//! let processor = RetryProcessor::with_config(config);
//! ```

use crate::pdata::OtapPdata;

use async_trait::async_trait;
use linkme::distributed_slice;
use otap_df_config::experimental::SignalType;
use otap_df_config::{error::Error as ConfigError, node::NodeUserConfig};
use otap_df_engine::context::PipelineContext;
use otap_df_engine::{
    ProcessorFactory,
    config::ProcessorConfig,
<<<<<<< HEAD
    control::NodeControlMsg,
    error::{Error, ProcessorErrorKind},
=======
    control::{AckMsg, CallData, NackMsg, NodeControlMsg},
    error::Error,
>>>>>>> c4d878c8
    local::processor::{EffectHandler, Processor},
    message::Message,
    node::NodeId,
    processor::ProcessorWrapper,
};
use otap_df_telemetry::instrument::Counter;
use otap_df_telemetry::metrics::MetricSet;
use otap_df_telemetry_macros::metric_set;
use serde::{Deserialize, Serialize};
use std::collections::HashMap;
use std::sync::Arc;
use std::time::{Duration, Instant};

/// Maximum age for failed messages before cleanup (5 minutes)
const MAX_FAILED_MESSAGE_AGE_SECS: u64 = 300;

/// URN for the RetryProcessor processor
pub const RETRY_PROCESSOR_URN: &str = "urn:otap:processor:retry_processor";

/// Telemetry metrics for the RetryProcessor (RFC-aligned items + component counters).
#[metric_set(name = "retry.processor.metrics")]
#[derive(Debug, Default, Clone)]
pub struct RetryProcessorMetrics {
    // RFC-aligned: consumed items by signal and outcome
    /// Number of items consumed (logs) with outcome=success
    #[metric(unit = "{item}")]
    pub consumed_items_logs_success: Counter<u64>,
    /// Number of items consumed (metrics) with outcome=success
    #[metric(unit = "{item}")]
    pub consumed_items_metrics_success: Counter<u64>,
    /// Number of items consumed (traces) with outcome=success
    #[metric(unit = "{item}")]
    pub consumed_items_traces_success: Counter<u64>,

    /// Number of items consumed (logs) with outcome=failure
    #[metric(unit = "{item}")]
    pub consumed_items_logs_failure: Counter<u64>,
    /// Number of items consumed (metrics) with outcome=failure
    #[metric(unit = "{item}")]
    pub consumed_items_metrics_failure: Counter<u64>,
    /// Number of items consumed (traces) with outcome=failure
    #[metric(unit = "{item}")]
    pub consumed_items_traces_failure: Counter<u64>,

    /// Number of items consumed (logs) with outcome=refused
    #[metric(unit = "{item}")]
    pub consumed_items_logs_refused: Counter<u64>,
    /// Number of items consumed (metrics) with outcome=refused
    #[metric(unit = "{item}")]
    pub consumed_items_metrics_refused: Counter<u64>,
    /// Number of items consumed (traces) with outcome=refused
    #[metric(unit = "{item}")]
    pub consumed_items_traces_refused: Counter<u64>,

    // RFC-aligned: produced items by signal and outcome
    /// Number of items produced (logs) with outcome=success
    #[metric(unit = "{item}")]
    pub produced_items_logs_success: Counter<u64>,
    /// Number of items produced (metrics) with outcome=success
    #[metric(unit = "{item}")]
    pub produced_items_metrics_success: Counter<u64>,
    /// Number of items produced (traces) with outcome=success
    #[metric(unit = "{item}")]
    pub produced_items_traces_success: Counter<u64>,

    /// Number of items produced (logs) with outcome=refused (downstream error)
    #[metric(unit = "{item}")]
    pub produced_items_logs_refused: Counter<u64>,
    /// Number of items produced (metrics) with outcome=refused (downstream error)
    #[metric(unit = "{item}")]
    pub produced_items_metrics_refused: Counter<u64>,
    /// Number of items produced (traces) with outcome=refused (downstream error)
    #[metric(unit = "{item}")]
    pub produced_items_traces_refused: Counter<u64>,

    /// Number of items produced (logs) with outcome=failure (originating here)
    #[metric(unit = "{item}")]
    pub produced_items_logs_failure: Counter<u64>,
    /// Number of items produced (metrics) with outcome=failure
    #[metric(unit = "{item}")]
    pub produced_items_metrics_failure: Counter<u64>,
    /// Number of items produced (traces) with outcome=failure
    #[metric(unit = "{item}")]
    pub produced_items_traces_failure: Counter<u64>,

    // Component-specific counters
    /// Number of messages added to the pending retry queue.
    #[metric(unit = "{msg}")]
    pub msgs_enqueued: Counter<u64>,

    /// Number of ACKs received that removed a message from the pending queue.
    #[metric(unit = "{msg}")]
    pub msgs_acked: Counter<u64>,

    /// Number of NACK control messages processed.
    #[metric(unit = "{msg}")]
    pub nacks_received: Counter<u64>,

    /// Number of retry attempts scheduled as a result of NACKs.
    #[metric(unit = "{event}")]
    pub retry_attempts: Counter<u64>,

    /// Number of messages re-sent due to a retry.
    #[metric(unit = "{msg}")]
    pub msgs_retried: Counter<u64>,

    /// Number of messages dropped because the queue was full.
    #[metric(unit = "{msg}")]
    pub msgs_dropped_queue_full: Counter<u64>,

    /// Number of messages dropped after exceeding the maximum retries.
    #[metric(unit = "{msg}")]
    pub msgs_dropped_exceeded_retries: Counter<u64>,

    /// Number of expired messages removed during cleanup.
    #[metric(unit = "{msg}")]
    pub msgs_removed_expired: Counter<u64>,
}

impl RetryProcessorMetrics {
    /// Increment consumed.items with outcome=success for the given signal by n
    pub fn add_consumed_success(&mut self, st: SignalType, n: u64) {
        match st {
            SignalType::Logs => self.consumed_items_logs_success.add(n),
            SignalType::Metrics => self.consumed_items_metrics_success.add(n),
            SignalType::Traces => self.consumed_items_traces_success.add(n),
        }
    }
    /// Increment consumed.items with outcome=failure for the given signal by n
    pub fn add_consumed_failure(&mut self, st: SignalType, n: u64) {
        match st {
            SignalType::Logs => self.consumed_items_logs_failure.add(n),
            SignalType::Metrics => self.consumed_items_metrics_failure.add(n),
            SignalType::Traces => self.consumed_items_traces_failure.add(n),
        }
    }
    /// Increment consumed.items with outcome=refused for the given signal by n
    pub fn add_consumed_refused(&mut self, st: SignalType, n: u64) {
        match st {
            SignalType::Logs => self.consumed_items_logs_refused.add(n),
            SignalType::Metrics => self.consumed_items_metrics_refused.add(n),
            SignalType::Traces => self.consumed_items_traces_refused.add(n),
        }
    }

    /// Increment produced.items with outcome=success for the given signal by n
    pub fn add_produced_success(&mut self, st: SignalType, n: u64) {
        match st {
            SignalType::Logs => self.produced_items_logs_success.add(n),
            SignalType::Metrics => self.produced_items_metrics_success.add(n),
            SignalType::Traces => self.produced_items_traces_success.add(n),
        }
    }
    /// Increment produced.items with outcome=refused for the given signal by n
    pub fn add_produced_refused(&mut self, st: SignalType, n: u64) {
        match st {
            SignalType::Logs => self.produced_items_logs_refused.add(n),
            SignalType::Metrics => self.produced_items_metrics_refused.add(n),
            SignalType::Traces => self.produced_items_traces_refused.add(n),
        }
    }
    /// Increment produced.items with outcome=failure for the given signal by n
    pub fn add_produced_failure(&mut self, st: SignalType, n: u64) {
        match st {
            SignalType::Logs => self.produced_items_logs_failure.add(n),
            SignalType::Metrics => self.produced_items_metrics_failure.add(n),
            SignalType::Traces => self.produced_items_traces_failure.add(n),
        }
    }
}

/// Configuration for the retry processor
#[derive(Debug, Clone, Serialize, Deserialize)]
pub struct RetryConfig {
    /// Maximum number of retry attempts before dropping a message
    pub max_retries: usize,
    /// Initial delay in milliseconds before the first retry
    pub initial_retry_delay_ms: u64,
    /// Maximum delay in milliseconds between retries
    pub max_retry_delay_ms: u64,
    /// Multiplier applied to delay for exponential backoff
    pub backoff_multiplier: f64,
    /// Maximum number of messages that can be pending retry
    pub max_pending_messages: usize,
    /// Interval in seconds for cleanup of expired messages
    pub cleanup_interval_secs: u64,
}

impl Default for RetryConfig {
    fn default() -> Self {
        Self {
            max_retries: 3,
            initial_retry_delay_ms: 1000,
            max_retry_delay_ms: 30000,
            backoff_multiplier: 2.0,
            max_pending_messages: 10000,
            cleanup_interval_secs: 60,
        }
    }
}

struct PendingMessage {
    data: OtapPdata,
    retry_count: usize,
    next_retry_time: Instant,
    last_error: String,
}

/// OTAP RetryProcessor
#[allow(unsafe_code)]
#[distributed_slice(crate::OTAP_PROCESSOR_FACTORIES)]
pub static RETRY_PROCESSOR_FACTORY: ProcessorFactory<OtapPdata> = ProcessorFactory {
    name: RETRY_PROCESSOR_URN,
    create: create_retry_processor,
};

/// A processor that handles message retries with exponential backoff
///
/// The RetryProcessor maintains a queue of messages that have failed processing
/// and retries them according to the configured retry policy. It tracks each
/// message with a unique ID and implements exponential backoff for retry delays.
/// Register SignalTypeRouter as an OTAP processor factory
pub struct RetryProcessor {
    config: RetryConfig,
    pending_messages: HashMap<u64, PendingMessage>,
    next_message_id: u64,
    last_cleanup_time: Instant,
    /// Optional metrics handle (present when constructed with a PipelineContext)
    metrics: Option<MetricSet<RetryProcessorMetrics>>,
}

/// Factory function to create a SignalTypeRouter processor
pub fn create_retry_processor(
    pipeline_ctx: PipelineContext,
    node: NodeId,
    node_config: Arc<NodeUserConfig>,
    processor_config: &ProcessorConfig,
) -> Result<ProcessorWrapper<OtapPdata>, ConfigError> {
    // Deserialize the (currently empty) router configuration
    let config: RetryConfig = serde_json::from_value(node_config.config.clone()).map_err(|e| {
        ConfigError::InvalidUserConfig {
            error: format!("Failed to parse retry configuration: {e}"),
        }
    })?;

    // Create the router processor with metrics registered for this node
    let router = RetryProcessor::with_pipeline_ctx(pipeline_ctx, config);

    // Create NodeUserConfig and wrap as local processor
    let user_config = Arc::new(NodeUserConfig::new_processor_config(RETRY_PROCESSOR_URN));

    Ok(ProcessorWrapper::local(
        router,
        node,
        user_config,
        processor_config,
    ))
}

/// RetryState is a placeholder for assumptions the retry_processor
/// makes about Ack/Nack message identifiers. This is to satisfy
/// internal testing, however we plan to use a stateless design where
/// retry count and timestamp are stored in call data, not separate
/// maps.
#[derive(Debug)]
struct RetryState {
    id: u64,
}

impl RetryState {
    #[cfg(test)]
    fn new(id: u64) -> Self {
        Self { id }
    }
}

impl From<RetryState> for CallData {
    fn from(value: RetryState) -> Self {
        smallvec::smallvec![value.id.into()]
    }
}

impl TryFrom<CallData> for RetryState {
    type Error = Error;

    fn try_from(value: CallData) -> Result<Self, Self::Error> {
        value
            .first()
            .map(|&val0| Ok(Self { id: val0.into() }))
            .unwrap_or(Err(Error::InternalError {
                message: "invalid calldata".into(),
            }))
    }
}

impl RetryProcessor {
    /// Creates a new RetryProcessor with default configuration
    #[must_use]
    pub fn new() -> Self {
        Self::with_config(RetryConfig::default())
    }

    /// Creates a new RetryProcessor with the specified configuration
    #[must_use]
    pub fn with_config(config: RetryConfig) -> Self {
        Self {
            config,
            pending_messages: HashMap::new(),
            next_message_id: 1,
            last_cleanup_time: Instant::now(),
            metrics: None,
        }
    }

    /// Creates a new RetryProcessor with metrics registered via PipelineContext
    #[must_use]
    pub fn with_pipeline_ctx(pipeline_ctx: PipelineContext, config: RetryConfig) -> Self {
        let metrics = pipeline_ctx.register_metrics::<RetryProcessorMetrics>();
        Self {
            config,
            pending_messages: HashMap::new(),
            next_message_id: 1,
            last_cleanup_time: Instant::now(),
            metrics: Some(metrics),
        }
    }

    async fn acknowledge(&mut self, ack: AckMsg<OtapPdata>) -> Result<(), Error> {
        let rstate: RetryState = ack.calldata.try_into()?;
        let id = rstate.id;
        if let Some(_removed) = self.pending_messages.remove(&id) {
            log::debug!("Acknowledged and removed message with ID: {id}");
            if let Some(m) = self.metrics.as_mut() {
                m.msgs_acked.inc();
            }
        } else {
            log::warn!("Attempted to acknowledge non-existent message with ID: {id}");
        }
        Ok(())
    }

    async fn handle_nack(
        &mut self,
        nack: NackMsg<OtapPdata>,
        _effect_handler: &mut EffectHandler<OtapPdata>,
    ) -> Result<(), Error> {
        let rstate: RetryState = nack.calldata.try_into()?;

        let id = rstate.id;
        if let Some(m) = self.metrics.as_mut() {
            m.nacks_received.inc();
        }
        if let Some(mut pending) = self.pending_messages.remove(&id) {
            pending.retry_count += 1;
            pending.last_error = nack.reason;

            if pending.retry_count <= self.config.max_retries {
                let delay_ms = (self.config.initial_retry_delay_ms as f64
                    * self
                        .config
                        .backoff_multiplier
                        .powi(pending.retry_count as i32 - 1))
                .min(self.config.max_retry_delay_ms as f64) as u64;

                pending.next_retry_time = Instant::now() + Duration::from_millis(delay_ms);
                let retry_count = pending.retry_count;
                let _previous = self.pending_messages.insert(id, pending);
                if let Some(m) = self.metrics.as_mut() {
                    m.retry_attempts.inc();
                }
                log::debug!("Scheduled message {id} for retry attempt {retry_count}");
            } else {
                log::error!(
                    "Message {} exceeded max retries ({}), dropping. Last error: {}",
                    id,
                    self.config.max_retries,
                    pending.last_error
                );
                if let Some(m) = self.metrics.as_mut() {
                    m.msgs_dropped_exceeded_retries.inc();
                }
            }
        } else {
            log::warn!("Attempted to handle nack for non-existent message with ID: {id}");
        }
        Ok(())
    }

    async fn process_pending_retries(
        &mut self,
        effect_handler: &mut EffectHandler<OtapPdata>,
    ) -> Result<(), Error> {
        let now = Instant::now();
        let mut ready_messages = Vec::new();

        for (&id, pending) in &self.pending_messages {
            if pending.next_retry_time <= now {
                ready_messages.push((id, pending.data.clone()));
            }
        }

        for (id, data) in ready_messages {
            log::debug!("Retrying message with ID: {id}");
            let signal = data.signal_type();
            let items = data.num_items() as u64;
            match effect_handler.send_message(data).await {
                Ok(()) => {
                    if let Some(m) = self.metrics.as_mut() {
                        m.msgs_retried.inc();
                        m.add_produced_success(signal, items);
                    }
                }
                Err(e) => {
                    if let Some(m) = self.metrics.as_mut() {
                        m.add_produced_refused(signal, items);
                    }
                    return Err(e.into());
                }
            }
        }

        Ok(())
    }

    fn cleanup_expired_messages(&mut self) {
        let now = Instant::now();
        if now.duration_since(self.last_cleanup_time)
            < Duration::from_secs(self.config.cleanup_interval_secs)
        {
            return;
        }

        // Clean up messages that have exceeded max retries and are old
        let max_age = Duration::from_secs(MAX_FAILED_MESSAGE_AGE_SECS);
        let expired_ids: Vec<u64> = self
            .pending_messages
            .iter()
            .filter_map(|(&id, pending)| {
                let age = now.duration_since(pending.next_retry_time);
                if pending.retry_count > self.config.max_retries && age > max_age {
                    Some(id)
                } else {
                    None
                }
            })
            .collect();

        let mut removed = 0u64;
        for id in expired_ids {
            if self.pending_messages.remove(&id).is_some() {
                log::warn!("Removed expired message with ID: {id}");
                removed += 1;
            }
        }
        if removed > 0 {
            if let Some(m) = self.metrics.as_mut() {
                m.msgs_removed_expired.add(removed);
            }
        }

        self.last_cleanup_time = now;
    }
}

#[async_trait(?Send)]
impl Processor<OtapPdata> for RetryProcessor {
    async fn process(
        &mut self,
        msg: Message<OtapPdata>,
        effect_handler: &mut EffectHandler<OtapPdata>,
    ) -> Result<(), Error> {
        match msg {
            Message::PData(data) => {
                // Clone only if we need to add to retry queue AND send downstream
                let signal = data.signal_type();
                let items = data.num_items() as u64;
                // Check if queue is full first to avoid unnecessary clone
                if self.pending_messages.len() >= self.config.max_pending_messages {
                    let error_msg = format!(
                        "Retry queue is full (capacity: {}), cannot add message",
                        self.config.max_pending_messages
                    );
                    log::warn!("{error_msg}");
                    if let Some(m) = self.metrics.as_mut() {
                        m.msgs_dropped_queue_full.inc();
                        m.add_consumed_failure(signal, items);
                    }
                    // Send NACK upstream to signal backpressure instead of forwarding message
                    // For now, we'll just log and drop the message
                    return Err(Error::ProcessorError {
                        processor: effect_handler.processor_id(),
                        kind: ProcessorErrorKind::Transport,
                        error: error_msg,
                        source_detail: String::new(),
                    });
                } else {
                    // Queue has space, add message for retry and send downstream
                    let id = self.next_message_id;
                    self.next_message_id += 1;

                    let pending = PendingMessage {
                        data: data.clone(), // Only clone when we know we need to store AND send
                        retry_count: 0,
                        next_retry_time: Instant::now(),
                        last_error: String::new(),
                    };

                    let _previous = self.pending_messages.insert(id, pending);
                    if let Some(m) = self.metrics.as_mut() {
                        m.msgs_enqueued.inc();
                        m.add_consumed_success(signal, items);
                    }
                    log::debug!("Added message {id} to retry queue");

                    match effect_handler.send_message(data).await {
                        Ok(()) => {
                            if let Some(m) = self.metrics.as_mut() {
                                m.add_produced_success(signal, items);
                            }
                        }
                        Err(e) => {
                            if let Some(m) = self.metrics.as_mut() {
                                m.add_produced_refused(signal, items);
                            }
                            return Err(e.into());
                        }
                    }
                }
                Ok(())
            }
            Message::Control(control_msg) => match control_msg {
                NodeControlMsg::Ack(ack) => self.acknowledge(ack).await,
                NodeControlMsg::Nack(nack) => self.handle_nack(nack, effect_handler).await,
                NodeControlMsg::TimerTick { .. } => {
                    self.process_pending_retries(effect_handler).await?;
                    self.cleanup_expired_messages();
                    Ok(())
                }
                NodeControlMsg::CollectTelemetry {
                    mut metrics_reporter,
                } => {
                    if let Some(metrics) = self.metrics.as_mut() {
                        let _ = metrics_reporter.report(metrics);
                    }
                    Ok(())
                }
                NodeControlMsg::Config { config } => {
                    if let Ok(new_config) = serde_json::from_value::<RetryConfig>(config) {
                        self.config = new_config;
                    }
                    Ok(())
                }
                NodeControlMsg::DelayedData { .. } => {
                    unreachable!("unused");
                }
                NodeControlMsg::Shutdown { .. } => {
                    let pending_ids: Vec<u64> = self.pending_messages.keys().cloned().collect();
                    for id in pending_ids {
                        if let Some(pending) = self.pending_messages.remove(&id) {
                            let _ = effect_handler.send_message(pending.data).await;
                        }
                    }
                    Ok(())
                }
            },
        }
    }
}

impl Default for RetryProcessor {
    fn default() -> Self {
        Self::new()
    }
}

#[cfg(test)]
mod tests {
    use super::*;
    use crate::fixtures::{SimpleDataGenOptions, create_simple_logs_arrow_record_batches};
    use crate::pdata::{OtapPayload, OtlpProtoBytes};
    use otap_df_channel::mpsc;
    use otap_df_engine::config::ProcessorConfig;
    use otap_df_engine::context::ControllerContext;
    use otap_df_engine::control::NodeControlMsg;
    use otap_df_engine::local::message::LocalSender;
    use otap_df_engine::local::processor::EffectHandler as LocalEffectHandler;
    use otap_df_engine::message::Message;
    use otap_df_engine::testing::test_node;
    use otap_df_telemetry::MetricsSystem;
    use otap_df_telemetry::registry::MetricsRegistryHandle;
    use otel_arrow_rust::Consumer;
    use otel_arrow_rust::otap::{OtapArrowRecords, from_record_messages};
    use serde_json::json;
    use std::collections::HashMap;
    use tokio::time::{Duration, sleep};

    fn create_test_channel<T>(capacity: usize) -> (mpsc::Sender<T>, mpsc::Receiver<T>) {
        mpsc::Channel::new(capacity)
    }

    fn create_test_processor() -> RetryProcessor {
        let config = RetryConfig {
            max_retries: 3,
            initial_retry_delay_ms: 100,
            max_retry_delay_ms: 1000,
            backoff_multiplier: 2.0,
            max_pending_messages: 10,
            cleanup_interval_secs: 1,
        };
        RetryProcessor::with_config(config)
    }

    fn create_test_data(_id: u64) -> OtapPdata {
        let mut consumer = Consumer::default();
        let otap_data = consumer
            .consume_bar(&mut create_simple_logs_arrow_record_batches(
                SimpleDataGenOptions {
                    num_rows: 1,
                    ..Default::default()
                },
            ))
            .unwrap();
        OtapPdata::new_default(OtapArrowRecords::Logs(from_record_messages(otap_data)).into())
    }

    /// Test helper to compare two OtapPdata instances for equivalence.
    fn requests_match(expected: &OtapPdata, actual: &OtapPdata) -> bool {
        // ToDo: Implement full semantic equivalence checking similar to Go's assert.Equiv()
        expected.num_items() == actual.num_items()
    }

    #[test]
    fn test_factory_creation() {
        let config = json!({
            "max_retries": 5,
            "initial_retry_delay_ms": 500,
            "max_retry_delay_ms": 15000,
            "backoff_multiplier": 1.5,
            "max_pending_messages": 5000,
            "cleanup_interval_secs": 30
        });
        let processor_config = ProcessorConfig::new("test_retry");

        // Create a proper pipeline context for the test
        let metrics_registry_handle = MetricsRegistryHandle::new();
        let controller_ctx = ControllerContext::new(metrics_registry_handle);
        let pipeline_ctx =
            controller_ctx.pipeline_context_with("grp".into(), "pipeline".into(), 0, 0);
        let mut node_config = NodeUserConfig::new_processor_config(RETRY_PROCESSOR_URN);
        node_config.config = config;
        let result = create_retry_processor(
            pipeline_ctx,
            test_node(processor_config.name.clone()),
            Arc::new(node_config),
            &processor_config,
        );
        assert!(result.is_ok());
    }

    #[tokio::test]
    async fn test_process_pdata_message() {
        let mut processor = create_test_processor();
        let (sender, receiver) = create_test_channel(10);
        let mut senders_map = HashMap::new();
        let _ = senders_map.insert("out".into(), LocalSender::MpscSender(sender));
        let mut effect_handler = EffectHandler::new(test_node("retry"), senders_map, None);

        let test_data = create_test_data(1);
        let message = Message::PData(test_data.clone());

        processor
            .process(message, &mut effect_handler)
            .await
            .unwrap();

        // Should have one pending message
        assert_eq!(processor.pending_messages.len(), 1);

        // Should have sent message downstream
        let received = receiver.recv().await.unwrap();
        assert!(requests_match(&test_data, &received));
    }

    fn empty_pdata() -> OtapPdata {
        OtapPdata::new_default(OtapPayload::OtlpBytes(OtlpProtoBytes::ExportLogsRequest(
            vec![],
        )))
    }

    fn test_ack_with_id(id: u64) -> AckMsg<OtapPdata> {
        let msg = empty_pdata();
        let mut ack = AckMsg::new(msg);
        ack.calldata = RetryState::new(id).into();
        ack
    }

    fn test_nack_with_id<S: Into<String>>(id: u64, reason: S) -> NackMsg<OtapPdata> {
        let msg = empty_pdata();
        let mut nack = NackMsg::new(reason, msg);
        nack.calldata = RetryState::new(id).into();
        nack
    }

    #[tokio::test]
    async fn test_ack_removes_pending() {
        let mut processor = create_test_processor();
        let (sender, receiver) = create_test_channel(10);
        let mut senders_map = HashMap::new();
        let _ = senders_map.insert("out".into(), LocalSender::MpscSender(sender));
        let mut effect_handler = EffectHandler::new(test_node("retry"), senders_map, None);

        // Add a message
        let test_data = create_test_data(1);
        processor
            .process(Message::PData(test_data.clone()), &mut effect_handler)
            .await
            .unwrap();
        assert_eq!(processor.pending_messages.len(), 1);

        // Consume the downstream message
        let _ = receiver.recv().await.unwrap();

        // ACK the message
        processor
            .process(
                Message::Control(NodeControlMsg::Ack(test_ack_with_id(1))),
                &mut effect_handler,
            )
            .await
            .unwrap();

        // Should be removed from pending
        assert_eq!(processor.pending_messages.len(), 0);
    }

    #[tokio::test]
    async fn test_nack_schedules_retry() {
        let mut processor = create_test_processor();
        let (sender, receiver) = create_test_channel(10);
        let mut senders_map = HashMap::new();
        let _ = senders_map.insert("out".into(), LocalSender::MpscSender(sender));
        let mut effect_handler = EffectHandler::new(test_node("retry"), senders_map, None);

        // Add a message
        let test_data = create_test_data(1);
        processor
            .process(Message::PData(test_data.clone()), &mut effect_handler)
            .await
            .unwrap();
        let _ = receiver.recv().await.unwrap();

        // NACK the message
        processor
            .process(
                Message::Control(NodeControlMsg::Nack(test_nack_with_id(1, "Test failure"))),
                &mut effect_handler,
            )
            .await
            .unwrap();

        // Should still have one pending message with incremented retry count
        assert_eq!(processor.pending_messages.len(), 1);
        let pending = processor.pending_messages.get(&1).unwrap();
        assert_eq!(pending.retry_count, 1);
        assert_eq!(pending.last_error, "Test failure");
    }

    #[tokio::test]
    async fn test_max_retries_exceeded() {
        let mut processor = create_test_processor();
        let (sender, receiver) = create_test_channel(10);
        let mut senders_map = HashMap::new();
        let _ = senders_map.insert("out".into(), LocalSender::MpscSender(sender));
        let mut effect_handler = EffectHandler::new(test_node("retry"), senders_map, None);

        // Add a message
        let test_data = create_test_data(1);
        processor
            .process(Message::PData(test_data.clone()), &mut effect_handler)
            .await
            .unwrap();
        let _ = receiver.recv().await.unwrap();

        // NACK the message multiple times to exceed max retries
        for i in 1..=4 {
            processor
                .process(
                    Message::Control(NodeControlMsg::Nack(test_nack_with_id(
                        1,
                        format!("Test failure {i}"),
                    ))),
                    &mut effect_handler,
                )
                .await
                .unwrap();
        }

        // Message should be dropped after exceeding max retries
        assert_eq!(processor.pending_messages.len(), 0);
    }

    #[tokio::test]
    async fn test_timer_tick_retries_ready_messages() {
        let mut processor = create_test_processor();
        let (sender, receiver) = create_test_channel(10);
        let mut senders_map = HashMap::new();
        let _ = senders_map.insert("out".into(), LocalSender::MpscSender(sender));
        let mut effect_handler = EffectHandler::new(test_node("retry"), senders_map, None);

        // Add a message and NACK it
        let test_data = create_test_data(1);
        processor
            .process(Message::PData(test_data.clone()), &mut effect_handler)
            .await
            .unwrap();
        let _ = receiver.recv().await.unwrap();

        processor
            .process(
                Message::Control(NodeControlMsg::Nack(test_nack_with_id(1, "Test failure"))),
                &mut effect_handler,
            )
            .await
            .unwrap();

        // Wait for retry delay to pass
        sleep(Duration::from_millis(150)).await;

        // Process timer tick
        processor
            .process(
                Message::Control(NodeControlMsg::TimerTick {}),
                &mut effect_handler,
            )
            .await
            .unwrap();

        // Should have sent retry message
        let retry_data = receiver.recv().await.unwrap();
        assert!(requests_match(&test_data, &retry_data));
    }

    #[tokio::test]
    async fn test_queue_full_returns_error() {
        let config = RetryConfig {
            max_pending_messages: 2, // Small queue for testing
            ..Default::default()
        };
        let mut processor = RetryProcessor::with_config(config);
        let (sender, receiver) = create_test_channel(10);
        let mut senders_map = HashMap::new();
        let _ = senders_map.insert("out".into(), LocalSender::MpscSender(sender));
        let mut effect_handler = EffectHandler::new(test_node("retry"), senders_map, None);

        // Fill the queue
        for i in 1..=2 {
            let test_data = create_test_data(i);
            processor
                .process(Message::PData(test_data), &mut effect_handler)
                .await
                .unwrap();
            let _ = receiver.recv().await.unwrap();
        }

        // Try to add one more message - should fail
        let test_data = create_test_data(3);
        let result = processor
            .process(Message::PData(test_data), &mut effect_handler)
            .await;
        assert!(result.is_err());

        if let Err(Error::ProcessorError { error, .. }) = result {
            assert!(error.contains("Retry queue is full"));
        } else {
            panic!("Expected ProcessorError");
        }
    }

    #[tokio::test]
    async fn test_exponential_backoff() {
        let mut processor = create_test_processor();
        let (sender, receiver) = create_test_channel(10);
        let mut senders_map = HashMap::new();
        let _ = senders_map.insert("out".into(), LocalSender::MpscSender(sender));
        let mut effect_handler = EffectHandler::new(test_node("retry"), senders_map, None);

        // Add a message
        let test_data = create_test_data(1);
        processor
            .process(Message::PData(test_data), &mut effect_handler)
            .await
            .unwrap();
        let _ = receiver.recv().await.unwrap();

        // NACK it to get first retry count
        processor
            .process(
                Message::Control(NodeControlMsg::Nack(test_nack_with_id(1, "First failure"))),
                &mut effect_handler,
            )
            .await
            .unwrap();

        let first_retry_count = processor.pending_messages.get(&1).unwrap().retry_count;
        assert_eq!(first_retry_count, 1);

        // NACK it again to get second retry count
        processor
            .process(
                Message::Control(NodeControlMsg::Nack(test_nack_with_id(1, "Second failure"))),
                &mut effect_handler,
            )
            .await
            .unwrap();

        let second_retry_count = processor.pending_messages.get(&1).unwrap().retry_count;
        assert_eq!(second_retry_count, 2);

        // Verify exponential backoff by checking the retry counts increase
        // This is more reliable than timing-based assertions
        assert!(second_retry_count > first_retry_count);
    }

    #[tokio::test]
    async fn test_shutdown_flushes_pending_messages() {
        let mut processor = create_test_processor();
        let (sender, receiver) = create_test_channel(10);
        let mut senders_map = HashMap::new();
        let _ = senders_map.insert("out".into(), LocalSender::MpscSender(sender));
        let mut effect_handler = EffectHandler::new(test_node("retry"), senders_map, None);

        // Add multiple messages and NACK them
        for i in 1..=3 {
            let test_data = create_test_data(i);
            processor
                .process(Message::PData(test_data), &mut effect_handler)
                .await
                .unwrap();
            let _ = receiver.recv().await.unwrap();

            processor
                .process(
                    Message::Control(NodeControlMsg::Nack(test_nack_with_id(1, "Test failure"))),
                    &mut effect_handler,
                )
                .await
                .unwrap();
        }

        assert_eq!(processor.pending_messages.len(), 3);

        // Shutdown should flush all pending messages
        processor
            .process(
                Message::Control(NodeControlMsg::Shutdown {
                    deadline: Duration::from_secs(5),
                    reason: "Test shutdown".to_string(),
                }),
                &mut effect_handler,
            )
            .await
            .unwrap();

        // All pending messages should be cleared
        assert_eq!(processor.pending_messages.len(), 0);

        // Should have sent all pending messages downstream
        for _ in 1..=3 {
            let _ = receiver.recv().await.unwrap();
        }
    }

    #[tokio::test]
    async fn test_config_update() {
        let mut processor = create_test_processor();
        let (sender, _receiver) = create_test_channel(10);
        let mut senders_map = HashMap::new();
        let _ = senders_map.insert("out".into(), LocalSender::MpscSender(sender));
        let mut effect_handler = EffectHandler::new(test_node("retry"), senders_map, None);

        let new_config = RetryConfig {
            max_retries: 5,
            initial_retry_delay_ms: 200,
            max_retry_delay_ms: 2000,
            backoff_multiplier: 3.0,
            max_pending_messages: 20,
            cleanup_interval_secs: 2,
        };

        let config_json = serde_json::to_value(new_config.clone()).unwrap();
        processor
            .process(
                Message::Control(NodeControlMsg::Config {
                    config: config_json,
                }),
                &mut effect_handler,
            )
            .await
            .unwrap();

        assert_eq!(processor.config.max_retries, new_config.max_retries);
        assert_eq!(
            processor.config.initial_retry_delay_ms,
            new_config.initial_retry_delay_ms
        );
        assert_eq!(
            processor.config.max_retry_delay_ms,
            new_config.max_retry_delay_ms
        );
        assert_eq!(
            processor.config.backoff_multiplier,
            new_config.backoff_multiplier
        );
        assert_eq!(
            processor.config.max_pending_messages,
            new_config.max_pending_messages
        );
        assert_eq!(
            processor.config.cleanup_interval_secs,
            new_config.cleanup_interval_secs
        );
    }

    // Helper: create a minimal OtapPdata logs payload with 1 row
    fn make_test_pdata() -> OtapPdata {
        let mut consumer = Consumer::default();
        let otap_data = consumer
            .consume_bar(&mut create_simple_logs_arrow_record_batches(
                SimpleDataGenOptions {
                    num_rows: 1,
                    ..Default::default()
                },
            ))
            .unwrap();
        OtapPdata::new_default(OtapArrowRecords::Logs(from_record_messages(otap_data)).into())
    }

    // Collects current metrics for the retry processor set into a map
    fn collect_retry_metrics_map(
        registry: &MetricsRegistryHandle,
    ) -> std::collections::HashMap<&'static str, u64> {
        let mut out = std::collections::HashMap::new();
        registry.visit_current_metrics(|desc, _attrs, iter| {
            if desc.name == "retry.processor.metrics" {
                for (field, value) in iter {
                    let _ = out.insert(field.name, value);
                }
            }
        });
        out
    }

    #[tokio::test]
    async fn test_metrics_collect_telemetry_reports_counters() {
        // 1) Telemetry system and registry/reporter
        let metrics_system = MetricsSystem::default();
        let registry = metrics_system.registry();
        let reporter = metrics_system.reporter();
        // Start background collection loop
        let _collector = tokio::spawn(metrics_system.run_collection_loop());

        // 2) Pipeline context to register metrics under
        let controller = ControllerContext::new(registry.clone());
        let pipeline = controller.pipeline_context_with("grp".into(), "pipe".into(), 0, 0);

        // 3) RetryProcessor with metrics registered via pipeline context
        let cfg = RetryConfig {
            max_retries: 2,
            initial_retry_delay_ms: 50,
            max_retry_delay_ms: 200,
            backoff_multiplier: 2.0,
            max_pending_messages: 10,
            cleanup_interval_secs: 1,
        };
        let mut proc = RetryProcessor::with_pipeline_ctx(pipeline, cfg);

        // 4) Local effect handler with a default 'out' port
        let (tx_out, rx_out) = mpsc::Channel::new(4);
        let mut senders = HashMap::new();
        let _ = senders.insert("out".into(), LocalSender::MpscSender(tx_out));
        let mut eh = LocalEffectHandler::new(test_node("retry_proc_telemetry"), senders, None);

        // Enqueue a message (should inc msgs.enqueued) and send downstream
        let pdata = make_test_pdata();
        proc.process(Message::PData(pdata), &mut eh).await.unwrap();
        let _ = rx_out.recv().await.expect("downstream message");

        // NACK it (id=1) to schedule a retry (inc nacks.received, retry.attempts)
        proc.process(
            Message::Control(NodeControlMsg::Nack(test_nack_with_id(1, "fail"))),
            &mut eh,
        )
        .await
        .unwrap();

        // Wait and tick to perform retry (inc msgs.retried)
        sleep(Duration::from_millis(60)).await;
        proc.process(Message::Control(NodeControlMsg::TimerTick {}), &mut eh)
            .await
            .unwrap();
        let _ = rx_out.recv().await.expect("retry downstream message");

        // ACK it (inc msgs.acked)
        proc.process(
            Message::Control(NodeControlMsg::Ack(test_ack_with_id(1))),
            &mut eh,
        )
        .await
        .unwrap();

        // Trigger telemetry snapshot (report + reset)
        proc.process(
            Message::Control(NodeControlMsg::CollectTelemetry {
                metrics_reporter: reporter.clone(),
            }),
            &mut eh,
        )
        .await
        .unwrap();

        // Allow collector to pull the snapshot
        sleep(Duration::from_millis(50)).await;

        let map = collect_retry_metrics_map(&registry);
        // Basic expectations: enqueued >=1, nacks >=1, retries >=1, retried >=1, acked >=1
        let get = |key: &str| map.get(key).copied().unwrap_or(0);
        assert!(
            get("msgs.enqueued") >= 1,
            "msgs.enqueued should be >= 1, got {}",
            get("msgs.enqueued")
        );
        assert!(
            get("nacks.received") >= 1,
            "nacks.received should be >= 1, got {}",
            get("nacks.received")
        );
        assert!(
            get("retry.attempts") >= 1,
            "retry.attempts should be >= 1, got {}",
            get("retry.attempts")
        );
        assert!(
            get("msgs.retried") >= 1,
            "msgs.retried should be >= 1, got {}",
            get("msgs.retried")
        );
        assert!(
            get("msgs.acked") >= 1,
            "msgs.acked should be >= 1, got {}",
            get("msgs.acked")
        );
    }

    #[tokio::test]
    async fn test_metrics_queue_full_increments_drop_counter() {
        // Telemetry system
        let ms = MetricsSystem::default();
        let registry = ms.registry();
        let reporter = ms.reporter();
        let _collector = tokio::spawn(ms.run_collection_loop());

        // Pipeline + processor (capacity 1)
        let controller = ControllerContext::new(registry.clone());
        let pipeline = controller.pipeline_context_with("grp".into(), "pipe".into(), 0, 0);
        let cfg = RetryConfig {
            max_pending_messages: 1,
            ..Default::default()
        };
        let mut proc = RetryProcessor::with_pipeline_ctx(pipeline, cfg);

        // Effect handler with an 'out' port
        let (tx_out, rx_out) = mpsc::Channel::new(2);
        let mut senders = HashMap::new();
        let _ = senders.insert("out".into(), LocalSender::MpscSender(tx_out));
        let mut eh = LocalEffectHandler::new(test_node("retry_queue_full"), senders, None);

        // 1st message enqueues fine
        proc.process(Message::PData(make_test_pdata()), &mut eh)
            .await
            .unwrap();
        let _ = rx_out.recv().await.expect("downstream first");

        // 2nd message should hit queue full and return error
        let res = proc
            .process(Message::PData(make_test_pdata()), &mut eh)
            .await;
        assert!(res.is_err(), "expected queue full error");

        // Report telemetry
        proc.process(
            Message::Control(NodeControlMsg::CollectTelemetry {
                metrics_reporter: reporter.clone(),
            }),
            &mut eh,
        )
        .await
        .unwrap();
        sleep(Duration::from_millis(50)).await;

        let map = collect_retry_metrics_map(&registry);
        let get = |key: &str| map.get(key).copied().unwrap_or(0);
        assert!(get("msgs.enqueued") >= 1, "expected at least one enqueued");
        assert!(
            get("msgs.dropped.queue.full") >= 1,
            "expected queue full drop counter to be >= 1"
        );
    }

    #[tokio::test]
    async fn test_metrics_exceeded_retries_dropped_increments_counter() {
        // Telemetry system
        let ms = MetricsSystem::default();
        let registry = ms.registry();
        let reporter = ms.reporter();
        let _collector = tokio::spawn(ms.run_collection_loop());

        // Pipeline + processor: allow only 1 retry
        let controller = ControllerContext::new(registry.clone());
        let pipeline = controller.pipeline_context_with("grp".into(), "pipe".into(), 0, 0);
        let cfg = RetryConfig {
            max_retries: 1,
            initial_retry_delay_ms: 10,
            max_retry_delay_ms: 10,
            backoff_multiplier: 2.0,
            max_pending_messages: 10,
            cleanup_interval_secs: 1,
        };
        let mut proc = RetryProcessor::with_pipeline_ctx(pipeline, cfg);

        // Effect handler
        let (tx_out, rx_out) = mpsc::Channel::new(4);
        let mut senders = HashMap::new();
        let _ = senders.insert("out".into(), LocalSender::MpscSender(tx_out));
        let mut eh = LocalEffectHandler::new(test_node("retry_exceeded"), senders, None);

        // Enqueue and send downstream
        proc.process(Message::PData(make_test_pdata()), &mut eh)
            .await
            .unwrap();
        let _ = rx_out.recv().await.expect("downstream message");

        // First NACK -> schedule retry (not dropped)
        proc.process(
            Message::Control(NodeControlMsg::Nack(test_nack_with_id(1, "fail1"))),
            &mut eh,
        )
        .await
        .unwrap();

        // Second NACK -> exceed max and drop
        proc.process(
            Message::Control(NodeControlMsg::Nack(test_nack_with_id(1, "fail2"))),
            &mut eh,
        )
        .await
        .unwrap();

        // Collect telemetry
        proc.process(
            Message::Control(NodeControlMsg::CollectTelemetry {
                metrics_reporter: reporter.clone(),
            }),
            &mut eh,
        )
        .await
        .unwrap();
        sleep(Duration::from_millis(30)).await;

        let map = collect_retry_metrics_map(&registry);
        let get = |key: &str| map.get(key).copied().unwrap_or(0);
        assert!(
            get("msgs.dropped.exceeded.retries") >= 1,
            "expected exceeded retries drop >= 1"
        );
    }

    #[tokio::test]
    async fn test_metrics_cleanup_expired_increments_counter() {
        use std::time::{Duration as StdDuration, Instant as StdInstant};
        // Telemetry system
        let ms = MetricsSystem::default();
        let registry = ms.registry();
        let reporter = ms.reporter();
        let _collector = tokio::spawn(ms.run_collection_loop());

        // Pipeline + processor
        let controller = ControllerContext::new(registry.clone());
        let pipeline = controller.pipeline_context_with("grp".into(), "pipe".into(), 0, 0);
        let cfg = RetryConfig {
            cleanup_interval_secs: 1,
            max_retries: 0,
            ..Default::default()
        };
        let mut proc = RetryProcessor::with_pipeline_ctx(pipeline, cfg);

        // Insert a fabricated expired pending message (retry_count > max_retries and age > MAX_FAILED_MESSAGE_AGE_SECS)
        let expired_id = 42u64;
        let pending = PendingMessage {
            data: make_test_pdata(),
            retry_count: proc.config.max_retries + 1,
            next_retry_time: StdInstant::now()
                - StdDuration::from_secs(MAX_FAILED_MESSAGE_AGE_SECS + 5),
            last_error: "expired".into(),
        };
        let _ = proc.pending_messages.insert(expired_id, pending);
        // Ensure cleanup interval elapsed
        proc.last_cleanup_time = StdInstant::now() - StdDuration::from_secs(2);

        // Run cleanup
        proc.cleanup_expired_messages();
        assert!(
            !proc.pending_messages.contains_key(&expired_id),
            "expired message should be removed"
        );

        // Report telemetry -> should include msgs.removed.expired >= 1
        // We need an effect handler but won't send data
        let (tx_out, _rx_out) = mpsc::Channel::new(1);
        let mut senders = HashMap::new();
        let _ = senders.insert("out".into(), LocalSender::MpscSender(tx_out));
        let mut eh = LocalEffectHandler::new(test_node("retry_cleanup"), senders, None);

        proc.process(
            Message::Control(NodeControlMsg::CollectTelemetry {
                metrics_reporter: reporter.clone(),
            }),
            &mut eh,
        )
        .await
        .unwrap();
        sleep(Duration::from_millis(30)).await;

        let map = collect_retry_metrics_map(&registry);
        let get = |key: &str| map.get(key).copied().unwrap_or(0);
        assert!(
            get("msgs.removed.expired") >= 1,
            "expected msgs.removed.expired >= 1"
        );
    }
}<|MERGE_RESOLUTION|>--- conflicted
+++ resolved
@@ -62,13 +62,8 @@
 use otap_df_engine::{
     ProcessorFactory,
     config::ProcessorConfig,
-<<<<<<< HEAD
-    control::NodeControlMsg,
     error::{Error, ProcessorErrorKind},
-=======
     control::{AckMsg, CallData, NackMsg, NodeControlMsg},
-    error::Error,
->>>>>>> c4d878c8
     local::processor::{EffectHandler, Processor},
     message::Message,
     node::NodeId,
