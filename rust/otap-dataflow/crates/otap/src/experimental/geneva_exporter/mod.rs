// Copyright The OpenTelemetry Authors
// SPDX-License-Identifier: Apache-2.0

//! Geneva Exporter for OTAP logs and traces
//!
//! This exporter sends OTAP log and trace data to Microsoft Geneva telemetry backend.
//! It is designed for Microsoft products and implements the `Exporter<OtapPdata>` trait
//! for integration with the OTAP dataflow engine.
//!
//! ## Usage
//!
//! This exporter is automatically discovered by the `df_engine` binary via `linkme`.
//! Users configure it in YAML:
//!
//! ```yaml
//! nodes:
//!   - id: geneva-exporter
//!     urn: "urn:otel:geneva:exporter"
//!     config:
//!       endpoint: "https://geneva.microsoft.com"
//!       environment: "production"
//!       account: "my-account"
//!       namespace: "my-namespace"
//!       # ... additional config
//! ```

use async_trait::async_trait;
use linkme::distributed_slice;
use otap_df_config::node::NodeUserConfig;
use otap_df_engine::ExporterFactory;
use otap_df_engine::config::ExporterConfig;
use otap_df_engine::context::PipelineContext;
use otap_df_engine::control::NodeControlMsg;
use otap_df_engine::error::Error;
use otap_df_engine::exporter::ExporterWrapper;
use otap_df_engine::local::exporter::{EffectHandler, Exporter};
use otap_df_engine::message::{Message, MessageChannel};
use otap_df_engine::node::NodeId;
use otap_df_engine::terminal_state::TerminalState;
use otap_df_pdata::otlp::OtlpProtoBytes;
// TODO: Uncomment when geneva-uploader supports pdata-views (after 0.3.0)
// use otap_df_pdata::views::otap::OtapLogsView;
use otap_df_pdata::{OtapArrowRecords, OtapPayload};
use otap_df_telemetry::metrics::MetricSet;
use otap_df_telemetry_macros::metric_set;
use serde::Deserialize;
use std::path::PathBuf;
use std::sync::Arc;

// Geneva uploader dependencies
use geneva_uploader::AuthMethod;
use geneva_uploader::client::{GenevaClient, GenevaClientConfig};
use opentelemetry_proto::tonic::collector::logs::v1::ExportLogsServiceRequest;
use opentelemetry_proto::tonic::collector::trace::v1::ExportTraceServiceRequest;
use prost::Message as ProstMessage;

// Use crate-relative paths since we're now a module within otap
use crate::OTAP_EXPORTER_FACTORIES;
use crate::pdata::OtapPdata;

/// The URN for the Geneva exporter
pub const GENEVA_EXPORTER_URN: &str = "urn:otel:geneva:exporter";

/// Configuration for the Geneva Exporter
#[derive(Debug, Deserialize, Clone)]
#[serde(deny_unknown_fields)]
pub struct Config {
    /// Geneva endpoint URL
    pub endpoint: String,
    /// Environment (e.g., "production", "staging")
    pub environment: String,
    /// Geneva account name
    pub account: String,
    /// Geneva namespace
    pub namespace: String,
    /// Azure region
    pub region: String,
    /// Config major version (required)
    pub config_major_version: u32,
    /// Tenant name
    pub tenant: String,
    /// Role name
    pub role_name: String,
    /// Role instance identifier
    pub role_instance: String,
    /// Authentication configuration
    pub auth: AuthConfig,
    /// Maximum buffer size before forcing flush (default: 1000)
    #[serde(default = "default_buffer_size")]
    pub max_buffer_size: usize,
    /// Maximum concurrent uploads (default: 4)
    #[serde(default = "default_max_concurrent")]
    pub max_concurrent_uploads: usize,
}

const fn default_buffer_size() -> usize {
    1000
}

const fn default_max_concurrent() -> usize {
    4
}

/// Authentication configuration
/// TODO - see if we directly use AuthMethod from geneva-uploader crate
#[derive(Debug, Deserialize, Clone)]
#[serde(tag = "type", rename_all = "lowercase")]
pub enum AuthConfig {
    /// Certificate-based authentication (PKCS#12 format)
    Certificate {
        /// Path to PKCS#12 (.p12) certificate file
        path: String,
        /// Password to decrypt the PKCS#12 file
        password: String,
    },
    /// System-assigned managed identity
    SystemManagedIdentity {
        /// MSI resource identifier
        msi_resource: String,
    },
    /// User-assigned managed identity (by client ID)
    UserManagedIdentity {
        /// Client ID of the managed identity
        client_id: String,
        /// MSI resource identifier
        msi_resource: String,
    },
    /// Workload identity (Kubernetes)
    WorkloadIdentity {
        /// MSI resource identifier
        msi_resource: String,
    },
}

/// Geneva exporter metrics.
/// Grouped under `otap.exporter.geneva`.
#[metric_set(name = "otap.exporter.geneva")]
#[derive(Debug, Default, Clone)]
struct ExporterMetrics {
    // TODO: Add actual metrics counters later
    // Examples:
    // - batches_uploaded: Counter<u64>
    // - batches_failed: Counter<u64>
    // - bytes_sent: Counter<u64>
}

/// Geneva exporter that sends OTAP data to Geneva backend
pub struct GenevaExporter {
    config: Config,
    #[allow(dead_code)]
    metrics: MetricSet<ExporterMetrics>,
    geneva_client: GenevaClient,
}

impl GenevaExporter {
    /// Create a new Geneva exporter from configuration
    pub fn from_config(
        pipeline_ctx: PipelineContext,
        config: &serde_json::Value,
    ) -> Result<Self, otap_df_config::error::Error> {
        let metrics = pipeline_ctx.register_metrics::<ExporterMetrics>();

        let config: Config = serde_json::from_value(config.clone()).map_err(|e| {
            otap_df_config::error::Error::InvalidUserConfig {
                error: e.to_string(),
            }
        })?;

        // Convert AuthConfig to AuthMethod
        let auth_method = match &config.auth {
            AuthConfig::Certificate { path, password } => AuthMethod::Certificate {
                path: PathBuf::from(path),
                password: password.clone(),
            },
            AuthConfig::SystemManagedIdentity { .. } => AuthMethod::SystemManagedIdentity,
            AuthConfig::UserManagedIdentity { client_id, .. } => AuthMethod::UserManagedIdentity {
                client_id: client_id.clone(),
            },
            AuthConfig::WorkloadIdentity { msi_resource } => AuthMethod::WorkloadIdentity {
                resource: msi_resource.clone(),
            },
        };

        // Get MSI resource if needed for managed identity
        let msi_resource = match &config.auth {
            AuthConfig::SystemManagedIdentity { msi_resource }
            | AuthConfig::UserManagedIdentity { msi_resource, .. }
            | AuthConfig::WorkloadIdentity { msi_resource } => Some(msi_resource.clone()),
            AuthConfig::Certificate { .. } => None,
        };

        // Create GenevaClient configuration
        let client_config = GenevaClientConfig {
            endpoint: config.endpoint.clone(),
            environment: config.environment.clone(),
            account: config.account.clone(),
            namespace: config.namespace.clone(),
            region: config.region.clone(),
            config_major_version: config.config_major_version,
            auth_method,
            tenant: config.tenant.clone(),
            role_name: config.role_name.clone(),
            role_instance: config.role_instance.clone(),
            msi_resource,
        };

        // Initialize Geneva client
        let geneva_client = GenevaClient::new(client_config).map_err(|e| {
            otap_df_config::error::Error::InvalidUserConfig {
                error: format!("Failed to initialize Geneva client: {}", e),
            }
        })?;

        Ok(Self {
            config,
            metrics,
            geneva_client,
        })
    }

    /// Get exporter configuration
    #[must_use]
    pub fn config(&self) -> &Config {
        &self.config
    }

    /// Handle PData message with dual-path encoding
    ///
    /// Supports two data paths for Geneva encoding:
    /// - **Zero-copy path**: OTAP Arrow RecordBatch → Geneva (via LogsDataView)
    ///   Avoids protobuf deserialization by iterating directly over Arrow columns
    ///   Used when data flows through batch processor (converts OTLP → OTAP) or syslog receiver
    /// - **Fallback path**: OTLP bytes → Geneva (protobuf decoding)
    ///   Used when OTLP receiver connects directly to Geneva exporter (no batch processor)
    ///   Deserializes OTLP protobuf into structs before encoding
    async fn handle_pdata(
        &self,
        pdata: OtapPdata,
        effect_handler: &EffectHandler<OtapPdata>,
    ) -> Result<(), String> {
        // Split pdata into context and payload
        let (_context, payload) = pdata.into_parts();

<<<<<<< HEAD
        // Handle based on payload type
        match payload {
            // New zero-copy path: Direct OTAP Arrow → Geneva
            OtapPayload::OtapArrowRecords(otap_records) => {
                match otap_records {
                    OtapArrowRecords::Logs(_) => {
                        // TODO: Uncomment when geneva-uploader supports pdata-views (after 0.3.0)
                        // effect_handler
                        //     .info("Uploading logs to Geneva using zero-copy views")
                        //     .await;
                        // // Create zero-copy view over OTAP data
                        // let logs_view = OtapLogsView::try_from(&otap_records)
                        //     .map_err(|e| format!("Failed to build logs view: {}", e))?;
                        //
                        // // Encode and compress using view-based API
                        // let batches = self
                        //     .geneva_client
                        //     .encode_and_compress_logs_view(&logs_view)
                        //     .map_err(|e| format!("Failed to encode logs from view: {}", e))?;
                        //
                        // // TODO: This is sequential batch upload.
                        // // Consider revisiting to implementing concurrent uploads
                        // // Upload each batch
                        // for batch in &batches {
                        //     self.geneva_client
                        //         .upload_batch(batch)
                        //         .await
                        //         .map_err(|e| format!("Failed to upload log batch: {}", e))?;
                        // }
                        //
                        // effect_handler
                        //     .info(&format!(
                        //         "Successfully uploaded {} log batches to Geneva (zero-copy path)",
                        //         batches.len()
                        //     ))
                        //     .await;

                        // Temporary fallback: Convert OTAP Arrow → OTLP bytes until geneva-uploader 0.4.0
                        effect_handler
                            .info("Converting OTAP logs to OTLP bytes (fallback path)")
                            .await;

                        let otlp_bytes: OtlpProtoBytes =
                            OtapPayload::OtapArrowRecords(otap_records)
                                .try_into()
                                .map_err(|e| format!("Failed to convert OTAP to OTLP: {:?}", e))?;

                        let OtlpProtoBytes::ExportLogsRequest(bytes) = otlp_bytes else {
                            return Err("Expected logs but got different signal type".to_string());
                        };

                        // Decode OTLP bytes to ResourceLogs
                        let logs_request = ExportLogsServiceRequest::decode(&bytes[..])
                            .map_err(|e| format!("Failed to decode logs request: {}", e))?;

                        // Encode and compress using Geneva client
                        let batches = self
                            .geneva_client
                            .encode_and_compress_logs(&logs_request.resource_logs)
                            .map_err(|e| format!("Failed to encode logs: {}", e))?;

                        // TODO: This is sequential batch upload.
                        // Consider revisiting to implementing concurrent uploads
                        // Upload each batch
                        for batch in &batches {
                            self.geneva_client
                                .upload_batch(batch)
                                .await
                                .map_err(|e| format!("Failed to upload log batch: {}", e))?;
                        }

                        effect_handler
                            .info(&format!(
                                "Successfully uploaded {} log batches to Geneva (OTAP fallback)",
                                batches.len()
                            ))
                            .await;
                    }
                    OtapArrowRecords::Traces(otap_records) => {
                        // TODO: Implement traces view when TracesView is ready
                        // Temporary fallback: Convert OTAP Arrow → OTLP bytes
                        effect_handler
                            .info("Converting OTAP traces to OTLP bytes (fallback path)")
                            .await;

                        let otlp_bytes: OtlpProtoBytes =
                            OtapPayload::OtapArrowRecords(OtapArrowRecords::Traces(otap_records))
                                .try_into()
                                .map_err(|e| format!("Failed to convert OTAP to OTLP: {:?}", e))?;

                        let OtlpProtoBytes::ExportTracesRequest(bytes) = otlp_bytes else {
                            return Err("Expected traces but got different signal type".to_string());
                        };

                        // Decode OTLP bytes to ResourceSpans
                        let traces_request = ExportTraceServiceRequest::decode(&bytes[..])
                            .map_err(|e| format!("Failed to decode traces request: {}", e))?;

                        // Encode and compress using Geneva client
                        let batches = self
                            .geneva_client
                            .encode_and_compress_spans(&traces_request.resource_spans)
                            .map_err(|e| format!("Failed to encode spans: {}", e))?;

                        // TODO: This is sequential batch upload.
                        // Consider revisiting to implementing concurrent uploads
                        // Upload each batch
                        for batch in &batches {
                            self.geneva_client
                                .upload_batch(batch)
                                .await
                                .map_err(|e| format!("Failed to upload trace batch: {}", e))?;
                        }
=======
        // Convert OTAP payload to OTLP bytes
        // TODO: This conversion step should be eliminated (see method documentation above)
        let otlp_bytes: OtlpProtoBytes = payload
            .try_into()
            .map_err(|e| format!("Failed to convert OTAP to OTLP: {:?}", e))?;

        // Process based on signal type
        match otlp_bytes {
            OtlpProtoBytes::ExportLogsRequest(bytes) => {
                effect_handler
                    .info("Converting and uploading logs to Geneva")
                    .await;

                // Decode OTLP bytes to ResourceLogs
                let logs_request = ExportLogsServiceRequest::decode(bytes.as_ref())
                    .map_err(|e| format!("Failed to decode logs request: {}", e))?;

                // Encode and compress using Geneva client
                let batches = self
                    .geneva_client
                    .encode_and_compress_logs(&logs_request.resource_logs)
                    .map_err(|e| format!("Failed to encode logs: {}", e))?;

                // TODO: This is sequential batch upload.
                // Consider revisiting to implementing concurrent uploads
                // Upload each batch
                for batch in batches {
                    self.geneva_client
                        .upload_batch(&batch)
                        .await
                        .map_err(|e| format!("Failed to upload log batch: {}", e))?;
                }

                effect_handler
                    .info(&format!(
                        "Successfully uploaded {} log batches to Geneva",
                        logs_request.resource_logs.len()
                    ))
                    .await;
            }
            OtlpProtoBytes::ExportTracesRequest(bytes) => {
                effect_handler
                    .info("Converting and uploading traces to Geneva")
                    .await;

                // Decode OTLP bytes to ResourceSpans
                let traces_request = ExportTraceServiceRequest::decode(bytes.as_ref())
                    .map_err(|e| format!("Failed to decode traces request: {}", e))?;

                // Encode and compress using Geneva client
                let batches = self
                    .geneva_client
                    .encode_and_compress_spans(&traces_request.resource_spans)
                    .map_err(|e| format!("Failed to encode spans: {}", e))?;

                // TODO: This is sequential batch upload.
                // Consider revisiting to implementing concurrent uploads
                // Upload each batch
                for batch in batches {
                    self.geneva_client
                        .upload_batch(&batch)
                        .await
                        .map_err(|e| format!("Failed to upload trace batch: {}", e))?;
                }
>>>>>>> 261dd531

                        effect_handler
                            .info(&format!(
                                "Successfully uploaded {} trace batches to Geneva (OTAP fallback)",
                                batches.len()
                            ))
                            .await;
                    }
                    OtapArrowRecords::Metrics(_) => {
                        return Err("Geneva exporter does not support metrics signal".to_string());
                    }
                }
            }

            // OTLP path: For pipelines without OTAP support (e.g., OTLP receiver → Geneva exporter without batch processor)
            OtapPayload::OtlpBytes(otlp_bytes) => {
                match otlp_bytes {
                    OtlpProtoBytes::ExportLogsRequest(bytes) => {
                        effect_handler
                            .info("Uploading logs to Geneva using OTLP fallback path")
                            .await;

                        // Decode OTLP bytes to ResourceLogs
                        let logs_request = ExportLogsServiceRequest::decode(&bytes[..])
                            .map_err(|e| format!("Failed to decode logs request: {}", e))?;

                        // Encode and compress using Geneva client
                        let batches = self
                            .geneva_client
                            .encode_and_compress_logs(&logs_request.resource_logs)
                            .map_err(|e| format!("Failed to encode logs: {}", e))?;

                        // TODO: This is sequential batch upload.
                        // Consider revisiting to implementing concurrent uploads
                        // Upload each batch
                        for batch in &batches {
                            self.geneva_client
                                .upload_batch(batch)
                                .await
                                .map_err(|e| format!("Failed to upload log batch: {}", e))?;
                        }

                        effect_handler
                            .info(&format!(
                                "Successfully uploaded {} log batches to Geneva (OTLP fallback)",
                                batches.len()
                            ))
                            .await;
                    }
                    OtlpProtoBytes::ExportTracesRequest(bytes) => {
                        effect_handler
                            .info("Uploading traces to Geneva using OTLP fallback path")
                            .await;

                        // Decode OTLP bytes to ResourceSpans
                        let traces_request = ExportTraceServiceRequest::decode(&bytes[..])
                            .map_err(|e| format!("Failed to decode traces request: {}", e))?;

                        // Encode and compress using Geneva client
                        let batches = self
                            .geneva_client
                            .encode_and_compress_spans(&traces_request.resource_spans)
                            .map_err(|e| format!("Failed to encode spans: {}", e))?;

                        // TODO: This is sequential batch upload.
                        // Consider revisiting to implementing concurrent uploads
                        // Upload each batch
                        for batch in &batches {
                            self.geneva_client
                                .upload_batch(batch)
                                .await
                                .map_err(|e| format!("Failed to upload trace batch: {}", e))?;
                        }

                        effect_handler
                            .info(&format!(
                                "Successfully uploaded {} trace batches to Geneva (OTLP fallback)",
                                batches.len()
                            ))
                            .await;
                    }
                    OtlpProtoBytes::ExportMetricsRequest(_) => {
                        return Err("Geneva exporter does not support metrics signal".to_string());
                    }
                }
            }
        }

        Ok(())
    }
}

/// Register Geneva exporter with the OTAP exporter factory
///
/// Unsafe code is temporarily used here to allow the use of `distributed_slice` macro
/// This macro is part of the `linkme` crate which is considered safe and well maintained.
#[allow(unsafe_code)]
#[distributed_slice(OTAP_EXPORTER_FACTORIES)]
pub static GENEVA_EXPORTER: ExporterFactory<OtapPdata> = ExporterFactory {
    name: GENEVA_EXPORTER_URN,
    create: |pipeline: PipelineContext,
             node: NodeId,
             node_config: Arc<NodeUserConfig>,
             exporter_config: &ExporterConfig| {
        Ok(ExporterWrapper::local(
            GenevaExporter::from_config(pipeline, &node_config.config)?,
            node,
            node_config,
            exporter_config,
        ))
    },
};

#[async_trait(?Send)]
impl Exporter<OtapPdata> for GenevaExporter {
    async fn start(
        mut self: Box<Self>,
        mut msg_chan: MessageChannel<OtapPdata>,
        effect_handler: EffectHandler<OtapPdata>,
    ) -> Result<TerminalState, Error> {
        effect_handler
            .info(&format!(
                "Geneva exporter starting: endpoint={}, namespace={}, account={}",
                self.config.endpoint, self.config.namespace, self.config.account
            ))
            .await;

        // Message loop
        loop {
            match msg_chan.recv().await? {
                Message::Control(NodeControlMsg::Shutdown { deadline, .. }) => {
                    effect_handler.info("Geneva exporter shutting down").await;

                    return Ok(TerminalState::new(deadline, [self.metrics]));
                }
                Message::Control(NodeControlMsg::CollectTelemetry {
                    mut metrics_reporter,
                }) => {
                    _ = metrics_reporter.report(&mut self.metrics);
                }
                Message::PData(pdata) => {
                    // Convert OTAP to OTLP and upload to Geneva
                    if let Err(e) = self.handle_pdata(pdata, &effect_handler).await {
                        effect_handler
                            .info(&format!("ERROR: Failed to export to Geneva: {}", e))
                            .await;
                    }
                }
                _ => {
                    // Ignore other messages
                }
            }
        }
    }
}

#[cfg(test)]
mod tests {
    use super::*;
    use serde_json;

    // TODO: Uncomment when geneva-uploader supports pdata-views (after 0.3.0)
    // use arrow::array::{
    //     ArrayRef, Int32Array, RecordBatch, StringArray, StructArray, TimestampNanosecondArray,
    //     UInt16Array, UInt32Array,
    // };
    // use arrow::datatypes::{DataType, Field, Schema, TimeUnit};
    // use otap_df_pdata::otap::OtapArrowRecords;
    // use std::sync::Arc;

    // /// Helper to create a simple OTAP logs RecordBatch for testing Geneva exporter
    // fn create_test_logs_batch() -> RecordBatch {
    //     // Define schema matching OTAP logs structure
    //     let resource_field = Field::new(
    //         "resource",
    //         DataType::Struct(vec![Field::new("id", DataType::UInt16, false)].into()),
    //         false,
    //     );
    //
    //     let scope_field = Field::new(
    //         "scope",
    //         DataType::Struct(vec![Field::new("id", DataType::UInt16, false)].into()),
    //         false,
    //     );
    //
    //     let schema = Arc::new(Schema::new(vec![
    //         Field::new("id", DataType::UInt16, false),
    //         resource_field,
    //         scope_field,
    //         Field::new(
    //             "time_unix_nano",
    //             DataType::Timestamp(TimeUnit::Nanosecond, None),
    //             true,
    //         ),
    //         Field::new(
    //             "observed_time_unix_nano",
    //             DataType::Timestamp(TimeUnit::Nanosecond, None),
    //             true,
    //         ),
    //         Field::new("severity_number", DataType::Int32, true),
    //         Field::new("severity_text", DataType::Utf8, true),
    //         Field::new("body", DataType::Utf8, true),
    //         Field::new("flags", DataType::UInt32, true),
    //         Field::new("event_name", DataType::Utf8, true),
    //     ]));
    //
    //     // Create test data (3 log records)
    //     let id_array = UInt16Array::from(vec![1, 2, 3]);
    //
    //     // Resource structs (all from resource_id=1)
    //     let resource_id_array = UInt16Array::from(vec![1, 1, 1]);
    //     let resource_struct = StructArray::from(vec![(
    //         Arc::new(Field::new("id", DataType::UInt16, false)),
    //         Arc::new(resource_id_array) as ArrayRef,
    //     )]);
    //
    //     // Scope structs (logs 1-2 from scope_id=10, log 3 from scope_id=11)
    //     let scope_id_array = UInt16Array::from(vec![10, 10, 11]);
    //     let scope_struct = StructArray::from(vec![(
    //         Arc::new(Field::new("id", DataType::UInt16, false)),
    //         Arc::new(scope_id_array) as ArrayRef,
    //     )]);
    //
    //     let time_array = TimestampNanosecondArray::from(vec![
    //         Some(1000000000),
    //         Some(2000000000),
    //         Some(3000000000),
    //     ]);
    //
    //     let observed_time_array = TimestampNanosecondArray::from(vec![
    //         Some(1000000100),
    //         Some(2000000100),
    //         Some(3000000100),
    //     ]);
    //
    //     let severity_array = Int32Array::from(vec![Some(9), Some(17), Some(13)]); // INFO, ERROR, WARN
    //     let severity_text_array =
    //         StringArray::from(vec![Some("INFO"), Some("ERROR"), Some("WARN")]);
    //
    //     let body_array = StringArray::from(vec![
    //         Some("Log message 1"),
    //         Some("Error occurred"),
    //         Some("Warning message"),
    //     ]);
    //
    //     let flags_array = UInt32Array::from(vec![Some(1), Some(1), Some(0)]);
    //     let event_name_array =
    //         StringArray::from(vec![Some("event1"), Some("event2"), Some("event3")]);
    //
    //     RecordBatch::try_new(
    //         schema,
    //         vec![
    //             Arc::new(id_array),
    //             Arc::new(resource_struct),
    //             Arc::new(scope_struct),
    //             Arc::new(time_array),
    //             Arc::new(observed_time_array),
    //             Arc::new(severity_array),
    //             Arc::new(severity_text_array),
    //             Arc::new(body_array),
    //             Arc::new(flags_array),
    //             Arc::new(event_name_array),
    //         ],
    //     )
    //     .expect("Failed to create test logs batch")
    // }

    // TODO: Uncomment when geneva-uploader supports pdata-views (after 0.3.0)
    // #[test]
    // fn test_geneva_exporter_creates_view_from_otap_records() {
    //     // This test verifies that the Geneva exporter can successfully create
    //     // an OtapLogsView from OtapArrowRecords using the TryFrom implementation.
    //
    //     let logs_batch = create_test_logs_batch();
    //
    //     // Create OtapArrowRecords (simulating what batch processor would send)
    //     let mut otap_records = OtapArrowRecords::Logs(Default::default());
    //     otap_records.set(otap_df_pdata::otap::PayloadType::Logs, logs_batch.clone());
    //
    //     // This is what the Geneva exporter does internally
    //     let logs_view = OtapLogsView::try_from(&otap_records)
    //         .expect("Geneva exporter should create view from OTAP records");
    //
    //     // Verify the view can be used (basic sanity check)
    //     let mut log_count = 0;
    //     for resource_logs in logs_view.resources() {
    //         for scope_logs in resource_logs.scopes() {
    //             for _log_record in scope_logs.log_records() {
    //                 log_count += 1;
    //             }
    //         }
    //     }
    //
    //     assert_eq!(log_count, 3, "Expected 3 logs");
    // }
    //
    // #[test]
    // fn test_geneva_exporter_handles_missing_logs_batch() {
    //     // Verify that Geneva exporter properly handles the case where
    //     // OtapArrowRecords is missing the required logs batch
    //
    //     let otap_records = OtapArrowRecords::Logs(Default::default());
    //
    //     // This should fail because logs batch is missing
    //     let result = OtapLogsView::try_from(&otap_records);
    //
    //     assert!(result.is_err(), "Should fail when logs batch is missing");
    // }

    // Configuration tests
    #[test]
    fn test_config_deserialization() {
        let json = serde_json::json!({
            "endpoint": "https://geneva.example.com",
            "environment": "production",
            "account": "test-account",
            "namespace": "test-namespace",
            "region": "westus2",
            "config_major_version": 1,
            "tenant": "test-tenant",
            "role_name": "test-role",
            "role_instance": "test-instance",
            "auth": {
                "type": "certificate",
                "path": "/path/to/cert.p12",
                "password": "secret"
            }
        });

        let config: Config = serde_json::from_value(json).unwrap();

        // Assert all config fields
        assert_eq!(config.endpoint, "https://geneva.example.com");
        assert_eq!(config.environment, "production");
        assert_eq!(config.account, "test-account");
        assert_eq!(config.namespace, "test-namespace");
        assert_eq!(config.region, "westus2");
        assert_eq!(config.config_major_version, 1);
        assert_eq!(config.tenant, "test-tenant");
        assert_eq!(config.role_name, "test-role");
        assert_eq!(config.role_instance, "test-instance");
        assert_eq!(config.max_buffer_size, 1000); // default
        assert_eq!(config.max_concurrent_uploads, 4); // default

        // Assert auth config
        match config.auth {
            AuthConfig::Certificate { path, password } => {
                assert_eq!(path, "/path/to/cert.p12");
                assert_eq!(password, "secret");
            }
            _ => panic!("Expected Certificate auth variant"),
        }
    }

    #[test]
    fn test_auth_config_variants() {
        let cert_json = serde_json::json!({
            "type": "certificate",
            "path": "/path/to/cert.p12",
            "password": "secret"
        });
        let _cert_auth: AuthConfig = serde_json::from_value(cert_json).unwrap();

        let system_mi_json = serde_json::json!({
            "type": "systemmanagedidentity",
            "msi_resource": "https://resource"
        });
        let _system_mi: AuthConfig = serde_json::from_value(system_mi_json).unwrap();
    }

    #[test]
    fn test_urn_constant() {
        assert_eq!(GENEVA_EXPORTER_URN, "urn:otel:geneva:exporter");
    }

    // TODO: Add integration tests when we can mock GenevaClient:
    // - test_geneva_exporter_encodes_and_uploads_logs_view()
    // - test_geneva_exporter_handles_upload_failure()
    // - test_geneva_exporter_fallback_to_otlp_bytes()
    // - test_geneva_exporter_metrics_tracking()
}<|MERGE_RESOLUTION|>--- conflicted
+++ resolved
@@ -38,7 +38,7 @@
 use otap_df_engine::node::NodeId;
 use otap_df_engine::terminal_state::TerminalState;
 use otap_df_pdata::otlp::OtlpProtoBytes;
-// TODO: Uncomment when geneva-uploader supports pdata-views (after 0.3.0)
+// Zero-copy view import (currently unused, for future optimization)
 // use otap_df_pdata::views::otap::OtapLogsView;
 use otap_df_pdata::{OtapArrowRecords, OtapPayload};
 use otap_df_telemetry::metrics::MetricSet;
@@ -241,51 +241,32 @@
         // Split pdata into context and payload
         let (_context, payload) = pdata.into_parts();
 
-<<<<<<< HEAD
         // Handle based on payload type
         match payload {
-            // New zero-copy path: Direct OTAP Arrow → Geneva
+            // OTAP Arrow path: Convert OTAP → OTLP bytes → deserialize → use existing Geneva client methods
             OtapPayload::OtapArrowRecords(otap_records) => {
                 match otap_records {
-                    OtapArrowRecords::Logs(_) => {
-                        // TODO: Uncomment when geneva-uploader supports pdata-views (after 0.3.0)
+                    OtapArrowRecords::Logs(otap_records) => {
+                        // TODO: Zero-copy view path for future optimization
+                        // Currently commented to keep behavior consistent with main branch
+                        //
                         // effect_handler
                         //     .info("Uploading logs to Geneva using zero-copy views")
                         //     .await;
-                        // // Create zero-copy view over OTAP data
                         // let logs_view = OtapLogsView::try_from(&otap_records)
                         //     .map_err(|e| format!("Failed to build logs view: {}", e))?;
-                        //
-                        // // Encode and compress using view-based API
                         // let batches = self
                         //     .geneva_client
                         //     .encode_and_compress_logs_view(&logs_view)
                         //     .map_err(|e| format!("Failed to encode logs from view: {}", e))?;
-                        //
-                        // // TODO: This is sequential batch upload.
-                        // // Consider revisiting to implementing concurrent uploads
-                        // // Upload each batch
-                        // for batch in &batches {
-                        //     self.geneva_client
-                        //         .upload_batch(batch)
-                        //         .await
-                        //         .map_err(|e| format!("Failed to upload log batch: {}", e))?;
-                        // }
-                        //
-                        // effect_handler
-                        //     .info(&format!(
-                        //         "Successfully uploaded {} log batches to Geneva (zero-copy path)",
-                        //         batches.len()
-                        //     ))
-                        //     .await;
-
-                        // Temporary fallback: Convert OTAP Arrow → OTLP bytes until geneva-uploader 0.4.0
+
+                        // Fallback path: Convert OTAP Arrow → OTLP bytes
                         effect_handler
                             .info("Converting OTAP logs to OTLP bytes (fallback path)")
                             .await;
 
                         let otlp_bytes: OtlpProtoBytes =
-                            OtapPayload::OtapArrowRecords(otap_records)
+                            OtapPayload::OtapArrowRecords(OtapArrowRecords::Logs(otap_records))
                                 .try_into()
                                 .map_err(|e| format!("Failed to convert OTAP to OTLP: {:?}", e))?;
 
@@ -321,8 +302,9 @@
                             .await;
                     }
                     OtapArrowRecords::Traces(otap_records) => {
-                        // TODO: Implement traces view when TracesView is ready
-                        // Temporary fallback: Convert OTAP Arrow → OTLP bytes
+                        // TODO: Zero-copy view path for future optimization (when TracesView is ready)
+
+                        // Fallback path: Convert OTAP Arrow → OTLP bytes
                         effect_handler
                             .info("Converting OTAP traces to OTLP bytes (fallback path)")
                             .await;
@@ -355,72 +337,6 @@
                                 .await
                                 .map_err(|e| format!("Failed to upload trace batch: {}", e))?;
                         }
-=======
-        // Convert OTAP payload to OTLP bytes
-        // TODO: This conversion step should be eliminated (see method documentation above)
-        let otlp_bytes: OtlpProtoBytes = payload
-            .try_into()
-            .map_err(|e| format!("Failed to convert OTAP to OTLP: {:?}", e))?;
-
-        // Process based on signal type
-        match otlp_bytes {
-            OtlpProtoBytes::ExportLogsRequest(bytes) => {
-                effect_handler
-                    .info("Converting and uploading logs to Geneva")
-                    .await;
-
-                // Decode OTLP bytes to ResourceLogs
-                let logs_request = ExportLogsServiceRequest::decode(bytes.as_ref())
-                    .map_err(|e| format!("Failed to decode logs request: {}", e))?;
-
-                // Encode and compress using Geneva client
-                let batches = self
-                    .geneva_client
-                    .encode_and_compress_logs(&logs_request.resource_logs)
-                    .map_err(|e| format!("Failed to encode logs: {}", e))?;
-
-                // TODO: This is sequential batch upload.
-                // Consider revisiting to implementing concurrent uploads
-                // Upload each batch
-                for batch in batches {
-                    self.geneva_client
-                        .upload_batch(&batch)
-                        .await
-                        .map_err(|e| format!("Failed to upload log batch: {}", e))?;
-                }
-
-                effect_handler
-                    .info(&format!(
-                        "Successfully uploaded {} log batches to Geneva",
-                        logs_request.resource_logs.len()
-                    ))
-                    .await;
-            }
-            OtlpProtoBytes::ExportTracesRequest(bytes) => {
-                effect_handler
-                    .info("Converting and uploading traces to Geneva")
-                    .await;
-
-                // Decode OTLP bytes to ResourceSpans
-                let traces_request = ExportTraceServiceRequest::decode(bytes.as_ref())
-                    .map_err(|e| format!("Failed to decode traces request: {}", e))?;
-
-                // Encode and compress using Geneva client
-                let batches = self
-                    .geneva_client
-                    .encode_and_compress_spans(&traces_request.resource_spans)
-                    .map_err(|e| format!("Failed to encode spans: {}", e))?;
-
-                // TODO: This is sequential batch upload.
-                // Consider revisiting to implementing concurrent uploads
-                // Upload each batch
-                for batch in batches {
-                    self.geneva_client
-                        .upload_batch(&batch)
-                        .await
-                        .map_err(|e| format!("Failed to upload trace batch: {}", e))?;
-                }
->>>>>>> 261dd531
 
                         effect_handler
                             .info(&format!(
@@ -582,113 +498,119 @@
     use super::*;
     use serde_json;
 
-    // TODO: Uncomment when geneva-uploader supports pdata-views (after 0.3.0)
-    // use arrow::array::{
-    //     ArrayRef, Int32Array, RecordBatch, StringArray, StructArray, TimestampNanosecondArray,
-    //     UInt16Array, UInt32Array,
-    // };
-    // use arrow::datatypes::{DataType, Field, Schema, TimeUnit};
-    // use otap_df_pdata::otap::OtapArrowRecords;
-    // use std::sync::Arc;
-
-    // /// Helper to create a simple OTAP logs RecordBatch for testing Geneva exporter
-    // fn create_test_logs_batch() -> RecordBatch {
-    //     // Define schema matching OTAP logs structure
-    //     let resource_field = Field::new(
-    //         "resource",
-    //         DataType::Struct(vec![Field::new("id", DataType::UInt16, false)].into()),
-    //         false,
-    //     );
-    //
-    //     let scope_field = Field::new(
-    //         "scope",
-    //         DataType::Struct(vec![Field::new("id", DataType::UInt16, false)].into()),
-    //         false,
-    //     );
-    //
-    //     let schema = Arc::new(Schema::new(vec![
-    //         Field::new("id", DataType::UInt16, false),
-    //         resource_field,
-    //         scope_field,
-    //         Field::new(
-    //             "time_unix_nano",
-    //             DataType::Timestamp(TimeUnit::Nanosecond, None),
-    //             true,
-    //         ),
-    //         Field::new(
-    //             "observed_time_unix_nano",
-    //             DataType::Timestamp(TimeUnit::Nanosecond, None),
-    //             true,
-    //         ),
-    //         Field::new("severity_number", DataType::Int32, true),
-    //         Field::new("severity_text", DataType::Utf8, true),
-    //         Field::new("body", DataType::Utf8, true),
-    //         Field::new("flags", DataType::UInt32, true),
-    //         Field::new("event_name", DataType::Utf8, true),
-    //     ]));
-    //
-    //     // Create test data (3 log records)
-    //     let id_array = UInt16Array::from(vec![1, 2, 3]);
-    //
-    //     // Resource structs (all from resource_id=1)
-    //     let resource_id_array = UInt16Array::from(vec![1, 1, 1]);
-    //     let resource_struct = StructArray::from(vec![(
-    //         Arc::new(Field::new("id", DataType::UInt16, false)),
-    //         Arc::new(resource_id_array) as ArrayRef,
-    //     )]);
-    //
-    //     // Scope structs (logs 1-2 from scope_id=10, log 3 from scope_id=11)
-    //     let scope_id_array = UInt16Array::from(vec![10, 10, 11]);
-    //     let scope_struct = StructArray::from(vec![(
-    //         Arc::new(Field::new("id", DataType::UInt16, false)),
-    //         Arc::new(scope_id_array) as ArrayRef,
-    //     )]);
-    //
-    //     let time_array = TimestampNanosecondArray::from(vec![
-    //         Some(1000000000),
-    //         Some(2000000000),
-    //         Some(3000000000),
-    //     ]);
-    //
-    //     let observed_time_array = TimestampNanosecondArray::from(vec![
-    //         Some(1000000100),
-    //         Some(2000000100),
-    //         Some(3000000100),
-    //     ]);
-    //
-    //     let severity_array = Int32Array::from(vec![Some(9), Some(17), Some(13)]); // INFO, ERROR, WARN
-    //     let severity_text_array =
-    //         StringArray::from(vec![Some("INFO"), Some("ERROR"), Some("WARN")]);
-    //
-    //     let body_array = StringArray::from(vec![
-    //         Some("Log message 1"),
-    //         Some("Error occurred"),
-    //         Some("Warning message"),
-    //     ]);
-    //
-    //     let flags_array = UInt32Array::from(vec![Some(1), Some(1), Some(0)]);
-    //     let event_name_array =
-    //         StringArray::from(vec![Some("event1"), Some("event2"), Some("event3")]);
-    //
-    //     RecordBatch::try_new(
-    //         schema,
-    //         vec![
-    //             Arc::new(id_array),
-    //             Arc::new(resource_struct),
-    //             Arc::new(scope_struct),
-    //             Arc::new(time_array),
-    //             Arc::new(observed_time_array),
-    //             Arc::new(severity_array),
-    //             Arc::new(severity_text_array),
-    //             Arc::new(body_array),
-    //             Arc::new(flags_array),
-    //             Arc::new(event_name_array),
-    //         ],
-    //     )
-    //     .expect("Failed to create test logs batch")
-    // }
-
-    // TODO: Uncomment when geneva-uploader supports pdata-views (after 0.3.0)
+    use arrow::array::{
+        ArrayRef, Int32Array, RecordBatch, StringArray, StructArray, TimestampNanosecondArray,
+        UInt16Array, UInt32Array,
+    };
+    use arrow::datatypes::{DataType, Field, Schema, TimeUnit};
+    use otap_df_pdata::otap::OtapArrowRecords;
+    use otap_df_pdata::proto::opentelemetry::arrow::v1::ArrowPayloadType;
+    use std::sync::Arc;
+
+    // View imports for future zero-copy path tests
+    use otap_df_pdata::views::logs::{LogsDataView, ResourceLogsView, ScopeLogsView};
+    use otap_df_pdata::views::otap::OtapLogsView;
+
+    // TODO: Re-enable when zero-copy view tests are uncommented
+    /// Helper to create a simple OTAP logs RecordBatch for testing Geneva exporter
+    #[allow(dead_code)]
+    fn create_test_logs_batch() -> RecordBatch {
+        // Define schema matching OTAP logs structure
+        let resource_field = Field::new(
+            "resource",
+            DataType::Struct(vec![Field::new("id", DataType::UInt16, false)].into()),
+            false,
+        );
+
+        let scope_field = Field::new(
+            "scope",
+            DataType::Struct(vec![Field::new("id", DataType::UInt16, false)].into()),
+            false,
+        );
+
+        let schema = Arc::new(Schema::new(vec![
+            Field::new("id", DataType::UInt16, false),
+            resource_field,
+            scope_field,
+            Field::new(
+                "time_unix_nano",
+                DataType::Timestamp(TimeUnit::Nanosecond, None),
+                true,
+            ),
+            Field::new(
+                "observed_time_unix_nano",
+                DataType::Timestamp(TimeUnit::Nanosecond, None),
+                true,
+            ),
+            Field::new("severity_number", DataType::Int32, true),
+            Field::new("severity_text", DataType::Utf8, true),
+            Field::new("body", DataType::Utf8, true),
+            Field::new("flags", DataType::UInt32, true),
+            Field::new("event_name", DataType::Utf8, true),
+        ]));
+
+        // Create test data (3 log records)
+        let id_array = UInt16Array::from(vec![1, 2, 3]);
+
+        // Resource structs (all from resource_id=1)
+        let resource_id_array = UInt16Array::from(vec![1, 1, 1]);
+        let resource_struct = StructArray::from(vec![(
+            Arc::new(Field::new("id", DataType::UInt16, false)),
+            Arc::new(resource_id_array) as ArrayRef,
+        )]);
+
+        // Scope structs (logs 1-2 from scope_id=10, log 3 from scope_id=11)
+        let scope_id_array = UInt16Array::from(vec![10, 10, 11]);
+        let scope_struct = StructArray::from(vec![(
+            Arc::new(Field::new("id", DataType::UInt16, false)),
+            Arc::new(scope_id_array) as ArrayRef,
+        )]);
+
+        let time_array = TimestampNanosecondArray::from(vec![
+            Some(1000000000),
+            Some(2000000000),
+            Some(3000000000),
+        ]);
+
+        let observed_time_array = TimestampNanosecondArray::from(vec![
+            Some(1000000100),
+            Some(2000000100),
+            Some(3000000100),
+        ]);
+
+        let severity_array = Int32Array::from(vec![Some(9), Some(17), Some(13)]); // INFO, ERROR, WARN
+        let severity_text_array =
+            StringArray::from(vec![Some("INFO"), Some("ERROR"), Some("WARN")]);
+
+        let body_array = StringArray::from(vec![
+            Some("Log message 1"),
+            Some("Error occurred"),
+            Some("Warning message"),
+        ]);
+
+        let flags_array = UInt32Array::from(vec![Some(1), Some(1), Some(0)]);
+        let event_name_array =
+            StringArray::from(vec![Some("event1"), Some("event2"), Some("event3")]);
+
+        RecordBatch::try_new(
+            schema,
+            vec![
+                Arc::new(id_array),
+                Arc::new(resource_struct),
+                Arc::new(scope_struct),
+                Arc::new(time_array),
+                Arc::new(observed_time_array),
+                Arc::new(severity_array),
+                Arc::new(severity_text_array),
+                Arc::new(body_array),
+                Arc::new(flags_array),
+                Arc::new(event_name_array),
+            ],
+        )
+        .expect("Failed to create test logs batch")
+    }
+
+    // TODO: Re-enable these tests when zero-copy view path is uncommented
     // #[test]
     // fn test_geneva_exporter_creates_view_from_otap_records() {
     //     // This test verifies that the Geneva exporter can successfully create
@@ -698,7 +620,7 @@
     //
     //     // Create OtapArrowRecords (simulating what batch processor would send)
     //     let mut otap_records = OtapArrowRecords::Logs(Default::default());
-    //     otap_records.set(otap_df_pdata::otap::PayloadType::Logs, logs_batch.clone());
+    //     otap_records.set(ArrowPayloadType::Logs, logs_batch.clone());
     //
     //     // This is what the Geneva exporter does internally
     //     let logs_view = OtapLogsView::try_from(&otap_records)
