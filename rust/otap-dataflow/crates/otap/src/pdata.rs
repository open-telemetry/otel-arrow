--- conflicted
+++ resolved
@@ -25,11 +25,7 @@
 //!     logs::v1::{LogRecord, ResourceLogs, ScopeLogs, SeverityNumber},
 //!     resource::v1::Resource    
 //! };
-<<<<<<< HEAD
 //! # use otap_df_otap::{pdata::{OtapPdata, OtapPayload, OtlpProtoBytes}, grpc::OtapArrowBytes};
-=======
-//! # use otap_df_otap::pdata::{OtapPdata, OtlpProtoBytes};
->>>>>>> 7b9140f2
 //! # use prost::Message;
 //! let otlp_service_req = ExportLogsServiceRequest::new(vec![
 //!    ResourceLogs::build(Resource::default())
@@ -50,17 +46,12 @@
 //! // Create a new OtapPdata with default context
 //! let mut pdata = OtapPdata::new_default(OtlpProtoBytes::ExportLogsRequest(buf).into());
 //!
-<<<<<<< HEAD
 //! // Take the payload, convert to Otap Arrow Records
 //! let otap_arrow_records: OtapArrowRecords = pdata.take_payload().try_into().unwrap();
 //!
 //! // convert to OTAP Arrow Bytes
 //! let mut pdata = OtapPdata::new_default(otap_arrow_records.into());
 //! let otap_arrow_bytes: OtapArrowBytes = pdata.take_payload().try_into().unwrap();
-=======
-//! // convert to Otap Arrow Records
-//! let otap_arrow_records: OtapArrowRecords = otap_pdata.try_into().unwrap();
->>>>>>> 7b9140f2
 //! ```
 //!
 //! Internally, conversions are happening using various utility functions:
@@ -86,7 +77,9 @@
 //!                                      └─────────────────────────┘                                          
 //! ```
 
+pub use super::context::{Context, Register, ReplyState, ReplyTo};
 use crate::encoder::encode_spans_otap_batch;
+use crate::encoder::{encode_logs_otap_batch, encode_spans_otap_batch};
 use crate::{encoder::encode_logs_otap_batch, grpc::OtapArrowBytes};
 use otap_df_config::experimental::SignalType;
 use otap_df_pdata_views::otlp::bytes::logs::RawLogsData;
@@ -94,12 +87,6 @@
 use otel_arrow_rust::otap::OtapArrowRecords;
 use otel_arrow_rust::otlp::{logs::logs_from, metrics::metrics_from, traces::traces_from};
 use prost::{EncodeError, Message};
-
-<<<<<<< HEAD
-pub use super::context::{Context, Register, ReplyState, ReplyTo};
-=======
-use crate::encoder::{encode_logs_otap_batch, encode_spans_otap_batch};
->>>>>>> 7b9140f2
 
 /// module contains related to pdata
 pub mod error {
@@ -262,7 +249,6 @@
     #[must_use]
     pub fn signal_type(&self) -> SignalType {
         match self {
-<<<<<<< HEAD
             Self::OtlpBytes(value) => value.signal_type(),
             Self::OtapArrowBytes(value) => value.signal_type(),
             Self::OtapArrowRecords(value) => value.signal_type(),
@@ -299,10 +285,6 @@
             Self::OtlpBytes(value) => value.num_items(),
             Self::OtapArrowBytes(value) => value.num_items(),
             Self::OtapArrowRecords(value) => value.num_items(),
-=======
-            Self::OtlpBytes(inner) => inner.signal_type(),
-            Self::OtapArrowRecords(inner) => inner.signal_type(),
->>>>>>> 7b9140f2
         }
     }
 }
@@ -459,7 +441,6 @@
     }
 }
 
-<<<<<<< HEAD
 impl OtapPayloadExt for OtapArrowBytes {
     fn signal_type(&self) -> SignalType {
         match self {
@@ -506,8 +487,6 @@
     }
 }
 
-=======
->>>>>>> 7b9140f2
 /* -------- Conversion implementations -------- */
 
 impl From<OtapArrowRecords> for OtapPayload {
@@ -522,7 +501,6 @@
     }
 }
 
-<<<<<<< HEAD
 impl From<OtlpProtoBytes> for OtapPayload {
     fn from(value: OtlpProtoBytes) -> Self {
         Self::OtlpBytes(value)
@@ -530,21 +508,13 @@
 }
 
 impl TryFrom<OtapPayload> for OtapArrowRecords {
-=======
-impl TryFrom<OtapPdata> for OtapArrowRecords {
->>>>>>> 7b9140f2
     type Error = error::Error;
 
     fn try_from(value: OtapPayload) -> Result<Self, Self::Error> {
         match value {
-<<<<<<< HEAD
             OtapPayload::OtapArrowBytes(value) => value.try_into(),
             OtapPayload::OtapArrowRecords(value) => Ok(value),
             OtapPayload::OtlpBytes(value) => value.try_into(),
-=======
-            OtapPdata::OtapArrowRecords(otap_batch) => Ok(otap_batch),
-            OtapPdata::OtlpBytes(otlp_bytes) => otlp_bytes.try_into(),
->>>>>>> 7b9140f2
         }
     }
 }
@@ -554,7 +524,6 @@
 
     fn try_from(value: OtapPayload) -> Result<Self, Self::Error> {
         match value {
-<<<<<<< HEAD
             OtapPayload::OtapArrowBytes(value) => value.try_into(),
             OtapPayload::OtapArrowRecords(value) => value.try_into(),
             OtapPayload::OtlpBytes(value) => Ok(value),
@@ -574,14 +543,6 @@
     }
 }
 
-=======
-            OtapPdata::OtapArrowRecords(otap_batch) => otap_batch.try_into(),
-            OtapPdata::OtlpBytes(otlp_bytes) => Ok(otlp_bytes),
-        }
-    }
-}
-
->>>>>>> 7b9140f2
 impl TryFrom<OtapArrowRecords> for OtlpProtoBytes {
     type Error = error::Error;
 
@@ -705,19 +666,15 @@
         assert!(matches!(otlp_bytes, OtlpProtoBytes::ExportLogsRequest(_)));
         let pdata: OtapPayload = otlp_bytes.into();
 
-<<<<<<< HEAD
         // test can go OtlpProtoBytes -> OTAPData
         let otap_data: OtapArrowBytes = pdata.try_into().unwrap();
         assert!(matches!(otap_data, OtapArrowBytes::ArrowLogs(_)));
         let pdata: OtapPayload = otap_data.into();
 
-=======
->>>>>>> 7b9140f2
         let otlp_bytes: OtlpProtoBytes = pdata.try_into().unwrap();
         assert!(matches!(otlp_bytes, OtlpProtoBytes::ExportLogsRequest(_)));
         let pdata: OtapPayload = otlp_bytes.into();
 
-<<<<<<< HEAD
         // test can go otap_batch -> OTAPData
         let otap_batch: OtapArrowRecords = pdata.try_into().unwrap();
         let pdata: OtapPayload = otap_batch.into();
@@ -725,8 +682,6 @@
         assert!(matches!(otap_data, OtapArrowBytes::ArrowLogs(_)));
         let pdata: OtapPayload = otap_data.into();
 
-=======
->>>>>>> 7b9140f2
         let otap_batch: OtapArrowRecords = pdata.try_into().unwrap();
         assert!(matches!(otap_batch, OtapArrowRecords::Logs(_)));
     }
@@ -1053,14 +1008,10 @@
         // Test signal_type for OtapPdata variants
         let pdata_logs = OtapPayload::OtlpBytes(OtlpProtoBytes::ExportLogsRequest(vec![]));
         let pdata_metrics =
-<<<<<<< HEAD
             OtapPayload::OtapArrowRecords(OtapArrowRecords::Metrics(Default::default()));
         let pdata_traces =
             OtapPayload::OtapArrowBytes(OtapArrowBytes::ArrowTraces(Default::default()));
 
-=======
-            OtapPdata::OtapArrowRecords(OtapArrowRecords::Metrics(Default::default()));
->>>>>>> 7b9140f2
         assert_eq!(pdata_logs.signal_type(), SignalType::Logs);
         assert_eq!(pdata_metrics.signal_type(), SignalType::Metrics);
     }
