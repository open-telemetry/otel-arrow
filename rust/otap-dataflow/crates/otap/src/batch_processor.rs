// Copyright The OpenTelemetry Authors
// SPDX-License-Identifier: Apache-2.0

//! OTAP batch processor.  Batches OtapPdata by item count or timer,
//! uses the lower-level otap_df_pdata::otap::groups module for
//! merging and splitting batches.
//!
//! Configuration is modelled on the (original) OpenTelemetry batch
//! processor, not the relatively-new exporterhelper batcher, which
//! supports batching by a sizer "bytes", "requests", or "items".
//!
//! There are two limits, a lower bound and an upper bound. Both are
//! optional, the user can set one or the other or both. This
//! component uses only the lower of the two numbers, along with the
//! timeout.  Whether it reaches the lower bound or the timeout first,
//! it will flush pending data. If the upper bound is set, merging and
//! splitting will take place, otherwise only merging is performed.
//!
//! When this component flushes because it has reached a limit, and
//! splitting is configured, it means there can be residual data left
//! after flushing. Retained data is always "first in line" for
//! considering in the next flush event. Note that the lower-level
//! function in otap_df_pdata::otap::groups is required to support
//! "in-line" batching (see that component for the definition).
//!
//! This component should be installed before any retry processor
//! (i.e., only retry after batching). This component does not support
//! Interests::RETURN_DATA because (a) more memory required, (b) forces
//! whole-request retry (instead of partial).

use crate::OTAP_PROCESSOR_FACTORIES;
use crate::accessory::slots::{Key as SlotKey, State as SlotState};
use crate::pdata::{Context, OtapPdata};
use async_trait::async_trait;
use bytes::Bytes;
use linkme::distributed_slice;
use otap_df_config::SignalType;
use otap_df_config::error::Error as ConfigError;
use otap_df_config::node::NodeUserConfig;
use otap_df_engine::{
    ConsumerEffectHandlerExtension, Interests, ProducerEffectHandlerExtension,
    config::ProcessorConfig,
    control::{AckMsg, CallData, NackMsg, NodeControlMsg},
    error::{Error as EngineError, ProcessorErrorKind},
    local::processor as local,
    message::Message,
    node::NodeId,
    processor::ProcessorWrapper,
};
use otap_df_pdata::otap::OtapArrowRecords;
use otap_df_pdata::otap::batching::make_output_batches;
use otap_df_pdata::{OtapPayload, OtlpProtoBytes};
use otap_df_telemetry::instrument::Counter;
use otap_df_telemetry::metrics::MetricSet;
use otap_df_telemetry_macros::metric_set;
use serde::{Deserialize, Serialize};
use serde_json::Value;
use std::num::NonZeroU64;
use std::num::NonZeroUsize;
use std::sync::Arc;
use std::time::{Duration, Instant};

/// URN for the OTAP batch processor
pub const OTAP_BATCH_PROCESSOR_URN: &str = "urn:otel:batch:processor";

/// Default configuration values (parity-aligned as we confirm Go defaults)
pub const DEFAULT_MIN_SIZE_ITEMS: usize = 8192;

/// Timeout in milliseconds for periodic flush
pub const DEFAULT_TIMEOUT_MS: u64 = 200;

/// Log messages
const LOG_MSG_DROP_CONVERSION_FAILED: &str =
    "OTAP batch processor: dropping message: OTAP conversion failed";
const LOG_MSG_BATCHING_FAILED_PREFIX: &str = "OTAP batch processor: low-level batching failed for";
const LOG_MSG_BATCHING_FAILED_SUFFIX: &str = "; dropping";

/// How to size a batch.
///
/// Note: these are not always supported. In the present code, the only
/// supported Sizer value is Items. We expect future support for bytes and
/// requests sizers.
#[derive(Debug, Clone, Serialize, Deserialize, PartialEq)]
#[serde(rename_all = "lowercase")]
pub enum Sizer {
    /// Count requests. This metric counts one per OtapPdata message.
    Requests,
    /// Count items.  The number of log records, trace spans, or
    /// metric data points.
    Items,
    /// Count bytes.
    Bytes,
}

/// Batch processor configuration.
#[derive(Debug, Clone, Deserialize)]
pub struct Config {
    /// Flush current batch when this count is reached, as a
    /// minimum. Measures the quantity indicated by `sizer`. When
    /// pending data reaches this threshold a new batch will form and
    /// be sent.
    #[serde(default = "default_min_size_items")]
    pub min_size: Option<NonZeroUsize>,

    /// Optionally limit batch sizes to an upper bound. Measured in
    /// the quantity indicated by `sizer`, as described for min_size.
    /// This limit is passed to the lower-level batching logic as a
    /// not-to-exceed maximum.
    #[serde(default = "default_max_size_items")]
    pub max_size: Option<NonZeroUsize>,

    /// The sizer, "requests", "items", or "bytes".  See `Sizer`.
    #[serde(default = "default_sizer_items")]
    pub sizer: Sizer,

    /// Flush non-empty batches on this interval, which may be 0 for
    /// immediate flush or None for no timeout.
    #[serde(with = "humantime_serde", default = "default_timeout_duration")]
    pub timeout: Duration,

    /// Limits the number of pending requests for ack/nack tracking.
    #[serde(default = "default_inbound_request_limit")]
    pub inbound_request_limit: NonZeroUsize,

    /// Limits the number of outbound requests for ack/nack tracking.
    #[serde(default = "default_outbound_request_limit")]
    pub outbound_request_limit: NonZeroUsize,
}

const fn default_min_size_items() -> Option<NonZeroUsize> {
    NonZeroUsize::new(DEFAULT_MIN_SIZE_ITEMS)
}

const fn default_sizer_items() -> Sizer {
    Sizer::Items
}

const fn default_max_size_items() -> Option<NonZeroUsize> {
    // No upper-bound
    None
}

const fn default_timeout_duration() -> Duration {
    Duration::from_millis(DEFAULT_TIMEOUT_MS)
}

const fn default_inbound_request_limit() -> NonZeroUsize {
    NonZeroUsize::new(1024).expect("ok") // default_min_size/8
}

const fn default_outbound_request_limit() -> NonZeroUsize {
    NonZeroUsize::new(512).expect("ok") // default_min_size/16
}

impl Default for Config {
    fn default() -> Self {
        Self {
            min_size: default_min_size_items(),
            max_size: default_max_size_items(),
            sizer: default_sizer_items(),
            timeout: default_timeout_duration(),
            inbound_request_limit: default_inbound_request_limit(),
            outbound_request_limit: default_outbound_request_limit(),
        }
    }
}

impl Config {
    /// Validates the configuration.
    pub fn validate(&self) -> Result<(), ConfigError> {
        // At least one size is set.
        if self.min_size.or(self.max_size).is_none() {
            return Err(ConfigError::InvalidUserConfig {
                error: "max_size or min_size must be set".into(),
            });
        }

        // Presently we have only the OTAP mode of batching, which supports only Items.
        if self.sizer != Sizer::Items {
            return Err(ConfigError::InvalidUserConfig {
                error: "sizer: must be items".into(),
            });
        }

        // If both sizes are set, check max_size is >= the batch_size.
        if let (Some(max_size), Some(batch_size)) = (self.max_size, self.min_size) {
            if max_size < batch_size {
                return Err(ConfigError::InvalidUserConfig {
                    error: format!(
                        "max_size ({}) must be >= min_size ({}) or unset",
                        max_size, batch_size,
                    ),
                });
            }
        }

        // Zero-timeout is a valid split-only configuration.
        if self.timeout == Duration::ZERO {
            if let Some(batch_size) = self.min_size {
                return Err(ConfigError::InvalidUserConfig {
                    error: format!("min_size ({}) requires a timeout", batch_size),
                });
            }
            if self.max_size.is_none() {
                return Err(ConfigError::InvalidUserConfig {
                    error: "max_size required for split-only (no timeout) configuration".into(),
                });
            }
        }

        Ok(())
    }
}

/// Per-signal state
struct SignalBatches {
    logs: SignalBuffer,
    metrics: SignalBuffer,
    traces: SignalBuffer,
}

/// Per-input wait context, including the arriving request's context.
struct BatchContext {
    /// Original request context.
    ctx: Context,
    /// Number of outbounds
    outbound: usize,
}

/// Portion of input wait context
struct BatchPortion {
    /// The number of these matches Signalbuffer.inbound[inkey]
    inkey: Option<SlotKey>,
    /// Number of items
    items: usize,
}

#[derive(Default)]
struct Inputs<T> {
    /// Input batches.
    pending: Vec<T>,

    /// Waiter context
    context: Vec<BatchPortion>,

    /// A count defined by num_items(), number of spans, log records, or metric data points.
    items: usize,
}

#[derive(Default)]
struct InputsPair {
    otlp: Inputs<OtlpProtoBytes>,
    otap: Inputs<OtapArrowRecords>,
}

struct MultiContext {
    inputs: Vec<BatchPortion>,
    pos: usize,
}

/// Per-signal buffer state
struct SignalBuffer {
    /// Pending input state.
    inputs: InputsPair,

    /// Map of inbound requests.  This contains a limited number of pending request
    /// contexts with details for the impl to notify after an outcome is available.
    inbound: SlotState<BatchContext>,

    /// Map of outbound requests.  This contains the assignments from each input
    /// batch, each a corresponding (maybe partial) inbound context.
    outbound: SlotState<Vec<BatchPortion>>,

    /// Arrival time of the oldest data. This is reset whenever the number in the
    /// pending Inputs becomes non-empty.
    arrival: Option<Instant>,
}

/// Local (!Send) batch processor
pub struct BatchProcessor {
    config: Config,
    signals: SignalBatches,
    lower_limit: NonZeroUsize,
    metrics: MetricSet<BatchProcessorMetrics>,
}

/// There are three reasons to flush.
#[derive(Copy, Clone, Debug, PartialEq, Eq)]
enum FlushReason {
    Size,
    Timer,
    Shutdown,
}

/// Minimal, essential metrics for the batch processor.
#[metric_set(name = "otap.processor.batch")]
#[derive(Debug, Default, Clone)]
pub struct BatchProcessorMetrics {
    /// Total items consumed for logs signal
    #[metric(unit = "{item}")]
    consumed_items_logs: Counter<u64>,
    /// Total items consumed for metrics signal
    #[metric(unit = "{item}")]
    consumed_items_metrics: Counter<u64>,
    /// Total items consumed for traces signal
    #[metric(unit = "{item}")]
    consumed_items_traces: Counter<u64>,

    /// Total batches consumed for logs signal
    #[metric(unit = "{item}")]
    consumed_batches_logs: Counter<u64>,
    /// Total batches consumed for metrics signal
    #[metric(unit = "{item}")]
    consumed_batches_metrics: Counter<u64>,
    /// Total batches consumed for traces signal
    #[metric(unit = "{item}")]
    consumed_batches_traces: Counter<u64>,

    /// Total items produced for logs signal
    #[metric(unit = "{item}")]
    produced_items_logs: Counter<u64>,
    /// Total items produced for metrics signal
    #[metric(unit = "{item}")]
    produced_items_metrics: Counter<u64>,
    /// Total items produced for traces signal
    #[metric(unit = "{item}")]
    produced_items_traces: Counter<u64>,

    /// Total batches produced for logs signal
    #[metric(unit = "{item}")]
    produced_batches_logs: Counter<u64>,
    /// Total batches produced for metrics signal
    #[metric(unit = "{item}")]
    produced_batches_metrics: Counter<u64>,
    /// Total batches produced for traces signal
    #[metric(unit = "{item}")]
    produced_batches_traces: Counter<u64>,

    /// Number of flushes triggered by size threshold (all signals)
    #[metric(unit = "{flush}")]
    flushes_size: Counter<u64>,
    /// Number of flushes triggered by timer (all signals)
    #[metric(unit = "{flush}")]
    flushes_timer: Counter<u64>,

    /// Number of messages dropped due to conversion failures
    #[metric(unit = "{msg}")]
    dropped_conversion: Counter<u64>,
    /// Number of batches for which errors encountered
    #[metric(unit = "{error}")]
    batching_errors: Counter<u64>,
    /// Number of empty records dropped
    #[metric(unit = "{msg}")]
    dropped_empty_records: Counter<u64>,
}

fn nzu_to_nz64(nz: Option<NonZeroUsize>) -> Option<NonZeroU64> {
    nz.map(|nz| NonZeroU64::new(nz.get() as u64).expect("nonzero"))
}

async fn log_batching_failed(
    effect: &mut local::EffectHandler<OtapPdata>,
    signal: SignalType,
    err: &impl std::fmt::Display,
) {
    effect
        .info(&format!(
            "{LOG_MSG_BATCHING_FAILED_PREFIX} {signal:?}: {err}{LOG_MSG_BATCHING_FAILED_SUFFIX}"
        ))
        .await;
}

impl BatchProcessor {
    /// Parse JSON config and build the processor instance with the provided metrics set.
    /// This function does not wrap the processor into a ProcessorWrapper so callers can
    /// preserve the original NodeUserConfig (including out_ports/default_out_port).
    pub fn build_from_json(
        cfg: &Value,
        metrics: MetricSet<BatchProcessorMetrics>,
    ) -> Result<Self, ConfigError> {
        let config: Config =
            serde_json::from_value(cfg.clone()).map_err(|e| ConfigError::InvalidUserConfig {
                error: format!("invalid OTAP batch processor config: {e}"),
            })?;

        // This checks that if both are present, max_size >= batch_size, and
        // that at least one is present so that lower_limit is valid below.
        config.validate()?;

        let signals = SignalBatches::new(&config);
        let lower_limit = config.min_size.or(config.max_size).expect("valid");

        Ok(BatchProcessor {
            config,
            signals,
            lower_limit,
            metrics,
        })
    }

    /// Backward-compatible helper used by unit tests to construct a processor wrapper
    /// directly from JSON. Note: This creates a fresh NodeUserConfig without out_ports,
    /// which is fine for unit tests that do not rely on engine wiring.
    pub fn from_config(
        node: NodeId,
        cfg: &Value,
        proc_cfg: &ProcessorConfig,
        metrics: MetricSet<BatchProcessorMetrics>,
    ) -> Result<ProcessorWrapper<OtapPdata>, ConfigError> {
        let proc = Self::build_from_json(cfg, metrics)?;
        let user_config = Arc::new(NodeUserConfig::new_processor_config(
            OTAP_BATCH_PROCESSOR_URN,
        ));
        Ok(ProcessorWrapper::local(proc, node, user_config, proc_cfg))
    }

    /// Flush all per-signal buffers (logs, metrics, traces).
    async fn flush_shutdown(
        &mut self,
        effect: &mut local::EffectHandler<OtapPdata>,
    ) -> Result<(), EngineError> {
        for signal in [SignalType::Logs, SignalType::Traces, SignalType::Metrics] {
            self.flush_signal_impl(signal, effect, Instant::now(), FlushReason::Shutdown)
                .await?;
        }
        Ok(())
    }

    /// Process one incoming batch. Immediately acks empty requests.
    /// If this input causes pending data to exceed the lower bound, it will
    /// flush at least one output.
    async fn process_signal_impl(
        &mut self,
        //signal: SignalType,
        effect: &mut local::EffectHandler<OtapPdata>,
        //ctx: Context,
        //rec: OtapArrowRecords,
        request: OtapPdata,
    ) -> Result<(), EngineError> {
        let signal = request.signal_type();
        let items = request.num_items();

        if items == 0 {
            self.metrics.dropped_empty_records.inc();
            effect.notify_ack(AckMsg::new(request)).await?;
            return Ok(());
        }

        // Increment consumed_items for the appropriate signal
        let buffer = match signal {
            SignalType::Logs => {
                self.metrics.consumed_items_logs.add(items as u64);
                self.metrics.consumed_batches_logs.add(1);
                &mut self.signals.logs
            }
            SignalType::Metrics => {
                self.metrics.consumed_items_metrics.add(items as u64);
                self.metrics.consumed_batches_metrics.add(1);
                &mut self.signals.metrics
            }
            SignalType::Traces => {
                self.metrics.consumed_items_traces.add(items as u64);
                self.metrics.consumed_batches_traces.add(1);
                &mut self.signals.traces
            }
        };

        let (ctx, payload) = request.into_parts();

        // If there are subscribers, calculate an inbound slot key.
        let inkey = ctx
            .has_subscribers()
            .then(|| {
                buffer
                    .inbound
                    .allocate(|| {
                        (
                            BatchContext { ctx, outbound: 0 },
                            (), // not used
                        )
                    })
                    .ok_or_else(|| EngineError::ProcessorError {
                        processor: effect.processor_id(),
                        kind: ProcessorErrorKind::Other,
                        error: "inbound slots not available".into(),
                        source_detail: "".into(),
                    })
            })
            .transpose()?
            .map(|(bc, _)| bc);

        // Set the arrival time when the current input is empty.
        let timeout = self.config.timeout;
        let mut arrival: Option<Instant> = None;
        if timeout != Duration::ZERO && buffer.is_empty() {
            let now = Instant::now();
            arrival = Some(now);
            buffer.set_arrival(signal, now, timeout, effect).await?;
        }

        buffer
            .inputs
            .accept(payload, BatchPortion::new(inkey, items));

        // Flush based on size when the batch reaches the lower limit.
        if self.config.timeout != Duration::ZERO && buffer.inputs.items < self.lower_limit.get() {
            Ok(())
        } else {
            self.flush_signal_impl(
                signal,
                effect,
                arrival.unwrap_or_else(Instant::now),
                FlushReason::Size,
            )
            .await
        }
    }

    /// Flushes all of the input, merging and splitting as necessary to
    /// respect the optional limit. Reason-specific behavior:
    ///
    /// - If Timer and it is arriving early, ignore. This happens because
    ///   timers are not canceled.
    /// - If Size and the final output is smaller than the lower bound, it
    ///   will be retained as first-in-line.
    async fn flush_signal_impl(
        &mut self,
        signal: SignalType,
        effect: &mut local::EffectHandler<OtapPdata>,
        now: Instant,
        reason: FlushReason,
    ) -> Result<(), EngineError> {
        let buffer = match signal {
            SignalType::Logs => &mut self.signals.logs,
            SignalType::Metrics => &mut self.signals.metrics,
            SignalType::Traces => &mut self.signals.traces,
        };

        // If the input is empty.
        if buffer.inputs.is_empty() {
            return Ok(());
        }
        // If this is a timer-based flush and we were called too soon,
        // skip. this may happen if the batch for which the timer was set
        // flushes for size before the timer.
        if reason == FlushReason::Timer
            && self.config.timeout != Duration::ZERO
            && now.duration_since(buffer.arrival.expect("timed")) < self.config.timeout
        {
            return Ok(());
        }

        let mut inputs = buffer.inputs.drain();

        match reason {
            FlushReason::Size => self.metrics.flushes_size.inc(),
            FlushReason::Timer => self.metrics.flushes_timer.inc(),
            FlushReason::Shutdown => {}
        }

        let count = inputs.requests();
        let upper_limit = self.config.max_size;
        let pending = inputs.take_pending();
        let mut output_batches =
            match make_output_batches(signal, nzu_to_nz64(upper_limit), pending) {
                Ok(v) => v,
                Err(e) => {
                    self.metrics.batching_errors.add(count as u64);
                    log_batching_failed(effect, signal, &e).await;
                    let str = e.to_string();
                    let res = Err(str.clone());
                    // In this case, we are sending failure to all the pending inputs.
                    buffer
                        .handle_partial_responses(signal, effect, &res, inputs.context)
                        .await?;
                    return Err(EngineError::InternalError { message: str });
                }
            };

        // If size-triggered and we requested splitting (upper_limit is Some), re-buffer the last partial
        // output if it is smaller than the configured lower_limit. Timer/Shutdown flush everything.
        if self.config.timeout != Duration::ZERO
            && reason == FlushReason::Size
            && upper_limit.is_some()
            && output_batches.len() > 1
        {
            debug_assert!(output_batches[0].num_items() >= self.lower_limit.get());

            if let Some(last_items) = output_batches.last().map(|last| last.num_items()) {
                if last_items < self.lower_limit.get() {
                    buffer.take_remaining(&mut inputs, &mut output_batches, last_items);

                    // We use the latest arrival time as the new arrival for timeout purposes.
                    buffer
                        .set_arrival(signal, now, self.config.timeout, effect)
                        .await?;
                }
            }
        }

        let mut input_context = inputs.take_context();

        for records in output_batches {
            let items = records.num_items();
            let mut pdata = OtapPdata::new(Context::default(), records.into());

            // Increment produced_items for the appropriate signal
            match signal {
                SignalType::Logs => {
                    self.metrics.produced_items_logs.add(items as u64);
                    self.metrics.produced_batches_logs.add(1);
                }
                SignalType::Metrics => {
                    self.metrics.produced_items_metrics.add(items as u64);
                    self.metrics.produced_batches_metrics.add(1);
                }
                SignalType::Traces => {
                    self.metrics.produced_items_traces.add(items as u64);
                    self.metrics.produced_batches_traces.add(1);
                }
            }

            // If any items require notification, get an outbound slot and subscribe.
            if let Some(ctxs) = buffer.drain_context(items, &mut input_context) {
                let (outkey, _notused) =
                    buffer.outbound.allocate(|| (ctxs, ())).ok_or_else(|| {
                        EngineError::ProcessorError {
                            processor: effect.processor_id(),
                            kind: ProcessorErrorKind::Other,
                            error: "outbound slots not available".into(),
                            source_detail: "".into(),
                        }
                    })?;

                effect.subscribe_to(
                    Interests::NACKS | Interests::ACKS,
                    outkey.into(),
                    &mut pdata,
                );
            }
            effect.send_message(pdata).await?;
        }

        Ok(())
    }

    async fn handle_ack(
        &mut self,
        effect: &mut local::EffectHandler<OtapPdata>,
        ack: AckMsg<OtapPdata>,
    ) -> Result<(), EngineError> {
        self.handle_response(ack.accepted.signal_type(), ack.calldata, effect, &Ok(()))
            .await
    }

    async fn handle_nack(
        &mut self,
        effect: &mut local::EffectHandler<OtapPdata>,
        nack: NackMsg<OtapPdata>,
    ) -> Result<(), EngineError> {
        let res = Err(nack.reason);
        self.handle_response(nack.refused.signal_type(), nack.calldata, effect, &res)
            .await
    }

    async fn handle_response(
        &mut self,
        signal: SignalType,
        calldata: CallData,
        effect: &mut local::EffectHandler<OtapPdata>,
        res: &Result<(), String>,
    ) -> Result<(), EngineError> {
        if calldata.is_empty() {
            return Ok(());
        }
        let buffer = match signal {
            SignalType::Logs => &mut self.signals.logs,
            SignalType::Metrics => &mut self.signals.metrics,
            SignalType::Traces => &mut self.signals.traces,
        };
        let outkey: SlotKey = calldata.try_into()?;

        if let Some(parts) = buffer.outbound.take(outkey) {
            buffer
                .handle_partial_responses(signal, effect, res, parts)
                .await?;
        }

        Ok(())
    }
}

/// Factory function to create a batch processor.
pub fn create_otap_batch_processor(
    pipeline_ctx: otap_df_engine::context::PipelineContext,
    node: NodeId,
    node_config: Arc<NodeUserConfig>,
    processor_config: &ProcessorConfig,
) -> Result<ProcessorWrapper<OtapPdata>, ConfigError> {
    let metrics = pipeline_ctx.register_metrics::<BatchProcessorMetrics>();
    let proc = BatchProcessor::build_from_json(&node_config.config, metrics)?;
    Ok(ProcessorWrapper::local(
        proc,
        node,
        node_config,
        processor_config,
    ))
}

#[async_trait(?Send)]
impl local::Processor<OtapPdata> for BatchProcessor {
    async fn process(
        &mut self,
        msg: Message<OtapPdata>,
        effect: &mut local::EffectHandler<OtapPdata>,
    ) -> Result<(), EngineError> {
        match msg {
            Message::Control(ctrl) => match ctrl {
                NodeControlMsg::Config { .. } => Ok(()),
                NodeControlMsg::Shutdown { .. } => {
                    self.flush_shutdown(effect).await?;
                    Ok(())
                }
                NodeControlMsg::CollectTelemetry {
                    mut metrics_reporter,
                } => metrics_reporter.report(&mut self.metrics).map_err(|e| {
                    EngineError::InternalError {
                        message: e.to_string(),
                    }
                }),
                NodeControlMsg::DelayedData { data, when } => {
                    let signal = data.signal_type();
                    self.flush_signal_impl(signal, effect, when, FlushReason::Timer)
                        .await?;
                    Ok(())
                }
                NodeControlMsg::Ack(ack) => self.handle_ack(effect, ack).await,
                NodeControlMsg::Nack(nack) => self.handle_nack(effect, nack).await,
                NodeControlMsg::TimerTick { .. } => unreachable!(),
            },
            Message::PData(request) => self.process_signal_impl(effect, request).await,
        }
    }
}

impl SignalBatches {
    fn new(config: &Config) -> Self {
        Self {
            logs: SignalBuffer::new(config),
            traces: SignalBuffer::new(config),
            metrics: SignalBuffer::new(config),
        }
    }
}

impl BatchPortion {
    fn new(inkey: Option<SlotKey>, items: usize) -> Self {
        Self { inkey, items }
    }
}

impl MultiContext {
    fn new(inputs: Vec<BatchPortion>) -> Self {
        Self { inputs, pos: 0 }
    }
}

impl<T> Inputs<T> {
    fn drain(&mut self) -> Self {
        Self {
            pending: self.pending.drain(..).collect(),
            context: self.context.drain(..).collect(),
            items: std::mem::take(&mut self.items),
        }
    }

    fn is_empty(&self) -> bool {
        self.items == 0
    }

    fn requests(&self) -> usize {
        self.pending.len()
    }

    fn accept(&mut self, batch: T, part: BatchPortion) {
        self.items += part.items;
        self.pending.push(batch);
        self.context.push(part);
    }

    fn take_pending(&mut self) -> Vec<T> {
        std::mem::take(&mut self.pending)
    }

    fn take_context(&mut self) -> MultiContext {
        MultiContext::new(std::mem::take(&mut self.context))
    }
}

impl SignalBuffer {
    fn new(cfg: &Config) -> Self {
        Self {
<<<<<<< HEAD
            inputs: InputsPair::default(),
            inbound: SlotState::new(1000),
            outbound: SlotState::new(1000),
=======
            inputs: Inputs::default(),
            inbound: SlotState::new(cfg.inbound_request_limit.get()),
            outbound: SlotState::new(cfg.outbound_request_limit.get()),
>>>>>>> 6bf227ca
            arrival: None,
        }
    }

    /// Takes the residual batch, used in case the final output is less than
    /// the lower bound. This removes the last output btach, the corresponding
    /// context, and places it back in the pending buffer as the first in line.
    fn take_remaining<T>(
        &mut self,
        from_inputs: &mut Inputs<T>,
        output_batches: &mut Vec<T>,
        last_items: usize,
    ) {
        // SAFETY: protected by output_batches.len() > 1.
        let remaining = output_batches.pop().expect("has last");
        let last_input = from_inputs.context.last().expect("has last");
        let new_part = BatchPortion::new(last_input.inkey, last_items);

        from_inputs.items -= last_items;

        self.inputs.accept(remaining, new_part);
    }

    /// Using a multi-context corresponding with the input pending
    /// data, and considering an output item count for a single output
    /// batch, this determines the set of (maybe partial) pending
    /// batches that correspond. When merging only (not splitting),
    /// this will return the entire set of pending contexts; when
    /// splitting, this will return all except the portion that was
    /// retained as first-in-line.
    fn drain_context(
        &mut self,
        mut items: usize,
        contexts: &mut MultiContext,
    ) -> Option<Vec<BatchPortion>> {
        let mut out = Vec::new();

        while items > 0 && contexts.pos < contexts.inputs.len() {
            let bp = contexts.inputs.get_mut(contexts.pos).expect("valid");

            let take = bp.items.min(items);
            bp.items -= take;
            items -= take;

            if bp.items == 0 {
                contexts.pos += 1;
            }

            if let Some(inkey) = bp.inkey
                && let Some(batch) = self.inbound.get_mut(inkey)
            {
                batch.outbound += 1;

                out.push(BatchPortion::new(Some(inkey), take));
            }
        }

        (!out.is_empty()).then_some(out)
    }

    /// Handles a response, returning an Ack or Nack conditionally when
    /// the outcome is known. This implementation will return as soon as the
    /// first error is received, or it will return when every outbound context
    /// succeeds.
    async fn handle_partial_responses(
        &mut self,
        signal: SignalType,
        effect: &mut local::EffectHandler<OtapPdata>,
        res: &Result<(), String>,
        parts: Vec<BatchPortion>,
    ) -> Result<(), EngineError> {
        for part in parts {
            if let Some(inkey) = part.inkey {
                let removed = self.inbound.mutate(inkey, |batch| {
                    if res.is_err() {
                        false
                    } else if batch.outbound > 1 {
                        batch.outbound -= 1;
                        true
                    } else {
                        false
                    }
                });
                if let Some(mut batch) = removed {
                    let rdata =
                        OtapPdata::new(std::mem::take(&mut batch.ctx), OtapPayload::empty(signal));
                    if let Err(err) = res {
                        effect.notify_nack(NackMsg::new(err, rdata)).await?;
                    } else {
                        effect.notify_ack(AckMsg::new(rdata)).await?;
                    }
                }
            }
        }

        Ok(())
    }

    /// Called when a signal buffer changes state from zero to non-zero
    /// items.  Schedules a wakeup for the moment when the pending buffer
    /// should flush, where `now` is the current timestamp.
    async fn set_arrival(
        &mut self,
        signal: SignalType,
        now: Instant,
        timeout: Duration,
        effect: &mut local::EffectHandler<OtapPdata>,
    ) -> Result<(), EngineError> {
        self.arrival = Some(now);

        // TODO: We are using an empty DelayData request, which is
        // relatively bogus way to set a timer. We should revisit how
        // to set one-shot timers. Note! The processor trait does not
        // have a start() method, so it's relatively not easy to set a
        // periodic timer in this component. Note! This means we might
        // have a bunch of timers pending, when we want a timer we can
        // cancel.
        let wakeup: OtapPayload = match signal {
            SignalType::Logs => OtlpProtoBytes::ExportLogsRequest(Bytes::new()),
            SignalType::Metrics => OtlpProtoBytes::ExportMetricsRequest(Bytes::new()),
            SignalType::Traces => OtlpProtoBytes::ExportTracesRequest(Bytes::new()),
        }
        .into();

        effect
            .delay_data(
                now + timeout,
                Box::new(OtapPdata::new(Context::default(), wakeup)),
            )
            .await
            .map_err(|_| EngineError::ProcessorError {
                processor: effect.processor_id(),
                kind: ProcessorErrorKind::Other,
                error: "could not set one-shot timer".into(),
                source_detail: "".into(),
            })
    }
}

/// Register factory for OTAP batch processor
#[allow(unsafe_code)]
#[distributed_slice(OTAP_PROCESSOR_FACTORIES)]
pub static OTAP_BATCH_PROCESSOR_FACTORY: otap_df_engine::ProcessorFactory<OtapPdata> =
    otap_df_engine::ProcessorFactory {
        name: OTAP_BATCH_PROCESSOR_URN,
        create: |pipeline_ctx: otap_df_engine::context::PipelineContext,
                 node: NodeId,
                 node_config: Arc<NodeUserConfig>,
                 proc_cfg: &ProcessorConfig| {
            create_otap_batch_processor(pipeline_ctx, node, node_config, proc_cfg)
        },
    };

#[cfg(test)]
mod tests {
    use super::*;
    use crate::pdata::OtapPdata;
    use crate::testing::TestCallData;
    use otap_df_config::node::NodeUserConfig;
    use otap_df_config::node::{DispatchStrategy, HyperEdgeConfig, NodeKind};
    use otap_df_config::{PipelineGroupId, PipelineId};
    use otap_df_engine::config::ProcessorConfig;
    use otap_df_engine::context::ControllerContext;
    use otap_df_engine::control::{NodeControlMsg, PipelineControlMsg, pipeline_ctrl_msg_channel};
    use otap_df_engine::message::Message;
    use otap_df_engine::node::Node;
    use otap_df_engine::testing::processor::TestRuntime;
    use otap_df_engine::testing::test_node;
    use otap_df_pdata::encode::{encode_logs_otap_batch, encode_spans_otap_batch};
    use otap_df_pdata::otap::OtapArrowRecords;
    use otap_df_pdata::proto::OtlpProtoMessage;
    use otap_df_pdata::proto::opentelemetry::common::v1::InstrumentationScope;
    use otap_df_pdata::proto::opentelemetry::logs::v1::{
        LogRecord, LogsData, ResourceLogs, ScopeLogs,
    };
    use otap_df_pdata::proto::opentelemetry::trace::v1::{
        ResourceSpans, ScopeSpans, Span, TracesData,
    };
    use otap_df_pdata::testing::equiv::assert_equivalent;
    use otap_df_pdata::testing::fixtures::DataGenerator;
    use otap_df_pdata::testing::round_trip::otap_to_otlp;
    use otap_df_telemetry::registry::MetricsRegistryHandle;
    use serde_json::json;
    use std::collections::HashSet;
    use std::sync::Arc;
    use std::time::{Duration, Instant};

    /// Helper to create test pipeline context
    fn create_test_pipeline_context() -> (
        otap_df_engine::context::PipelineContext,
        MetricsRegistryHandle,
    ) {
        let metrics_registry = MetricsRegistryHandle::new();
        let controller_ctx = ControllerContext::new(metrics_registry.clone());
        let pipeline_ctx = controller_ctx.pipeline_context_with(
            PipelineGroupId::from("test_group".to_string()),
            PipelineId::from("test_pipeline".to_string()),
            0,
            0,
        );
        (pipeline_ctx, metrics_registry)
    }

    /// Helper to set up a test runtime with batch processor
    fn setup_test_runtime(
        cfg: Value,
    ) -> (
        MetricsRegistryHandle,
        otap_df_telemetry::reporter::MetricsReporter,
        otap_df_engine::testing::processor::TestPhase<OtapPdata>,
    ) {
        let rt = TestRuntime::new();
        let metrics_registry = rt.metrics_registry();
        let metrics_reporter = rt.metrics_reporter();

        // Create processor using TestRuntime's registry
        let controller = ControllerContext::new(metrics_registry.clone());
        let pipeline_ctx = controller.pipeline_context_with("grp".into(), "pipe".into(), 0, 0);
        let node = test_node("batch-processor-test");
        let mut node_config = NodeUserConfig::new_processor_config(OTAP_BATCH_PROCESSOR_URN);
        node_config.config = cfg;
        let proc_config = ProcessorConfig::new("batch");
        let proc =
            create_otap_batch_processor(pipeline_ctx, node, Arc::new(node_config), &proc_config)
                .expect("create processor");

        let phase = rt.set_processor(proc);

        (metrics_registry, metrics_reporter, phase)
    }

    /// Helper to verify consumed and produced item metrics
    fn verify_item_metrics(
        metrics_registry: &MetricsRegistryHandle,
        signal: SignalType,
        expected_items: usize,
    ) {
        let mut consumed_items = 0u64;
        let mut produced_items = 0u64;
        let mut consumed_batches = 0u64;
        let mut produced_batches = 0u64;

        metrics_registry.visit_current_metrics(|desc, _attrs, iter| {
            if desc.name == "otap.processor.batch" {
                for (field, value) in iter {
                    match (signal, field.name) {
                        (SignalType::Logs, "consumed.items.logs") => consumed_items = value,
                        (SignalType::Logs, "produced.items.logs") => produced_items = value,
                        (SignalType::Traces, "consumed.items.traces") => consumed_items = value,
                        (SignalType::Traces, "produced.items.traces") => produced_items = value,
                        (SignalType::Logs, "consumed.batches.logs") => consumed_batches = value,
                        (SignalType::Logs, "produced.batches.logs") => produced_batches = value,
                        (SignalType::Traces, "consumed.batches.traces") => consumed_batches = value,
                        (SignalType::Traces, "produced.batches.traces") => produced_batches = value,
                        _ => {}
                    }
                }
            }
        });

        assert_eq!(
            consumed_items as usize, expected_items,
            "consumed_items metric must match"
        );
        assert_eq!(
            produced_items as usize, expected_items,
            "produced_items metric must match"
        );
        assert!(produced_batches != 0, "produced_batches != 0");
        assert!(consumed_batches != 0, "consumed_batches != 0");
    }

    #[test]
    fn test_factory_config_ports() {
        // Build a pipeline context to register metrics
        let (pipeline_ctx, _registry) = create_test_pipeline_context();

        // Prepare a NodeUserConfig with an out_port and a default_out_port
        let mut nuc = NodeUserConfig::with_user_config(
            NodeKind::Processor,
            OTAP_BATCH_PROCESSOR_URN.into(),
            serde_json::json!({
                "batch_send_size": "1000",
            }),
        );
        let mut dests: HashSet<otap_df_config::NodeId> = HashSet::new();
        let _ = dests.insert("exporter".into());
        let edge = HyperEdgeConfig {
            destinations: dests,
            dispatch_strategy: DispatchStrategy::RoundRobin,
        };
        let _ = nuc.add_out_port("out_port".into(), edge);
        nuc.set_default_out_port("out_port");
        let nuc = Arc::new(nuc);

        // Create processor via factory and ensure the provided NodeUserConfig is preserved
        let proc_cfg = ProcessorConfig::new("batch");
        let node = test_node(proc_cfg.name.clone());
        let wrapper = create_otap_batch_processor(pipeline_ctx, node, nuc.clone(), &proc_cfg)
            .expect("factory should succeed");

        let uc = wrapper.user_config();
        assert!(uc.out_ports.contains_key("out_port"));
        assert_eq!(uc.default_out_port.as_deref(), Some("out_port"));
        let edge = &uc.out_ports["out_port"];
        assert!(edge.destinations.contains("exporter"));
    }

    #[test]
    fn test_default_config_ok() {
        let _cfg: Config = serde_json::from_value(json!({})).unwrap_or_default();
    }

    #[test]
    fn test_config_validation() {
        // Both sizes set, max >= batch: OK
        let cfg = Config {
            min_size: NonZeroUsize::new(100),
            max_size: NonZeroUsize::new(200),
            timeout: Duration::from_millis(100),
            ..Default::default()
        };
        assert!(cfg.validate().is_ok());

        // Only batch size: OK
        let cfg = Config {
            min_size: NonZeroUsize::new(100),
            max_size: None,
            timeout: Duration::from_millis(100),
            ..Default::default()
        };
        assert!(cfg.validate().is_ok());

        // Only max size: OK
        let cfg = Config {
            min_size: None,
            max_size: NonZeroUsize::new(200),
            timeout: Duration::from_millis(100),
            ..Default::default()
        };
        assert!(cfg.validate().is_ok());

        // Split-only: OK
        let cfg = Config {
            min_size: None,
            max_size: NonZeroUsize::new(100),
            timeout: Duration::ZERO,
            ..Default::default()
        };
        assert!(cfg.validate().is_ok());

        // Both None: ERROR
        let cfg = Config {
            min_size: None,
            max_size: None,
            timeout: Duration::from_millis(100),
            ..Default::default()
        };
        assert!(cfg.validate().is_err());

        // Max < batch: ERROR
        let cfg = Config {
            min_size: NonZeroUsize::new(200),
            max_size: NonZeroUsize::new(100),
            timeout: Duration::from_millis(100),
            ..Default::default()
        };
        assert!(cfg.validate().is_err());

        // lower-bound without timeout: ERROR
        let cfg = Config {
            min_size: NonZeroUsize::new(200),
            max_size: NonZeroUsize::new(100),
            timeout: Duration::ZERO,
            ..Default::default()
        };
        assert!(cfg.validate().is_err());
    }

    /// Test event: either process input or deliver pending timers
    enum TestEvent {
        Input(OtlpProtoMessage),
        Elapsed, // Signal to deliver all pending DelayedData messages
    }

    /// Policy for acking or nacking an output
    enum AckPolicy {
        Ack,
        Nack(&'static str),
    }

    /// Outputs collected at a specific event position
    #[derive(Clone)]
    struct EventOutputs {
        /// Outputs that arrived during this event
        outputs: Vec<OtapPdata>,
    }

    impl EventOutputs {
        fn messages(&self) -> Vec<OtlpProtoMessage> {
            (0..self.outputs.len()).map(|i| self.message(i)).collect()
        }

        fn message(&self, i: usize) -> OtlpProtoMessage {
            self.outputs
                .get(i)
                .map(|d| {
                    let payload: OtlpProtoBytes = d.clone().payload().try_into().expect("ok");
                    payload.try_into().expect("ok")
                })
                .expect("ok")
        }
    }

    fn run_batch_processor_test<F, P>(
        events: impl Iterator<Item = TestEvent>,
        subscribe: bool,
        config: Value,
        nack_policy: Option<P>,
        verify_outputs: F,
    ) where
        F: FnOnce(&[EventOutputs]) + Send + 'static,
        P: Fn(usize, &OtapPdata) -> AckPolicy + Send + 'static,
    {
        let (metrics_registry, metrics_reporter, phase) = setup_test_runtime(config);

        // Collect events and extract inputs for reference
        let events: Vec<TestEvent> = events.collect();
        let inputs_otlp: Vec<OtlpProtoMessage> = events
            .iter()
            .filter_map(|e| match e {
                TestEvent::Input(msg) => Some(msg.clone()),
                TestEvent::Elapsed => None,
            })
            .collect();

        let signal = inputs_otlp[0].signal_type();
        let input_item_count: usize = inputs_otlp.iter().map(|m| m.num_items()).sum();
        let num_inputs = inputs_otlp.len();
        let total_events = events.len();

        phase
            .run_test(move |mut ctx| async move {
                let (pipeline_tx, mut pipeline_rx) = pipeline_ctrl_msg_channel(10);
                ctx.set_pipeline_ctrl_sender(pipeline_tx);

                // Track outputs by event position
                let mut event_outputs: Vec<EventOutputs> = vec![
                    EventOutputs {
                        outputs: Vec::new()
                    };
                    total_events
                ];
                let mut received_acks: Vec<TestCallData> = Vec::new();
                let mut received_nacks: Vec<TestCallData> = Vec::new();

                // Track latest DelayedData message
                let mut pending_delay: Option<(Instant, Box<OtapPdata>)> = None;
                let mut input_idx = 0;
                let mut total_outputs = 0;

                // Process each event in sequence
                for (event_idx, event) in events.into_iter().enumerate() {
                    // Determine if this is an elapsed event
                    let is_elapsed = matches!(event, TestEvent::Elapsed);

                    // Process the event
                    match event {
                        TestEvent::Input(input_otlp) => {
                            // Convert and send input
                            let rec = match &input_otlp {
                                OtlpProtoMessage::Traces(t) => {
                                    encode_spans_otap_batch(t).expect("encode traces")
                                }
                                OtlpProtoMessage::Logs(l) => {
                                    encode_logs_otap_batch(l).expect("encode logs")
                                }
                                OtlpProtoMessage::Metrics(_) => unimplemented!("metrics"),
                            };

                            let pdata = OtapPdata::new_default(rec.into());
                            let pdata = if subscribe {
                                pdata.test_subscribe_to(
                                    Interests::ACKS | Interests::NACKS,
                                    TestCallData::new_with(input_idx, 0).into(),
                                    1,
                                )
                            } else {
                                pdata
                            };

                            ctx.process(Message::PData(pdata))
                                .await
                                .expect("process input");

                            input_idx += 1;
                        }
                        TestEvent::Elapsed => {
                            // Elapsed event - no input to process
                        }
                    }

                    // If this is an Elapsed event, deliver the pending DelayedData if present
                    if is_elapsed {
                        if let Some((when, data)) = pending_delay.take() {
                            // Note we deliver "when" exactly as the DelayData requested,
                            // which is a future timestamp; however it's the deadline requested,
                            // and since "when" passes through, the comparison is succesful using
                            // the expected instant.
                            let delayed_msg =
                                Message::Control(NodeControlMsg::DelayedData { when, data });
                            ctx.process(delayed_msg).await.expect("process delayed");
                        }
                    }

                    // Drain outputs, ack/nack them, and drain control channel until empty
                    loop {
                        let mut looped = 0;

                        // Drain outputs produced by this event
                        for new_output in ctx.drain_pdata().await {
                            event_outputs[event_idx].outputs.push(new_output.clone());
                            total_outputs += 1;
                            looped += 1;

                            // Apply ack/nack policy
                            if new_output.has_subscribers() {
                                let policy = nack_policy
                                    .as_ref()
                                    .map(|p| p(total_outputs - 1, &new_output))
                                    .unwrap_or(AckPolicy::Ack);

                                match policy {
                                    AckPolicy::Ack => {
                                        ctx.process(Message::Control(NodeControlMsg::Ack(
                                            Context::next_ack(AckMsg::new(new_output))
                                                .expect("has subs")
                                                .1,
                                        )))
                                        .await
                                        .expect("process ack");
                                    }
                                    AckPolicy::Nack(reason) => {
                                        ctx.process(Message::Control(NodeControlMsg::Nack(
                                            Context::next_nack(NackMsg::new(reason, new_output))
                                                .expect("has subs")
                                                .1,
                                        )))
                                        .await
                                        .expect("process nack");
                                    }
                                }
                            }
                        }

                        // Drain control channel for DelayData requests and acks/nacks
                        loop {
                            match pipeline_rx.try_recv() {
                                Ok(PipelineControlMsg::DelayData { when, data, .. }) => {
                                    looped += 1;
                                    pending_delay = Some((when, data));
                                }
                                Ok(PipelineControlMsg::DeliverAck { ack, .. }) => {
                                    looped += 1;
                                    let calldata: TestCallData =
                                        ack.calldata.try_into().expect("calldata");
                                    received_acks.push(calldata);
                                }
                                Ok(PipelineControlMsg::DeliverNack { nack, .. }) => {
                                    looped += 1;
                                    let calldata: TestCallData =
                                        nack.calldata.try_into().expect("calldata");
                                    received_nacks.push(calldata);
                                }
                                Ok(_) => {
                                    panic!("unexpected case");
                                }
                                Err(_) => {
                                    break;
                                }
                            }
                        }

                        // If no outputs and no control messages, we're done with this event
                        if looped == 0 {
                            break;
                        }
                    }
                }
                // TODO: tests shutdown in this framework (add TestEvent::Shutdown).

                // Verify subscribe mode
                if subscribe {
                    if nack_policy.is_none() {
                        assert_eq!(received_acks.len(), num_inputs);
                    } else {
                        assert_eq!(received_acks.len() + received_nacks.len(), num_inputs);
                    }
                }

                // Collect telemetry
                ctx.process(Message::Control(NodeControlMsg::CollectTelemetry {
                    metrics_reporter,
                }))
                .await
                .expect("collect telemetry");

                // Verify all outputs are equivalent to inputs
                let outputs: Vec<OtlpProtoMessage> = event_outputs
                    .iter()
                    .flat_map(|out| {
                        out.outputs.iter().map(|p| {
                            let rec: OtapArrowRecords = p.clone().payload().try_into().unwrap();
                            otap_to_otlp(&rec)
                        })
                    })
                    .collect();

                let output_item_count: usize = outputs.iter().map(|m| m.num_items()).sum();

                // First item counts, then data values.
                assert_eq!(output_item_count, input_item_count);
                assert_equivalent(&inputs_otlp, &outputs);

                // Test-specific validation.
                (verify_outputs)(&event_outputs);
            })
            .validate(move |_| async move {
                // TODO: Not clear why, but this sleep is necessary (probably flaky)
                // for the NodeControlMsg::CollectTelemetry sent above to take effect.
                tokio::time::sleep(Duration::from_millis(50)).await;
                verify_item_metrics(&metrics_registry, signal, input_item_count);
            });
    }

    /// Generic test helper for size-based flush
    fn test_size_flush(inputs_otlp: impl Iterator<Item = OtlpProtoMessage>, subscribe: bool) {
        let inputs: Vec<_> = inputs_otlp.collect();
        let mut events: Vec<TestEvent> =
            inputs.iter().map(|i| TestEvent::Input(i.clone())).collect();
        events.push(TestEvent::Elapsed);

        run_batch_processor_test(
            events.into_iter(),
            subscribe,
            json!({
                "min_size": 4,
                "max_size": 5,
                "timeout": "1s"
            }),
            None::<fn(usize, &OtapPdata) -> AckPolicy>,
            |event_outputs| {
                // Find first non-empty event (should have size-triggered output)
                let first_output_event = event_outputs
                    .iter()
                    .find(|e| !e.outputs.is_empty())
                    .expect("should have at least one output event");

                // Verify first batch had at least threshold items (size-triggered)
                let first_batch_rec = first_output_event.message(0);
                assert!(
                    first_batch_rec.num_items() >= 4,
                    "first batch has at least threshold items (size-triggered)"
                );
            },
        );
    }

    #[test]
    fn test_size_flush_traces_no_ack() {
        let mut datagen = DataGenerator::new(1);
        test_size_flush((0..2).map(|_| datagen.generate_traces().into()), false);
    }

    #[test]
    fn test_size_flush_traces_with_ack() {
        let mut datagen = DataGenerator::new(1);
        test_size_flush((0..2).map(|_| datagen.generate_traces().into()), true);
    }

    #[test]
    fn test_size_flush_logs_no_ack() {
        let mut datagen = DataGenerator::new(1);
        test_size_flush((0..2).map(|_| datagen.generate_logs().into()), false);
    }

    #[test]
    fn test_size_flush_logs_with_ack() {
        let mut datagen = DataGenerator::new(1);
        test_size_flush((0..2).map(|_| datagen.generate_logs().into()), true);
    }

    /// Generic test for timer flush
    fn test_timer_flush(input_otlp: OtlpProtoMessage, subscribe: bool) {
        let events = vec![TestEvent::Input(input_otlp), TestEvent::Elapsed];

        run_batch_processor_test(
            events.into_iter(),
            subscribe,
            json!({
                "min_size": 10,  // Higher than input (3 items), so won't trigger size flush
                "max_size": 10,
                "timeout": "50ms"
            }),
            None::<fn(usize, &OtapPdata) -> AckPolicy>,
            |event_outputs| {
                // Event 0 (Input): Should have NO outputs (size threshold not reached)
                assert!(
                    event_outputs[0].outputs.is_empty(),
                    "input event should not trigger size flush"
                );

                // Event 1 (Elapsed): Should have timer-triggered output
                assert_eq!(
                    event_outputs[1].outputs.len(),
                    1,
                    "elapsed event should trigger timer flush"
                );

                let output_rec = event_outputs[1].message(0);
                assert_eq!(output_rec.num_items(), 3, "should flush all 3 items");
            },
        );
    }

    #[test]
    fn test_timer_flush_traces_no_ack() {
        let mut datagen = DataGenerator::new(1);
        test_timer_flush(datagen.generate_traces().into(), false);
    }

    #[test]
    fn test_timer_flush_traces_with_ack() {
        let mut datagen = DataGenerator::new(1);
        test_timer_flush(datagen.generate_traces().into(), true);
    }

    #[test]
    fn test_timer_flush_logs_no_ack() {
        let mut datagen = DataGenerator::new(1);
        test_timer_flush(datagen.generate_logs().into(), false);
    }

    #[test]
    fn test_timer_flush_logs_with_ack() {
        let mut datagen = DataGenerator::new(1);
        test_timer_flush(datagen.generate_logs().into(), true);
    }

    /// Generic test for splitting oversize batches
    fn test_split_oversize(inputs_otlp: impl Iterator<Item = OtlpProtoMessage>, subscribe: bool) {
        let inputs: Vec<_> = inputs_otlp.collect();
        let events: Vec<TestEvent> = inputs.iter().map(|i| TestEvent::Input(i.clone())).collect();

        run_batch_processor_test(
            events.into_iter(),
            subscribe,
            json!({
                "min_size": 3,
                "max_size": 3,
                "timeout": "1s"
            }),
            None::<fn(usize, &OtapPdata) -> AckPolicy>,
            |event_outputs| {
                // Collect all outputs across events
                let all_outputs: Vec<_> = event_outputs.iter().flat_map(|e| e.messages()).collect();

                // Should emit 3 batches of 3 items each (splits at max size)
                assert_eq!(all_outputs.len(), 3, "should emit 3 full batches");

                for batch in all_outputs {
                    assert_eq!(batch.num_items(), 3, "each batch should have 3 items");
                }
            },
        );
    }

    #[test]
    fn test_split_oversize_traces_no_ack() {
        let mut datagen = DataGenerator::new(1);
        test_split_oversize((0..3).map(|_| datagen.generate_traces().into()), false);
    }

    #[test]
    fn test_split_oversize_traces_with_ack() {
        let mut datagen = DataGenerator::new(1);
        test_split_oversize((0..3).map(|_| datagen.generate_traces().into()), true);
    }

    #[test]
    fn test_split_oversize_logs_no_ack() {
        let mut datagen = DataGenerator::new(1);
        test_split_oversize((0..3).map(|_| datagen.generate_logs().into()), false);
    }

    #[test]
    fn test_split_oversize_logs_with_ack() {
        let mut datagen = DataGenerator::new(1);
        test_split_oversize((0..3).map(|_| datagen.generate_logs().into()), true);
    }

    /// Generic test for concatenation and rebuffering
    fn test_concatenate(inputs_otlp: impl Iterator<Item = OtlpProtoMessage>, subscribe: bool) {
        let inputs: Vec<_> = inputs_otlp.collect();
        let mut events: Vec<TestEvent> =
            inputs.iter().map(|i| TestEvent::Input(i.clone())).collect();
        events.push(TestEvent::Elapsed);

        let cfg = json!({
            "min_size": 5,
            "max_size": 10,
            "timeout": "1s"
        });

        run_batch_processor_test(
            events.into_iter(),
            subscribe,
            cfg,
            None::<fn(usize, &OtapPdata) -> AckPolicy>,
            |event_outputs| {
                // Collect all outputs across events
                let all_outputs: Vec<_> = event_outputs.iter().flat_map(|e| e.messages()).collect();

                // With min_size=5, max_size=10, 4 inputs of 3 items each = 12 items
                // Should emit 2 batches of 6 items each (concatenation/rebuffering)
                assert_eq!(all_outputs.len(), 2, "should emit 2 batches at threshold");

                for batch in all_outputs.iter() {
                    assert_eq!(batch.num_items(), 6, "each batch should have 6 items");
                }
            },
        );
    }

    #[test]
    fn test_concatenate_traces_no_ack() {
        let mut datagen = DataGenerator::new(1);
        test_concatenate((0..4).map(|_| datagen.generate_traces().into()), false);
    }

    #[test]
    fn test_concatenate_traces_with_ack() {
        let mut datagen = DataGenerator::new(1);
        test_concatenate((0..4).map(|_| datagen.generate_traces().into()), true);
    }

    #[test]
    fn test_concatenate_logs_no_ack() {
        let mut datagen = DataGenerator::new(1);
        test_concatenate((0..4).map(|_| datagen.generate_logs().into()), false);
    }

    #[test]
    fn test_concatenate_logs_with_ack() {
        let mut datagen = DataGenerator::new(1);
        test_concatenate((0..4).map(|_| datagen.generate_logs().into()), true);
    }

    /// Generic test for split-only mode (no timeout, no min_size)
    fn test_split_only(inputs_otlp: impl Iterator<Item = OtlpProtoMessage>, subscribe: bool) {
        let inputs: Vec<_> = inputs_otlp.collect();
        let events: Vec<TestEvent> = inputs.iter().map(|i| TestEvent::Input(i.clone())).collect();

        let cfg = json!({
            "min_size": null,
            "max_size": 2,
            "timeout": "0s",
        });

        run_batch_processor_test(
            events.into_iter(),
            subscribe,
            cfg,
            None::<fn(usize, &OtapPdata) -> AckPolicy>,
            |event_outputs| {
                // Collect all outputs across events
                let all_outputs: Vec<_> = event_outputs.iter().flat_map(|e| e.messages()).collect();

                // With no min_size and no timeout, flushes immediately on every input
                // With max_size=2, each 3-item input splits to [2, 1]
                assert_eq!(all_outputs.len(), 4, "should emit 4 batches: 2, 1, 2, 1");

                let batch_sizes: Vec<_> = all_outputs.iter().map(|p| p.num_items()).collect();
                assert_eq!(
                    batch_sizes,
                    vec![2, 1, 2, 1],
                    "split pattern without rebuffering"
                );
            },
        );
    }

    #[test]
    fn test_split_only_traces_no_ack() {
        let mut datagen = DataGenerator::new(1);
        test_split_only((0..2).map(|_| datagen.generate_traces().into()), false);
    }

    #[test]
    fn test_split_only_traces_with_ack() {
        let mut datagen = DataGenerator::new(1);
        test_split_only((0..2).map(|_| datagen.generate_traces().into()), true);
    }

    #[test]
    fn test_split_only_logs_no_ack() {
        let mut datagen = DataGenerator::new(1);
        test_split_only((0..2).map(|_| datagen.generate_logs().into()), false);
    }

    #[test]
    fn test_split_only_logs_with_ack() {
        let mut datagen = DataGenerator::new(1);
        test_split_only((0..2).map(|_| datagen.generate_logs().into()), true);
    }

    /// Test nack delivery
    fn test_split_with_nack_ordering(
        create_marked_input: impl Fn(usize) -> OtlpProtoMessage + Send + 'static,
        extract_markers: impl Fn(&OtlpProtoMessage) -> Vec<u64> + Send + Clone + 'static,
        nack_position: usize,
    ) {
        let cfg = json!({
            "min_size": 4,
            "max_size": 5,
            "timeout": "1s",
        });

        // Use inputs with unique markers
        let num_inputs = 20;
        let inputs_otlp: Vec<OtlpProtoMessage> = (0..num_inputs).map(create_marked_input).collect();

        let mut events: Vec<TestEvent> = inputs_otlp
            .iter()
            .map(|i| TestEvent::Input(i.clone()))
            .collect();
        events.push(TestEvent::Elapsed);

        run_batch_processor_test(
            events.into_iter(),
            true,
            cfg,
            Some(move |idx: usize, _output: &OtapPdata| -> AckPolicy {
                if idx == nack_position {
                    AckPolicy::Nack("test nack")
                } else {
                    AckPolicy::Ack
                }
            }),
            move |event_outputs| {
                let mut max_marker: Option<u64> = None;

                for output_msg in event_outputs {
                    let markers: Vec<_> = output_msg
                        .messages()
                        .iter()
                        .flat_map(&extract_markers)
                        .collect();

                    if markers.is_empty() {
                        continue;
                    }

                    let batch_min = *markers.iter().min().unwrap();
                    let batch_max = *markers.iter().max().unwrap();

                    // Verify in-line property: current batch's minimum must be > previous max
                    if let Some(prev_max) = max_marker {
                        assert!(batch_min > prev_max);
                    }

                    max_marker = Some(batch_max);
                }
            },
        );
    }

    /// Create traces with unique timestamps as markers
    fn create_marked_traces(base_id: usize) -> OtlpProtoMessage {
        let base_time = 1_000_000_000 + (base_id * 1000) as u64;
        let spans: Vec<Span> = (0..3)
            .map(|i| Span {
                name: format!("span_{}", base_id * 3 + i),
                start_time_unix_nano: base_time + i as u64,
                end_time_unix_nano: base_time + i as u64 + 100,
                ..Default::default()
            })
            .collect();

        OtlpProtoMessage::Traces(TracesData {
            // Note we have resource=None
            resource_spans: vec![ResourceSpans {
                scope_spans: vec![ScopeSpans {
                    // Note we have scope=Default
                    scope: Some(InstrumentationScope::default()),
                    spans,
                    ..Default::default()
                }],
                ..Default::default()
            }],
        })
    }

    /// Extract timestamps from traces as markers
    fn extract_trace_markers(msg: &OtlpProtoMessage) -> Vec<u64> {
        if let OtlpProtoMessage::Traces(traces) = msg {
            traces
                .resource_spans
                .iter()
                .flat_map(|rs| &rs.scope_spans)
                .flat_map(|ss| &ss.spans)
                .map(|span| span.start_time_unix_nano)
                .collect()
        } else {
            vec![]
        }
    }

    /// Create logs with unique timestamps as markers
    fn create_marked_logs(base_id: usize) -> OtlpProtoMessage {
        let base_time = 1_000_000_000 + (base_id * 1000) as u64;
        let log_records: Vec<LogRecord> = (0..3)
            .map(|i| LogRecord {
                time_unix_nano: base_time + i,
                ..Default::default()
            })
            .collect();

        OtlpProtoMessage::Logs(LogsData {
            // Note we have resource=None
            resource_logs: vec![ResourceLogs {
                scope_logs: vec![ScopeLogs {
                    // Note we have scope=None
                    log_records,
                    ..Default::default()
                }],
                ..Default::default()
            }],
        })
    }

    /// Extract timestamps from logs as markers
    fn extract_log_markers(msg: &OtlpProtoMessage) -> Vec<u64> {
        if let OtlpProtoMessage::Logs(logs) = msg {
            logs.resource_logs
                .iter()
                .flat_map(|rl| &rl.scope_logs)
                .flat_map(|sl| &sl.log_records)
                .map(|lr| lr.time_unix_nano)
                .collect()
        } else {
            vec![]
        }
    }

    #[test]
    fn test_traces_nack_ordering_position_0() {
        test_split_with_nack_ordering(create_marked_traces, extract_trace_markers, 0);
    }

    #[test]
    fn test_traces_nack_ordering_position_1() {
        test_split_with_nack_ordering(create_marked_traces, extract_trace_markers, 1);
    }

    #[test]
    fn test_traces_nack_ordering_position_2() {
        test_split_with_nack_ordering(create_marked_traces, extract_trace_markers, 2);
    }

    #[test]
    fn test_traces_nack_ordering_position_3() {
        test_split_with_nack_ordering(create_marked_traces, extract_trace_markers, 3);
    }

    #[test]
    fn test_logs_nack_ordering_position_0() {
        test_split_with_nack_ordering(create_marked_logs, extract_log_markers, 0);
    }

    #[test]
    fn test_logs_nack_ordering_position_1() {
        test_split_with_nack_ordering(create_marked_logs, extract_log_markers, 1);
    }

    #[test]
    fn test_logs_nack_ordering_position_2() {
        test_split_with_nack_ordering(create_marked_logs, extract_log_markers, 2);
    }

    #[test]
    fn test_logs_nack_ordering_position_3() {
        test_split_with_nack_ordering(create_marked_logs, extract_log_markers, 3);
    }
}<|MERGE_RESOLUTION|>--- conflicted
+++ resolved
@@ -213,10 +213,10 @@
 }
 
 /// Per-signal state
-struct SignalBatches {
-    logs: SignalBuffer,
-    metrics: SignalBuffer,
-    traces: SignalBuffer,
+struct SignalBatches<T> {
+    logs: SignalBuffer<T>,
+    metrics: SignalBuffer<T>,
+    traces: SignalBuffer<T>,
 }
 
 /// Per-input wait context, including the arriving request's context.
@@ -247,21 +247,15 @@
     items: usize,
 }
 
-#[derive(Default)]
-struct InputsPair {
-    otlp: Inputs<OtlpProtoBytes>,
-    otap: Inputs<OtapArrowRecords>,
-}
-
 struct MultiContext {
     inputs: Vec<BatchPortion>,
     pos: usize,
 }
 
 /// Per-signal buffer state
-struct SignalBuffer {
+struct SignalBuffer<T> {
     /// Pending input state.
-    inputs: InputsPair,
+    inputs: Inputs<T>,
 
     /// Map of inbound requests.  This contains a limited number of pending request
     /// contexts with details for the impl to notify after an outcome is available.
@@ -279,7 +273,8 @@
 /// Local (!Send) batch processor
 pub struct BatchProcessor {
     config: Config,
-    signals: SignalBatches,
+    otap_signals: SignalBatches<OtapArrowRecords>,
+    otlp_signals: SignalBatches<OtlpProtoBytes>,
     lower_limit: NonZeroUsize,
     metrics: MetricSet<BatchProcessorMetrics>,
 }
@@ -743,7 +738,7 @@
     }
 }
 
-impl SignalBatches {
+impl<T> SignalBatches<T> {
     fn new(config: &Config) -> Self {
         Self {
             logs: SignalBuffer::new(config),
@@ -797,18 +792,12 @@
     }
 }
 
-impl SignalBuffer {
+impl<T> SignalBuffer<T> {
     fn new(cfg: &Config) -> Self {
         Self {
-<<<<<<< HEAD
             inputs: InputsPair::default(),
-            inbound: SlotState::new(1000),
-            outbound: SlotState::new(1000),
-=======
-            inputs: Inputs::default(),
             inbound: SlotState::new(cfg.inbound_request_limit.get()),
             outbound: SlotState::new(cfg.outbound_request_limit.get()),
->>>>>>> 6bf227ca
             arrival: None,
         }
     }
@@ -816,7 +805,7 @@
     /// Takes the residual batch, used in case the final output is less than
     /// the lower bound. This removes the last output btach, the corresponding
     /// context, and places it back in the pending buffer as the first in line.
-    fn take_remaining<T>(
+    fn take_remaining(
         &mut self,
         from_inputs: &mut Inputs<T>,
         output_batches: &mut Vec<T>,
