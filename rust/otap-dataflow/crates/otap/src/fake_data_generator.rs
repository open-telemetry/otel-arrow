--- conflicted
+++ resolved
@@ -44,13 +44,7 @@
 #[distributed_slice(OTAP_RECEIVER_FACTORIES)]
 pub static OTAP_FAKE_DATA_GENERATOR: ReceiverFactory<OtapPdata> = ReceiverFactory {
     name: OTAP_FAKE_DATA_GENERATOR_URN,
-<<<<<<< HEAD
-    create: |_pipeline: PipelineContext,
-             node_config: Arc<NodeUserConfig>,
-             receiver_config: &ReceiverConfig| {
-=======
-    create: |node: NodeId, node_config: Arc<NodeUserConfig>, receiver_config: &ReceiverConfig| {
->>>>>>> 132ecad3
+    create: |_pipeline: PipelineContext,node: NodeId, node_config: Arc<NodeUserConfig>, receiver_config: &ReceiverConfig| {
         Ok(ReceiverWrapper::local(
             FakeGeneratorReceiver::from_config(&node_config.config)?,
             node,
