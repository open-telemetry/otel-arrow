--- conflicted
+++ resolved
@@ -247,12 +247,9 @@
     use std::sync::Arc;
     use std::time::Duration;
 
-<<<<<<< HEAD
     use arrow::array::{DictionaryArray, RecordBatch, StringArray};
+    use arrow::compute::concat_batches;
     use arrow::datatypes::{DataType, Field, Schema, UInt16Type};
-=======
-    use arrow::compute::concat_batches;
->>>>>>> d36e3843
     use fixtures::SimpleDataGenOptions;
     use futures::StreamExt;
     use otap_df_config::node::NodeUserConfig;
@@ -302,7 +299,6 @@
         }
     }
 
-<<<<<<< HEAD
     #[test]
     fn test_adaptive_schema_dict_upgrade_write() {
         let test_runtime = TestRuntime::<OtapPdata>::new();
@@ -404,7 +400,8 @@
                     assert_parquet_file_has_rows(&base_dir, ArrowPayloadType::LogAttrs, 278).await;
                 })
             });
-=======
+    }
+  
     async fn wait_table_exists(base_dir: &str, payload_type: ArrowPayloadType) {
         let table_name = payload_type.as_str_name().to_lowercase();
         loop {
@@ -453,7 +450,6 @@
             }),
             _ = wait_table_exists(base_dir, payload_type) => Ok(())
         }
->>>>>>> d36e3843
     }
 
     async fn assert_parquet_file_has_rows(
