// Copyright The OpenTelemetry Authors
// SPDX-License-Identifier: Apache-2.0

//! Parquet exporter for OTAP data
//!
//! This writes the parquet files in a denormalized star-schema, where each OTAP payload
//! type is it's own parquet "table" that can be joined by id -> parent_id relationship.
//!
//! It also handles minor transformations of the data, such as creating a unique ID
//! (normally, IDs are only unique within some OTAP batch) and removing certain encodings
//! such as the delta encoded parent IDs.
//!
//! This exporter is currently experimental and is not yet ready for production use. There
//! are several outstanding issues that need to be addressed including:
//! - support for metrics and traces
//! - proper error handling and retry logic
//! - support for acknowledgements and nack messages
//! - handle periodically flushing batches after some time threshold
//! - dynamic configuration updates
<<<<<<< HEAD
//!   See the [GitHub issue](https://github.com/open-telemetry/otel-arrow/issues/399) for more details.
=======
//!
//! See the [GitHub issue](https://github.com/open-telemetry/otel-arrow/issues/399) for more details.
>>>>>>> 12af33d9

use std::io::ErrorKind;

use self::idgen::PartitionSequenceIdGenerator;
use self::partition::{Partition, partition};
use self::writer::WriteBatch;
use async_trait::async_trait;
use futures::{FutureExt, pin_mut};
use futures_timer::Delay;
use otap_df_engine::control::ControlMsg;
use otap_df_engine::error::Error;
use otap_df_engine::local::exporter::{EffectHandler, Exporter};
use otap_df_engine::message::{Message, MessageChannel};
use otel_arrow_rust::otap::OtapBatch;

mod config;
mod idgen;
mod object_store;
mod partition;
mod writer;

/// Parquet exporter for OTAP Data
pub struct ParquetExporter {
    config: config::Config,
}

impl ParquetExporter {
    /// construct a new instance of the `ParquetExporter`
    #[must_use]
    pub fn new(config: config::Config) -> Self {
        Self { config }
    }
}

#[async_trait(?Send)]
impl<T> Exporter<T> for ParquetExporter
where
    T: TryInto<(i64, OtapBatch), Error = Error<T>> + 'static,
{
    async fn start(
        self: Box<Self>,
        mut msg_chan: MessageChannel<T>,
        effect_handler: EffectHandler<T>,
    ) -> Result<(), Error<T>> {
        let object_store =
            object_store::from_uri(&self.config.base_uri).map_err(|e| Error::ExporterError {
                exporter: effect_handler.exporter_name(),
                error: format!("error initializing object store {}", e),
            })?;

        let mut writer =
            writer::WriterManager::new(object_store, self.config.writer_options.clone());

        let mut id_generator = PartitionSequenceIdGenerator::new();

        loop {
            match msg_chan.recv().await? {
                Message::Control(ControlMsg::TimerTick { .. }) => {
                    // TODO periodically we should tell the writer to flush any data
                    // that has been buffered in memory longer than some time threshold
                    // https://github.com/open-telemetry/otel-arrow/issues/497
                }
                Message::Control(ControlMsg::Config { .. }) => {
                    // TODO when we have the ability to inject dynamic config into the
                    // pipeline, we'll handle updating the exporter config here.
                    // https://github.com/open-telemetry/otel-arrow/issues/500
                }
                Message::Control(ControlMsg::Shutdown {
                    deadline,
                    reason: _,
                }) => {
                    let mut timeout = Delay::new(deadline).fuse();
                    let flush_all = writer.flush_all().fuse();
                    pin_mut!(flush_all);
                    return futures::select! {
                        _timeout = timeout =>
                            Err(Error::IoError {
                                node: effect_handler.exporter_name(),
                                error: std::io::Error::from(ErrorKind::TimedOut)
                            })
                        ,
                        _ = flush_all => Ok(()),
                    };
                }

                Message::PData(pdata) => {
                    let (batch_id, mut otap_batch): (i64, OtapBatch) = pdata.try_into()?;

                    // generate unique IDs
                    let id_gen_result = id_generator.generate_unique_ids(&mut otap_batch);
                    if let Err(e) = id_gen_result {
                        // TODO - this is not the error handling we want long term.
                        // eventually we should have the concept of retryable & non-retryable errors and
                        // use Nack message + a Retry processor to handle this gracefully
                        // https://github.com/open-telemetry/otel-arrow/issues/504
                        return Err(Error::ExporterError {
                            exporter: effect_handler.exporter_name(),
                            error: format!("ID Generation failed: {}", e),
                        });
                    }

                    // compute any partitions
                    let partitions = match self.config.partitioning_strategies.as_ref() {
                        Some(strategies) => partition(&otap_batch, strategies),
                        None => vec![Partition {
                            otap_batch,
                            attributes: None,
                        }],
                    };

                    // write the data
                    let writes = partitions
                        .iter()
                        .map(|partition| {
                            WriteBatch::new(
                                batch_id,
                                &partition.otap_batch,
                                partition.attributes.as_deref(),
                            )
                        })
                        .collect::<Vec<_>>();
                    let write_result = writer.write(&writes).await;
                    if let Err(e) = write_result {
                        // TODO - this is not the error handling we want long term.
                        // eventually we should have the concept of retryable & non-retryable errors and
                        // use Nack message + a Retry processor to handle this gracefully
                        // https://github.com/open-telemetry/otel-arrow/issues/504
                        return Err(Error::ExporterError {
                            exporter: effect_handler.exporter_name(),
                            error: format!("Parquet write failed: {}", e),
                        });
                    };
                }

                _ => {
                    // ignore unexpected messages
                }
            }
        }
    }
}

#[cfg(test)]
mod test {
    use super::*;

    use std::fs::File;
    use std::pin::Pin;
    use std::time::Duration;

    use datagen::SimpleDataGenOptions;
    use otap_df_engine::exporter::ExporterWrapper;
    use otap_df_engine::testing::exporter::{TestContext, TestRuntime};
    use otel_arrow_rust::Consumer;
    use otel_arrow_rust::otap::from_record_messages;
    use otel_arrow_rust::proto::opentelemetry::arrow::v1::ArrowPayloadType;
    use otel_arrow_rust::{otap::OtapBatch, proto::opentelemetry::arrow::v1::BatchArrowRecords};
    use parquet::arrow::arrow_reader::ParquetRecordBatchReaderBuilder;

    pub mod datagen;

    /// this is input to the test
    #[derive(Debug, Clone)]
    struct TestPDataInput {
        batch: BatchArrowRecords,
    }

    impl TryInto<(i64, OtapBatch)> for TestPDataInput {
        type Error = Error<Self>;

        fn try_into(mut self) -> Result<(i64, OtapBatch), Self::Error> {
            let batch_id = self.batch.batch_id;
            let first_payload_type =
                ArrowPayloadType::try_from(self.batch.arrow_payloads[0].r#type).unwrap();
            let mut consumer = Consumer::default();
            let record_messages = consumer.consume_bar(&mut self.batch).unwrap();

            match first_payload_type {
                ArrowPayloadType::Logs => Ok((
                    batch_id,
                    OtapBatch::Logs(from_record_messages(record_messages)),
                )),
                ArrowPayloadType::Spans => Ok((
                    batch_id,
                    OtapBatch::Traces(from_record_messages(record_messages)),
                )),
                ArrowPayloadType::UnivariateMetrics => Ok((
                    batch_id,
                    OtapBatch::Metrics(from_record_messages(record_messages)),
                )),
                payload_type => {
                    panic!(
                        "unexpected payload type in TestPDataInput.try_into: {:?}",
                        payload_type
                    )
                }
            }
        }
    }

    fn logs_scenario(
        num_rows: usize,
        shutdown_timeout: Duration,
    ) -> impl FnOnce(TestContext<TestPDataInput>) -> Pin<Box<dyn Future<Output = ()>>> {
        move |ctx| {
            Box::pin(async move {
                ctx.send_pdata(TestPDataInput {
                    batch: datagen::create_simple_logs_arrow_record_batches(SimpleDataGenOptions {
                        num_rows,
                        ..Default::default()
                    }),
                })
                .await
                .expect("Failed to send  logs message");

                ctx.send_shutdown(shutdown_timeout, "test completed")
                    .await
                    .unwrap();
            })
        }
    }

    fn assert_parquet_file_has_rows(
        base_dir: &str,
        payload_type: ArrowPayloadType,
        num_rows: usize,
    ) {
        let table_name = payload_type.as_str_name().to_lowercase();
        let file_path = std::fs::read_dir(format!("{}/{}", base_dir, table_name))
            .unwrap_or_else(|_| panic!("expect to have found table for {:?}", payload_type))
            .next()
            .unwrap_or_else(|| {
                panic!(
                    "expect at least one parquet file file for type {:?}",
                    payload_type
                )
            })
            .unwrap()
            .path();

        let file = File::open(file_path).unwrap();
        let reader_builder = ParquetRecordBatchReaderBuilder::try_new(file).unwrap();
        let mut reader = reader_builder.build().unwrap();
        let batch = reader.next().unwrap().unwrap();
        assert_eq!(batch.num_rows(), num_rows);
    }

    #[test]
    fn test_with_partitioning() {
        let test_runtime = TestRuntime::<TestPDataInput>::new();
        let temp_dir = tempfile::tempdir().unwrap();
        let base_dir: String = temp_dir.path().to_str().unwrap().into();
        let exporter = ParquetExporter::new(config::Config {
            base_uri: base_dir.clone(),
            partitioning_strategies: Some(vec![config::PartitioningStrategy::SchemaMetadata(
                vec![idgen::PARTITION_METADATA_KEY.to_string()],
            )]),
            writer_options: None,
        });
        let exporter = ExporterWrapper::<TestPDataInput>::local::<ParquetExporter>(
            exporter,
            test_runtime.config(),
        );

        let num_rows = 100;
        test_runtime
            .set_exporter(exporter)
            .run_test(logs_scenario(num_rows, Duration::from_secs(1)))
            .run_validation(move |_ctx| {
                Box::pin(async move {
                    // simply ensure there is a parquet file for each type we should have
                    // written and that it has the expected number of rows
                    for payload_type in [
                        ArrowPayloadType::Logs,
                        ArrowPayloadType::LogAttrs,
                        ArrowPayloadType::ResourceAttrs,
                        ArrowPayloadType::ScopeAttrs,
                    ] {
                        let table_name = payload_type.as_str_name().to_lowercase();

                        // ensure we have files partitioned and that the partition starts
                        // with the expected key
                        let partition_path =
                            std::fs::read_dir(format!("{}/{}", base_dir, table_name))
                                .unwrap_or_else(|_| {
                                    panic!("expect to have found table for {:?}", payload_type)
                                })
                                .next()
                                .unwrap_or_else(|| {
                                    panic!(
                                        "expect at least one partition directory for type {:?}",
                                        payload_type
                                    )
                                })
                                .unwrap()
                                .path();

                        let last_segment = partition_path.iter().next_back().unwrap();
                        assert!(
                            last_segment
                                .to_string_lossy()
                                .starts_with(idgen::PARTITION_METADATA_KEY)
                        );

                        let file_path = std::fs::read_dir(partition_path)
                            .unwrap()
                            .next()
                            .unwrap_or_else(|| {
                                panic!(
                                    "expect at least one parquet file for type {:?}",
                                    payload_type
                                )
                            })
                            .unwrap()
                            .path();

                        let file = File::open(file_path).unwrap();
                        let reader_builder =
                            ParquetRecordBatchReaderBuilder::try_new(file).unwrap();
                        let mut reader = reader_builder.build().unwrap();
                        let batch = reader.next().unwrap().unwrap();
                        assert_eq!(batch.num_rows(), num_rows);
                    }
                })
            });
    }

    #[test]
    fn test_no_partitioning() {
        let test_runtime = TestRuntime::<TestPDataInput>::new();
        let temp_dir = tempfile::tempdir().unwrap();
        let base_dir: String = temp_dir.path().to_str().unwrap().into();
        let exporter = ParquetExporter::new(config::Config {
            base_uri: base_dir.clone(),
            partitioning_strategies: None,
            writer_options: None,
        });
        let exporter = ExporterWrapper::<TestPDataInput>::local::<ParquetExporter>(
            exporter,
            test_runtime.config(),
        );
        let num_rows = 100;
        test_runtime
            .set_exporter(exporter)
            .run_test(logs_scenario(num_rows, Duration::from_secs(1)))
            .run_validation(move |_ctx| {
                Box::pin(async move {
                    // simply ensure there is a parquet file for each type we should have
                    // written and that it has the expected number of rows
                    for payload_type in [
                        ArrowPayloadType::Logs,
                        ArrowPayloadType::LogAttrs,
                        ArrowPayloadType::ResourceAttrs,
                        ArrowPayloadType::ScopeAttrs,
                    ] {
                        assert_parquet_file_has_rows(&base_dir, payload_type, num_rows);
                    }
                })
            });
    }

    #[test]
    fn test_shutdown_timeout() {
        let test_runtime = TestRuntime::<TestPDataInput>::new();
        let temp_dir = tempfile::tempdir().unwrap();
        let base_dir: String = temp_dir.path().to_str().unwrap().into();
        let exporter = ParquetExporter::new(config::Config {
            base_uri: base_dir.clone(),
            partitioning_strategies: None,
            writer_options: None,
        });
        let exporter = ExporterWrapper::<TestPDataInput>::local::<ParquetExporter>(
            exporter,
            test_runtime.config(),
        );
        let num_rows = 1000;

        test_runtime
            .set_exporter(exporter)
            .run_test(logs_scenario(num_rows, Duration::ZERO))
            .run_validation(move |_ctx| {
                Box::pin(async move {
                    // assert we didn't write because the timeout
                    for payload_type in [
                        ArrowPayloadType::Logs,
                        ArrowPayloadType::LogAttrs,
                        ArrowPayloadType::ResourceAttrs,
                        ArrowPayloadType::ScopeAttrs,
                    ] {
                        let table_name = payload_type.as_str_name().to_lowercase();
                        let result = std::fs::read_dir(format!("{}/{}", base_dir, table_name));
                        let error = result.unwrap_err();
                        assert_eq!(error.kind(), ErrorKind::NotFound);
                    }
                })
            });
    }

    #[test]
    fn test_traces() {
        let test_runtime = TestRuntime::<TestPDataInput>::new();
        let temp_dir = tempfile::tempdir().unwrap();
        let base_dir: String = temp_dir.path().to_str().unwrap().into();
        let exporter = ParquetExporter::new(config::Config {
            base_uri: base_dir.clone(),
            partitioning_strategies: None,
            writer_options: None,
        });
        let exporter = ExporterWrapper::<TestPDataInput>::local::<ParquetExporter>(
            exporter,
            test_runtime.config(),
        );

        let num_rows = 100;
        test_runtime
            .set_exporter(exporter)
            .run_test(move |ctx| {
                Box::pin(async move {
                    ctx.send_pdata(TestPDataInput {
                        batch: datagen::create_simple_trace_arrow_record_batches(
                            SimpleDataGenOptions {
                                num_rows,
                                traces_options: Some(Default::default()),
                                ..Default::default()
                            },
                        ),
                    })
                    .await
                    .expect("Failed to send  logs message");

                    ctx.send_shutdown(Duration::from_millis(200), "test completed")
                        .await
                        .unwrap();
                })
            })
            .run_validation(move |_ctx| {
                Box::pin(async move {
                    // simply ensure there is a parquet file for each type we should have
                    // written and that it has the expected number of rows
                    for payload_type in [
                        ArrowPayloadType::Spans,
                        ArrowPayloadType::SpanAttrs,
                        ArrowPayloadType::ResourceAttrs,
                        ArrowPayloadType::ScopeAttrs,
                        ArrowPayloadType::SpanEvents,
                        ArrowPayloadType::SpanEventAttrs,
                        ArrowPayloadType::SpanLinks,
                        ArrowPayloadType::SpanLinkAttrs,
                    ] {
                        assert_parquet_file_has_rows(&base_dir, payload_type, num_rows);
                    }
                })
            });
    }

    #[test]
    fn test_metrics() {
        let test_runtime = TestRuntime::<TestPDataInput>::new();
        let temp_dir = tempfile::tempdir().unwrap();
        let base_dir: String = temp_dir.path().to_str().unwrap().into();
        let exporter = ParquetExporter::new(config::Config {
            base_uri: base_dir.clone(),
            partitioning_strategies: None,
            writer_options: None,
        });
        let exporter = ExporterWrapper::<TestPDataInput>::local::<ParquetExporter>(
            exporter,
            test_runtime.config(),
        );

        let num_rows = 100;
        test_runtime
            .set_exporter(exporter)
            .run_test(move |ctx| {
                Box::pin(async move {
                    ctx.send_pdata(TestPDataInput {
                        batch: datagen::create_simple_metrics_arrow_record_batches(
                            SimpleDataGenOptions {
                                num_rows,
                                metrics_options: Some(Default::default()),
                                ..Default::default()
                            },
                        ),
                    })
                    .await
                    .expect("Failed to send  logs message");

                    ctx.send_shutdown(Duration::from_millis(1000), "test completed")
                        .await
                        .unwrap();
                })
            })
            .run_validation(move |_ctx| {
                Box::pin(async move {
                    // simply ensure there is a parquet file for each type we should have
                    // written and that it has the expected number of rows
                    for payload_type in [
                        ArrowPayloadType::UnivariateMetrics,
                        ArrowPayloadType::ResourceAttrs,
                        ArrowPayloadType::ScopeAttrs,
                        ArrowPayloadType::SummaryDataPoints,
                        ArrowPayloadType::SummaryDpAttrs,
                        ArrowPayloadType::NumberDataPoints,
                        ArrowPayloadType::NumberDpAttrs,
                        ArrowPayloadType::NumberDpExemplars,
                        ArrowPayloadType::NumberDpExemplarAttrs,
                        ArrowPayloadType::HistogramDataPoints,
                        ArrowPayloadType::HistogramDpAttrs,
                        ArrowPayloadType::HistogramDpExemplars,
                        ArrowPayloadType::HistogramDpExemplarAttrs,
                        ArrowPayloadType::ExpHistogramDataPoints,
                        ArrowPayloadType::ExpHistogramDpAttrs,
                        ArrowPayloadType::ExpHistogramDpExemplars,
                        ArrowPayloadType::ExpHistogramDpExemplarAttrs,
                    ] {
                        assert_parquet_file_has_rows(&base_dir, payload_type, num_rows);
                    }
                })
            });
    }
}<|MERGE_RESOLUTION|>--- conflicted
+++ resolved
@@ -17,12 +17,7 @@
 //! - support for acknowledgements and nack messages
 //! - handle periodically flushing batches after some time threshold
 //! - dynamic configuration updates
-<<<<<<< HEAD
 //!   See the [GitHub issue](https://github.com/open-telemetry/otel-arrow/issues/399) for more details.
-=======
-//!
-//! See the [GitHub issue](https://github.com/open-telemetry/otel-arrow/issues/399) for more details.
->>>>>>> 12af33d9
 
 use std::io::ErrorKind;
 
