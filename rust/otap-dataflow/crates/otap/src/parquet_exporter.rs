// Copyright The OpenTelemetry Authors
// SPDX-License-Identifier: Apache-2.0

//! Parquet exporter for OTAP data
//!
//! This writes the parquet files in a denormalized star-schema, where each OTAP payload
//! type is it's own parquet "table" that can be joined by id -> parent_id relationship.
//!
//! It also handles minor transformations of the data, such as creating a unique ID
//! (normally, IDs are only unique within some OTAP batch) and removing certain encodings
//! such as the delta encoded parent IDs.
//!
//! This exporter is currently experimental and is not yet ready for production use. There
//! are several outstanding issues that need to be addressed including:
//! - support for metrics and traces
//! - proper error handling and retry logic
//! - support for acknowledgements and nack messages
//! - handle periodically flushing batches after some time threshold
//! - dynamic configuration updates
//!   See the [GitHub issue](https://github.com/open-telemetry/otel-arrow/issues/399) for more details.

use std::io::ErrorKind;
use std::rc::Rc;

use crate::OTAP_EXPORTER_FACTORIES;
use crate::pdata::OtapPdata;

use self::idgen::PartitionSequenceIdGenerator;
use self::partition::{Partition, partition};
use self::writer::WriteBatch;
use async_trait::async_trait;
use futures::{FutureExt, pin_mut};
use futures_timer::Delay;
use linkme::distributed_slice;
use otap_df_config::node::NodeUserConfig;
use otap_df_engine::ExporterFactory;
use otap_df_engine::config::ExporterConfig;
use otap_df_engine::control::ControlMsg;
use otap_df_engine::error::Error;
use otap_df_engine::exporter::ExporterWrapper;
use otap_df_engine::local::exporter::{EffectHandler, Exporter};
use otap_df_engine::message::{Message, MessageChannel};
use otel_arrow_rust::otap::OtapArrowRecords;

mod config;
mod idgen;
mod object_store;
mod partition;
mod writer;

#[allow(dead_code)]
const PARQUET_EXPORTER_URN: &str = "urn:otel:otap:parquet:exporter";

/// Parquet exporter for OTAP Data
pub struct ParquetExporter {
    config: config::Config,
}

/// Declares the Parquet exporter as a local exporter factory
///
/// Unsafe code is temporarily used here to allow the use of `distributed_slice` macro
/// This macro is part of the `linkme` crate which is considered safe and well maintained.
#[allow(unsafe_code)]
#[distributed_slice(OTAP_EXPORTER_FACTORIES)]
pub static PARQUET_EXPORTER: ExporterFactory<OtapPdata> = ExporterFactory {
    name: PARQUET_EXPORTER_URN,
    create: |node_config: Rc<NodeUserConfig>, exporter_config: &ExporterConfig| {
        Ok(ExporterWrapper::local(
            ParquetExporter::from_config(&node_config.config)?,
            node_config,
            exporter_config,
        ))
    },
};

impl ParquetExporter {
    /// construct a new instance of the `ParquetExporter`
    #[must_use]
    pub fn new(config: config::Config) -> Self {
        Self { config }
    }

    /// construct a new instance from the configuration object
    pub fn from_config(config: &serde_json::Value) -> Result<Self, otap_df_config::error::Error> {
        let config: config::Config = serde_json::from_value(config.clone()).map_err(|e| {
            otap_df_config::error::Error::InvalidUserConfig {
                error: e.to_string(),
            }
        })?;

        Ok(ParquetExporter { config })
    }
}

#[async_trait(?Send)]
impl Exporter<OtapPdata> for ParquetExporter {
    async fn start(
        self: Box<Self>,
        mut msg_chan: MessageChannel<OtapPdata>,
        effect_handler: EffectHandler<OtapPdata>,
    ) -> Result<(), Error<OtapPdata>> {
        let object_store =
            object_store::from_uri(&self.config.base_uri).map_err(|e| Error::ExporterError {
                exporter: effect_handler.exporter_id(),
                error: format!("error initializing object store {e}"),
            })?;

        let mut writer =
            writer::WriterManager::new(object_store, self.config.writer_options.clone());
        let mut batch_id = 0;
        let mut id_generator = PartitionSequenceIdGenerator::new();

        loop {
            match msg_chan.recv().await? {
                Message::Control(ControlMsg::TimerTick { .. }) => {
                    // TODO periodically we should tell the writer to flush any data
                    // that has been buffered in memory longer than some time threshold
                    // https://github.com/open-telemetry/otel-arrow/issues/497
                }
                Message::Control(ControlMsg::Config { .. }) => {
                    // TODO when we have the ability to inject dynamic config into the
                    // pipeline, we'll handle updating the exporter config here.
                    // https://github.com/open-telemetry/otel-arrow/issues/500
                }
                Message::Control(ControlMsg::Shutdown {
                    deadline,
                    reason: _,
                }) => {
                    let mut timeout = Delay::new(deadline).fuse();
                    let flush_all = writer.flush_all().fuse();
                    pin_mut!(flush_all);
                    return futures::select! {
                        _timeout = timeout => Err(Error::IoError {
                                node: effect_handler.exporter_id(),
                                error: std::io::Error::from(ErrorKind::TimedOut)
                            }),
                        _ = flush_all => Ok(()),
                    };
                }

                Message::PData(pdata) => {
                    let mut otap_batch: OtapArrowRecords = pdata.try_into()?;

                    // generate unique IDs
                    let id_gen_result = id_generator.generate_unique_ids(&mut otap_batch);
                    if let Err(e) = id_gen_result {
                        // TODO - this is not the error handling we want long term.
                        // eventually we should have the concept of retryable & non-retryable errors and
                        // use Nack message + a Retry processor to handle this gracefully
                        // https://github.com/open-telemetry/otel-arrow/issues/504
                        return Err(Error::ExporterError {
                            exporter: effect_handler.exporter_id(),
                            error: format!("ID Generation failed: {e}"),
                        });
                    }

                    // compute any partitions
                    let partitions = match self.config.partitioning_strategies.as_ref() {
                        Some(strategies) => partition(&otap_batch, strategies),
                        None => vec![Partition {
                            otap_batch,
                            attributes: None,
                        }],
                    };

                    // write the data
                    let writes = partitions
                        .iter()
                        .map(|partition| {
                            WriteBatch::new(
                                batch_id,
                                &partition.otap_batch,
                                partition.attributes.as_deref(),
                            )
                        })
                        .collect::<Vec<_>>();
                    batch_id += 1;
                    let write_result = writer.write(&writes).await;
                    if let Err(e) = write_result {
                        // TODO - this is not the error handling we want long term.
                        // eventually we should have the concept of retryable & non-retryable errors and
                        // use Nack message + a Retry processor to handle this gracefully
                        // https://github.com/open-telemetry/otel-arrow/issues/504
                        return Err(Error::ExporterError {
                            exporter: effect_handler.exporter_id(),
                            error: format!("Parquet write failed: {e}"),
                        });
                    };
                }

                _ => {
                    // ignore unexpected messages
                }
            }
        }
    }
}

#[cfg(test)]
mod test {
    use crate::grpc::OtapArrowBytes;

    use super::*;

    use std::pin::Pin;
    use std::sync::Arc;
    use std::time::Duration;

    use datagen::SimpleDataGenOptions;
    use futures::StreamExt;
    use otap_df_config::node::NodeUserConfig;
    use otap_df_engine::exporter::ExporterWrapper;
    use otap_df_engine::testing::exporter::{TestContext, TestRuntime};
    use otel_arrow_rust::proto::opentelemetry::arrow::v1::ArrowPayloadType;
    use parquet::arrow::async_reader::ParquetRecordBatchStreamBuilder;
    use tokio::fs::File;

    pub mod datagen;

    fn logs_scenario(
        num_rows: usize,
        shutdown_timeout: Duration,
    ) -> impl FnOnce(TestContext<OtapPdata>) -> Pin<Box<dyn Future<Output = ()>>> {
        move |ctx| {
            Box::pin(async move {
                let otap_batch = OtapArrowBytes::ArrowLogs(
                    datagen::create_simple_logs_arrow_record_batches(SimpleDataGenOptions {
                        num_rows,
                        ..Default::default()
                    }),
                );

                ctx.send_pdata(otap_batch.into())
                    .await
                    .expect("Failed to send  logs message");

                ctx.send_shutdown(shutdown_timeout, "test completed")
                    .await
                    .unwrap();
            })
        }
    }

    async fn assert_parquet_file_has_rows(
        base_dir: &str,
        payload_type: ArrowPayloadType,
        num_rows: usize,
    ) {
        let table_name = payload_type.as_str_name().to_lowercase();
        let file_path = tokio::fs::read_dir(format!("{base_dir}/{table_name}"))
            .await
            .unwrap_or_else(|_| panic!("expect to have found table for {payload_type:?}"))
            .next_entry()
            .await
            .unwrap_or_else(|_| {
                panic!("expect at least one parquet file file for type {payload_type:?}")
            })
            .unwrap()
            .path();

        let file = File::open(file_path).await.unwrap();
        let reader_builder = ParquetRecordBatchStreamBuilder::new(file).await.unwrap();
        let mut reader = reader_builder.build().unwrap();
        let batch = reader.next().await.unwrap().unwrap();
        assert_eq!(batch.num_rows(), num_rows);
    }

    #[test]
    fn test_with_partitioning() {
        let test_runtime = TestRuntime::<OtapPdata>::new();
        let temp_dir = tempfile::tempdir().unwrap();
        let base_dir: String = temp_dir.path().to_str().unwrap().into();
        let exporter = ParquetExporter::new(config::Config {
            base_uri: base_dir.clone(),
            partitioning_strategies: Some(vec![config::PartitioningStrategy::SchemaMetadata(
                vec![idgen::PARTITION_METADATA_KEY.to_string()],
            )]),
            writer_options: None,
        });
<<<<<<< HEAD
        let node_config = Arc::new(NodeUserConfig::new_exporter_config(
            OTAP_PARQUET_EXPORTER_URN,
        ));
        let exporter = ExporterWrapper::<TestPDataInput>::local::<ParquetExporter>(
=======
        let node_config = Rc::new(NodeUserConfig::new_exporter_config(PARQUET_EXPORTER_URN));
        let exporter = ExporterWrapper::<OtapPdata>::local::<ParquetExporter>(
>>>>>>> cdb22e07
            exporter,
            node_config,
            test_runtime.config(),
        );

        let num_rows = 100;
        test_runtime
            .set_exporter(exporter)
            .run_test(logs_scenario(num_rows, Duration::from_secs(1)))
            .run_validation(move |_ctx, exporter_result| {
                Box::pin(async move {
                    assert!(exporter_result.is_ok());

                    // simply ensure there is a parquet file for each type we should have
                    // written and that it has the expected number of rows
                    for payload_type in [
                        ArrowPayloadType::Logs,
                        ArrowPayloadType::LogAttrs,
                        ArrowPayloadType::ResourceAttrs,
                        ArrowPayloadType::ScopeAttrs,
                    ] {
                        let table_name = payload_type.as_str_name().to_lowercase();

                        // ensure we have files partitioned and that the partition starts
                        // with the expected key
                        let partition_path = tokio::fs::read_dir(format!(
                            "{base_dir}/{table_name}"
                        ))
                        .await
                        .unwrap_or_else(|_| {
                            panic!("expect to have found table for {payload_type:?}")
                        })
                        .next_entry()
                        .await
                        .unwrap_or_else(|_| {
                            panic!(
                                "expect at least one partition directory for type {payload_type:?}"
                            )
                        })
                        .unwrap()
                        .path();

                        let last_segment = partition_path.iter().next_back().unwrap();
                        assert!(
                            last_segment
                                .to_string_lossy()
                                .starts_with(idgen::PARTITION_METADATA_KEY)
                        );

                        let file_path = tokio::fs::read_dir(partition_path)
                            .await
                            .unwrap()
                            .next_entry()
                            .await
                            .unwrap_or_else(|_| {
                                panic!("expect at least one parquet file for type {payload_type:?}")
                            })
                            .unwrap()
                            .path();

                        let file = File::open(file_path).await.unwrap();
                        let reader_builder =
                            ParquetRecordBatchStreamBuilder::new(file).await.unwrap();
                        let mut reader = reader_builder.build().unwrap();
                        let batch = reader.next().await.unwrap().unwrap();
                        assert_eq!(batch.num_rows(), num_rows);
                    }
                })
            });
    }

    #[test]
    fn test_no_partitioning() {
        let test_runtime = TestRuntime::<OtapPdata>::new();
        let temp_dir = tempfile::tempdir().unwrap();
        let base_dir: String = temp_dir.path().to_str().unwrap().into();
        let exporter = ParquetExporter::new(config::Config {
            base_uri: base_dir.clone(),
            partitioning_strategies: None,
            writer_options: None,
        });
<<<<<<< HEAD
        let node_config = Arc::new(NodeUserConfig::new_exporter_config(
            OTAP_PARQUET_EXPORTER_URN,
        ));
        let exporter = ExporterWrapper::<TestPDataInput>::local::<ParquetExporter>(
=======
        let node_config = Rc::new(NodeUserConfig::new_exporter_config(PARQUET_EXPORTER_URN));
        let exporter = ExporterWrapper::<OtapPdata>::local::<ParquetExporter>(
>>>>>>> cdb22e07
            exporter,
            node_config,
            test_runtime.config(),
        );
        let num_rows = 100;
        test_runtime
            .set_exporter(exporter)
            .run_test(logs_scenario(num_rows, Duration::from_secs(1)))
            .run_validation(move |_ctx, exporter_result| {
                Box::pin(async move {
                    assert!(exporter_result.is_ok());

                    // simply ensure there is a parquet file for each type we should have
                    // written and that it has the expected number of rows
                    for payload_type in [
                        ArrowPayloadType::Logs,
                        ArrowPayloadType::LogAttrs,
                        ArrowPayloadType::ResourceAttrs,
                        ArrowPayloadType::ScopeAttrs,
                    ] {
                        assert_parquet_file_has_rows(&base_dir, payload_type, num_rows).await;
                    }
                })
            });
    }

    #[test]
    fn test_shutdown_timeout() {
        let test_runtime = TestRuntime::<OtapPdata>::new();
        let temp_dir = tempfile::tempdir().unwrap();
        let base_dir: String = temp_dir.path().to_str().unwrap().into();
        let exporter = ParquetExporter::new(config::Config {
            base_uri: base_dir.clone(),
            partitioning_strategies: None,
            writer_options: None,
        });
<<<<<<< HEAD
        let node_config = Arc::new(NodeUserConfig::new_exporter_config(
            OTAP_PARQUET_EXPORTER_URN,
        ));
        let exporter = ExporterWrapper::<TestPDataInput>::local::<ParquetExporter>(
=======
        let node_config = Rc::new(NodeUserConfig::new_exporter_config(PARQUET_EXPORTER_URN));
        let exporter = ExporterWrapper::<OtapPdata>::local::<ParquetExporter>(
>>>>>>> cdb22e07
            exporter,
            node_config,
            test_runtime.config(),
        );
        let num_rows = 1000;

        test_runtime
            .set_exporter(exporter)
            .run_test(logs_scenario(num_rows, Duration::from_nanos(1)))
            .run_validation(move |_ctx, exporter_result| {
                Box::pin(async move {
                    // assert the exporter result is as expected
                    match exporter_result {
                        Ok(_) => panic!("expected exporter result to be error, received: Ok(())"),
                        Err(Error::IoError { node, error }) => {
                            assert_eq!(&node, "test_exporter");
                            assert_eq!(error.kind(), ErrorKind::TimedOut);
                        },
                        Err(e) => panic!("{}", format!("received unexpected error: {e:?}. Expected IoError caused by timeout"))
                    }
                })
            });
    }

    #[test]
    fn test_traces() {
        let test_runtime = TestRuntime::<OtapPdata>::new();
        let temp_dir = tempfile::tempdir().unwrap();
        let base_dir: String = temp_dir.path().to_str().unwrap().into();
        let exporter = ParquetExporter::new(config::Config {
            base_uri: base_dir.clone(),
            partitioning_strategies: None,
            writer_options: None,
        });
<<<<<<< HEAD
        let node_config = Arc::new(NodeUserConfig::new_exporter_config(
            OTAP_PARQUET_EXPORTER_URN,
        ));
        let exporter = ExporterWrapper::<TestPDataInput>::local::<ParquetExporter>(
=======
        let node_config = Rc::new(NodeUserConfig::new_exporter_config(PARQUET_EXPORTER_URN));
        let exporter = ExporterWrapper::<OtapPdata>::local::<ParquetExporter>(
>>>>>>> cdb22e07
            exporter,
            node_config,
            test_runtime.config(),
        );

        let num_rows = 100;
        let otap_batch = OtapArrowBytes::ArrowTraces(
            datagen::create_simple_trace_arrow_record_batches(SimpleDataGenOptions {
                num_rows,
                traces_options: Some(Default::default()),
                ..Default::default()
            }),
        );
        test_runtime
            .set_exporter(exporter)
            .run_test(move |ctx| {
                Box::pin(async move {
                    ctx.send_pdata(otap_batch.into())
                        .await
                        .expect("Failed to send  logs message");

                    ctx.send_shutdown(Duration::from_millis(200), "test completed")
                        .await
                        .unwrap();
                })
            })
            .run_validation(move |_ctx, exporter_result| {
                Box::pin(async move {
                    assert!(exporter_result.is_ok());

                    // simply ensure there is a parquet file for each type we should have
                    // written and that it has the expected number of rows
                    for payload_type in [
                        ArrowPayloadType::Spans,
                        ArrowPayloadType::SpanAttrs,
                        ArrowPayloadType::ResourceAttrs,
                        ArrowPayloadType::ScopeAttrs,
                        ArrowPayloadType::SpanEvents,
                        ArrowPayloadType::SpanEventAttrs,
                        ArrowPayloadType::SpanLinks,
                        ArrowPayloadType::SpanLinkAttrs,
                    ] {
                        assert_parquet_file_has_rows(&base_dir, payload_type, num_rows).await;
                    }
                })
            });
    }

    #[test]
    fn test_metrics() {
        let test_runtime = TestRuntime::<OtapPdata>::new();
        let temp_dir = tempfile::tempdir().unwrap();
        let base_dir: String = temp_dir.path().to_str().unwrap().into();
        let exporter = ParquetExporter::new(config::Config {
            base_uri: base_dir.clone(),
            partitioning_strategies: None,
            writer_options: None,
        });
<<<<<<< HEAD
        let node_config = Arc::new(NodeUserConfig::new_exporter_config(
            OTAP_PARQUET_EXPORTER_URN,
        ));
        let exporter = ExporterWrapper::<TestPDataInput>::local::<ParquetExporter>(
=======
        let node_config = Rc::new(NodeUserConfig::new_exporter_config(PARQUET_EXPORTER_URN));
        let exporter = ExporterWrapper::<OtapPdata>::local::<ParquetExporter>(
>>>>>>> cdb22e07
            exporter,
            node_config,
            test_runtime.config(),
        );

        let num_rows = 100;
        let otap_batch = OtapArrowBytes::ArrowMetrics(
            datagen::create_simple_metrics_arrow_record_batches(SimpleDataGenOptions {
                num_rows,
                metrics_options: Some(Default::default()),
                ..Default::default()
            }),
        );
        test_runtime
            .set_exporter(exporter)
            .run_test(move |ctx| {
                Box::pin(async move {
                    ctx.send_pdata(otap_batch.into())
                        .await
                        .expect("Failed to send  logs message");

                    ctx.send_shutdown(Duration::from_millis(1000), "test completed")
                        .await
                        .unwrap();
                })
            })
            .run_validation(move |_ctx, exporter_result| {
                Box::pin(async move {
                    assert!(exporter_result.is_ok());

                    // simply ensure there is a parquet file for each type we should have
                    // written and that it has the expected number of rows
                    for payload_type in [
                        ArrowPayloadType::UnivariateMetrics,
                        ArrowPayloadType::ResourceAttrs,
                        ArrowPayloadType::ScopeAttrs,
                        ArrowPayloadType::SummaryDataPoints,
                        ArrowPayloadType::SummaryDpAttrs,
                        ArrowPayloadType::NumberDataPoints,
                        ArrowPayloadType::NumberDpAttrs,
                        ArrowPayloadType::NumberDpExemplars,
                        ArrowPayloadType::NumberDpExemplarAttrs,
                        ArrowPayloadType::HistogramDataPoints,
                        ArrowPayloadType::HistogramDpAttrs,
                        ArrowPayloadType::HistogramDpExemplars,
                        ArrowPayloadType::HistogramDpExemplarAttrs,
                        ArrowPayloadType::ExpHistogramDataPoints,
                        ArrowPayloadType::ExpHistogramDpAttrs,
                        ArrowPayloadType::ExpHistogramDpExemplars,
                        ArrowPayloadType::ExpHistogramDpExemplarAttrs,
                    ] {
                        assert_parquet_file_has_rows(&base_dir, payload_type, num_rows).await;
                    }
                })
            });
    }
}<|MERGE_RESOLUTION|>--- conflicted
+++ resolved
@@ -277,15 +277,8 @@
             )]),
             writer_options: None,
         });
-<<<<<<< HEAD
-        let node_config = Arc::new(NodeUserConfig::new_exporter_config(
-            OTAP_PARQUET_EXPORTER_URN,
-        ));
-        let exporter = ExporterWrapper::<TestPDataInput>::local::<ParquetExporter>(
-=======
-        let node_config = Rc::new(NodeUserConfig::new_exporter_config(PARQUET_EXPORTER_URN));
+        let node_config = Arc::new(NodeUserConfig::new_exporter_config(PARQUET_EXPORTER_URN));
         let exporter = ExporterWrapper::<OtapPdata>::local::<ParquetExporter>(
->>>>>>> cdb22e07
             exporter,
             node_config,
             test_runtime.config(),
@@ -367,15 +360,8 @@
             partitioning_strategies: None,
             writer_options: None,
         });
-<<<<<<< HEAD
-        let node_config = Arc::new(NodeUserConfig::new_exporter_config(
-            OTAP_PARQUET_EXPORTER_URN,
-        ));
-        let exporter = ExporterWrapper::<TestPDataInput>::local::<ParquetExporter>(
-=======
-        let node_config = Rc::new(NodeUserConfig::new_exporter_config(PARQUET_EXPORTER_URN));
+        let node_config = Arc::new(NodeUserConfig::new_exporter_config(PARQUET_EXPORTER_URN));
         let exporter = ExporterWrapper::<OtapPdata>::local::<ParquetExporter>(
->>>>>>> cdb22e07
             exporter,
             node_config,
             test_runtime.config(),
@@ -412,15 +398,8 @@
             partitioning_strategies: None,
             writer_options: None,
         });
-<<<<<<< HEAD
-        let node_config = Arc::new(NodeUserConfig::new_exporter_config(
-            OTAP_PARQUET_EXPORTER_URN,
-        ));
-        let exporter = ExporterWrapper::<TestPDataInput>::local::<ParquetExporter>(
-=======
-        let node_config = Rc::new(NodeUserConfig::new_exporter_config(PARQUET_EXPORTER_URN));
+        let node_config = Arc::new(NodeUserConfig::new_exporter_config(PARQUET_EXPORTER_URN));
         let exporter = ExporterWrapper::<OtapPdata>::local::<ParquetExporter>(
->>>>>>> cdb22e07
             exporter,
             node_config,
             test_runtime.config(),
@@ -455,15 +434,8 @@
             partitioning_strategies: None,
             writer_options: None,
         });
-<<<<<<< HEAD
-        let node_config = Arc::new(NodeUserConfig::new_exporter_config(
-            OTAP_PARQUET_EXPORTER_URN,
-        ));
-        let exporter = ExporterWrapper::<TestPDataInput>::local::<ParquetExporter>(
-=======
-        let node_config = Rc::new(NodeUserConfig::new_exporter_config(PARQUET_EXPORTER_URN));
+        let node_config = Arc::new(NodeUserConfig::new_exporter_config(PARQUET_EXPORTER_URN));
         let exporter = ExporterWrapper::<OtapPdata>::local::<ParquetExporter>(
->>>>>>> cdb22e07
             exporter,
             node_config,
             test_runtime.config(),
@@ -522,15 +494,8 @@
             partitioning_strategies: None,
             writer_options: None,
         });
-<<<<<<< HEAD
-        let node_config = Arc::new(NodeUserConfig::new_exporter_config(
-            OTAP_PARQUET_EXPORTER_URN,
-        ));
-        let exporter = ExporterWrapper::<TestPDataInput>::local::<ParquetExporter>(
-=======
-        let node_config = Rc::new(NodeUserConfig::new_exporter_config(PARQUET_EXPORTER_URN));
+        let node_config = Arc::new(NodeUserConfig::new_exporter_config(PARQUET_EXPORTER_URN));
         let exporter = ExporterWrapper::<OtapPdata>::local::<ParquetExporter>(
->>>>>>> cdb22e07
             exporter,
             node_config,
             test_runtime.config(),
