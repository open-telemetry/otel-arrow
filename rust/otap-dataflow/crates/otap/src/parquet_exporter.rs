--- conflicted
+++ resolved
@@ -176,14 +176,8 @@
                     };
                 }
 
-                Message::PData(mut pdata) => {
-                    let payload = pdata.take_payload();
-                    let requested: OtapArrowRecords = payload.try_into()?;
-                    // TODO some kind of guard for reply
-                    let save_reply = OtapPdata::new_reply(pdata.take_context(), &requested);
-                    _ = save_reply;
-
-                    let mut otap_batch = requested;
+                Message::PData(pdata) => {
+                    let mut otap_batch: OtapArrowRecords = pdata.try_into()?;
 
                     // generate unique IDs
                     let id_gen_result = id_generator.generate_unique_ids(&mut otap_batch);
@@ -317,11 +311,7 @@
                     ))
                     .unwrap();
 
-<<<<<<< HEAD
-                ctx.send_pdata(OtapPdata::new_default(otap_batch.into()))
-=======
                 ctx.send_pdata(OtapArrowRecords::Logs(from_record_messages(otap_batch)).into())
->>>>>>> 7b9140f2
                     .await
                     .expect("Failed to send  logs message");
 
@@ -391,8 +381,7 @@
                             }),
                         })
                     }
-                    let pdata3 =
-                        fixtures::create_single_logs_pdata_with_attrs(attrs3).take_payload();
+                    let pdata3 = fixtures::create_single_logs_pdata_with_attrs(attrs3);
                     let mut otap_batch = OtapArrowRecords::try_from(pdata3).unwrap();
                     let mut attrs_batch =
                         otap_batch.get(ArrowPayloadType::LogAttrs).unwrap().clone();
@@ -420,9 +409,7 @@
                         ArrowPayloadType::LogAttrs,
                         RecordBatch::try_new(Arc::new(Schema::new(fields)), columns).unwrap(),
                     );
-                    ctx.send_pdata(OtapPdata::new_default(otap_batch.into()))
-                        .await
-                        .unwrap();
+                    ctx.send_pdata(otap_batch.into()).await.unwrap();
 
                     ctx.send_shutdown(Duration::from_millis(200), "test completed")
                         .await
@@ -734,7 +721,7 @@
 
         async fn start_exporter(
             exporter: ExporterWrapper<OtapPdata>,
-            pipeline_ctrl_msg_tx: PipelineCtrlMsgSender<OtapPdata>,
+            pipeline_ctrl_msg_tx: PipelineCtrlMsgSender,
         ) -> Result<(), Error> {
             exporter.start(pipeline_ctrl_msg_tx).await
         }
@@ -751,27 +738,14 @@
             // scope attrs. Since we know the log attrs table has been written, we can guess the
             // writer has buffered files ..
 
-<<<<<<< HEAD
-            let otap_batch = OtapPdata::new_default(
-                OtapArrowBytes::ArrowLogs(fixtures::create_simple_logs_arrow_record_batches(
-=======
             let logs_data = Consumer::default()
                 .consume_bar(&mut fixtures::create_simple_logs_arrow_record_batches(
->>>>>>> 7b9140f2
                     SimpleDataGenOptions {
                         // a pretty big batch
                         num_rows: 48,
                         ..Default::default()
                     },
                 ))
-<<<<<<< HEAD
-                .into(),
-            );
-            pdata_tx.send(otap_batch).await.unwrap();
-
-            let mut otap_batch2: OtapArrowRecords = OtapPdata::new_default(
-                OtapArrowBytes::ArrowLogs(fixtures::create_simple_logs_arrow_record_batches(
-=======
                 .unwrap();
 
             let otap_batch = OtapArrowRecords::Logs(from_record_messages(logs_data)).into();
@@ -779,22 +753,13 @@
 
             let logs_data = Consumer::default()
                 .consume_bar(&mut fixtures::create_simple_logs_arrow_record_batches(
->>>>>>> 7b9140f2
                     SimpleDataGenOptions {
                         num_rows: 1,
                         ..Default::default()
                     },
                 ))
-<<<<<<< HEAD
-                .into(),
-            )
-            .take_payload()
-            .try_into()
-            .unwrap();
-=======
                 .unwrap();
             let mut otap_batch2 = OtapArrowRecords::Logs(from_record_messages(logs_data));
->>>>>>> 7b9140f2
             let log_attrs = otap_batch2.get(ArrowPayloadType::LogAttrs).unwrap();
             // adding extra attributes should just put us over the limit where this table will be
             // flushed on write
@@ -804,10 +769,7 @@
                     .unwrap(),
             );
 
-            pdata_tx
-                .send(OtapPdata::new_default(otap_batch2.into()))
-                .await
-                .unwrap();
+            pdata_tx.send(otap_batch2.into()).await.unwrap();
 
             // wait for the log_attrs table to exist
             try_wait_table_exists(base_dir, ArrowPayloadType::LogAttrs, Duration::from_secs(5))
@@ -896,7 +858,7 @@
 
         async fn start_exporter(
             exporter: ExporterWrapper<OtapPdata>,
-            pipeline_ctrl_msg_tx: PipelineCtrlMsgSender<OtapPdata>,
+            pipeline_ctrl_msg_tx: PipelineCtrlMsgSender,
         ) -> Result<(), Error> {
             exporter.start(pipeline_ctrl_msg_tx).await
         }
@@ -905,7 +867,7 @@
             base_dir: &str,
             pdata_tx: Sender<OtapPdata>,
             ctrl_tx: Sender<NodeControlMsg<OtapPdata>>,
-            mut ctrl_rx: PipelineCtrlMsgReceiver<OtapPdata>,
+            mut ctrl_rx: PipelineCtrlMsgReceiver,
         ) -> Result<(), Error> {
             // try to receive the first timer start message
             let msg = tokio::select! {
@@ -928,18 +890,6 @@
 
             // have the parquet writer queue a batch to be written
             let num_rows = 5;
-<<<<<<< HEAD
-            let otap_batch = OtapArrowBytes::ArrowLogs(
-                fixtures::create_simple_logs_arrow_record_batches(SimpleDataGenOptions {
-                    num_rows,
-                    ..Default::default()
-                }),
-            );
-            pdata_tx
-                .send(OtapPdata::new_default(otap_batch.into()))
-                .await
-                .unwrap();
-=======
 
             let mut consumer = Consumer::default();
             let otap_batch = consumer
@@ -952,7 +902,6 @@
                 .unwrap();
             let otap_batch = OtapArrowRecords::Logs(from_record_messages(otap_batch));
             pdata_tx.send(otap_batch.into()).await.unwrap();
->>>>>>> 7b9140f2
 
             // wait some time but not as long as the old age threshold, then send a timer tick
             _ = sleep(Duration::from_millis(50)).await;
@@ -1047,7 +996,7 @@
             .set_exporter(exporter)
             .run_test(move |ctx| {
                 Box::pin(async move {
-                    ctx.send_pdata(OtapPdata::new_default(otap_batch.into()))
+                    ctx.send_pdata(otap_batch.into())
                         .await
                         .expect("Failed to send  logs message");
 
@@ -1112,7 +1061,7 @@
             .set_exporter(exporter)
             .run_test(move |ctx| {
                 Box::pin(async move {
-                    ctx.send_pdata(OtapPdata::new_default(otap_batch.into()))
+                    ctx.send_pdata(otap_batch.into())
                         .await
                         .expect("Failed to send  logs message");
 
