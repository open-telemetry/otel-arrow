--- conflicted
+++ resolved
@@ -6,9 +6,7 @@
 pub mod common;
 pub mod logs;
 pub mod resource;
-<<<<<<< HEAD
 pub mod trace;
-=======
 
 /// helpers for writing benchmarks against view implementations
 #[cfg(feature = "bench")]
@@ -169,5 +167,4 @@
             let _ = black_box(resource_logs.schema_url());
         }
     }
-}
->>>>>>> 073ef700
+}