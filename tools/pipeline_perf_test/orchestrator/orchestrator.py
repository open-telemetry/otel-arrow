--- conflicted
+++ resolved
@@ -126,7 +126,6 @@
     target_process = None
     try:
         print("\nRunning perf tests...")
-<<<<<<< HEAD
         
         # Launch the target system under test - OTEL collector now
         target_process = launch_target(
@@ -138,9 +137,6 @@
         # Give it a moment to initialize
         time.sleep(2)
             
-=======
-
->>>>>>> b0f80d3c
         # For now, just write a simple results file as a placeholder
         with open(results_file, "w") as f:
             f.write(f"Performance test run at: {timestamp}\n")
